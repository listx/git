#include "builtin.h"
#include "delta.h"
#include "pack.h"
#include "csum-file.h"
#include "blob.h"
#include "commit.h"
#include "tag.h"
#include "tree.h"
#include "progress.h"
#include "fsck.h"
#include "exec_cmd.h"
#include "streaming.h"
#include "thread-utils.h"

static const char index_pack_usage[] =
"git index-pack [-v] [-o <index-file>] [--keep | --keep=<msg>] [--verify] [--strict] (<pack-file> | --stdin [--fix-thin] [<pack-file>])";

struct object_entry {
	struct pack_idx_entry idx;
	unsigned long size;
	unsigned int hdr_size;
	enum object_type type;
	enum object_type real_type;
	unsigned delta_depth;
	int base_object_no;
};

union delta_base {
	unsigned char sha1[20];
	off_t offset;
};

struct base_data {
	struct base_data *base;
	struct base_data *child;
	struct object_entry *obj;
	void *data;
	unsigned long size;
	int ref_first, ref_last;
	int ofs_first, ofs_last;
};

struct thread_local {
#ifndef NO_PTHREADS
	pthread_t thread;
#endif
	struct base_data *base_cache;
	size_t base_cache_used;
	int pack_fd;
};

/*
 * Even if sizeof(union delta_base) == 24 on 64-bit archs, we really want
 * to memcmp() only the first 20 bytes.
 */
#define UNION_BASE_SZ	20

#define FLAG_LINK (1u<<20)
#define FLAG_CHECKED (1u<<21)

struct delta_entry {
	union delta_base base;
	int obj_no;
};

static struct object_entry *objects;
static struct delta_entry *deltas;
static struct thread_local nothread_data;
static int nr_objects;
static int nr_deltas;
static int nr_resolved_deltas;
static int nr_threads;

static int from_stdin;
static int strict;
static int do_fsck_object;
static int verbose;
static int show_stat;
static int check_self_contained_and_connected;

static struct progress *progress;

/* We always read in 4kB chunks. */
static unsigned char input_buffer[4096];
static unsigned int input_offset, input_len;
static off_t consumed_bytes;
static unsigned deepest_delta;
static git_SHA_CTX input_ctx;
static uint32_t input_crc32;
static int input_fd, output_fd;
static const char *curr_pack;

#ifndef NO_PTHREADS

static struct thread_local *thread_data;
static int nr_dispatched;
static int threads_active;

static pthread_mutex_t read_mutex;
#define read_lock()		lock_mutex(&read_mutex)
#define read_unlock()		unlock_mutex(&read_mutex)

static pthread_mutex_t counter_mutex;
#define counter_lock()		lock_mutex(&counter_mutex)
#define counter_unlock()	unlock_mutex(&counter_mutex)

static pthread_mutex_t work_mutex;
#define work_lock()		lock_mutex(&work_mutex)
#define work_unlock()		unlock_mutex(&work_mutex)

static pthread_mutex_t deepest_delta_mutex;
#define deepest_delta_lock()	lock_mutex(&deepest_delta_mutex)
#define deepest_delta_unlock()	unlock_mutex(&deepest_delta_mutex)

static pthread_key_t key;

static inline void lock_mutex(pthread_mutex_t *mutex)
{
	if (threads_active)
		pthread_mutex_lock(mutex);
}

static inline void unlock_mutex(pthread_mutex_t *mutex)
{
	if (threads_active)
		pthread_mutex_unlock(mutex);
}

/*
 * Mutex and conditional variable can't be statically-initialized on Windows.
 */
static void init_thread(void)
{
	int i;
	init_recursive_mutex(&read_mutex);
	pthread_mutex_init(&counter_mutex, NULL);
	pthread_mutex_init(&work_mutex, NULL);
	if (show_stat)
		pthread_mutex_init(&deepest_delta_mutex, NULL);
	pthread_key_create(&key, NULL);
	thread_data = xcalloc(nr_threads, sizeof(*thread_data));
	for (i = 0; i < nr_threads; i++) {
		thread_data[i].pack_fd = open(curr_pack, O_RDONLY);
		if (thread_data[i].pack_fd == -1)
			die_errno(_("unable to open %s"), curr_pack);
	}

	threads_active = 1;
}

static void cleanup_thread(void)
{
	int i;
	if (!threads_active)
		return;
	threads_active = 0;
	pthread_mutex_destroy(&read_mutex);
	pthread_mutex_destroy(&counter_mutex);
	pthread_mutex_destroy(&work_mutex);
	if (show_stat)
		pthread_mutex_destroy(&deepest_delta_mutex);
	for (i = 0; i < nr_threads; i++)
		close(thread_data[i].pack_fd);
	pthread_key_delete(key);
	free(thread_data);
}

#else

#define read_lock()
#define read_unlock()

#define counter_lock()
#define counter_unlock()

#define work_lock()
#define work_unlock()

#define deepest_delta_lock()
#define deepest_delta_unlock()

#endif


static int mark_link(struct object *obj, int type, void *data)
{
	if (!obj)
		return -1;

	if (type != OBJ_ANY && obj->type != type)
		die(_("object type mismatch at %s"), sha1_to_hex(obj->sha1));

	obj->flags |= FLAG_LINK;
	return 0;
}

/* The content of each linked object must have been checked
   or it must be already present in the object database */
static unsigned check_object(struct object *obj)
{
	if (!obj)
		return 0;

	if (!(obj->flags & FLAG_LINK))
		return 0;

	if (!(obj->flags & FLAG_CHECKED)) {
		unsigned long size;
		int type = sha1_object_info(obj->sha1, &size);
		if (type != obj->type || type <= 0)
			die(_("object of unexpected type"));
		obj->flags |= FLAG_CHECKED;
		return 1;
	}

	return 0;
}

static unsigned check_objects(void)
{
	unsigned i, max, foreign_nr = 0;

	max = get_max_object_index();
	for (i = 0; i < max; i++)
		foreign_nr += check_object(get_indexed_object(i));
	return foreign_nr;
}


/* Discard current buffer used content. */
static void flush(void)
{
	if (input_offset) {
		if (output_fd >= 0)
			write_or_die(output_fd, input_buffer, input_offset);
		git_SHA1_Update(&input_ctx, input_buffer, input_offset);
		memmove(input_buffer, input_buffer + input_offset, input_len);
		input_offset = 0;
	}
}

/*
 * Make sure at least "min" bytes are available in the buffer, and
 * return the pointer to the buffer.
 */
static void *fill(int min)
{
	if (min <= input_len)
		return input_buffer + input_offset;
	if (min > sizeof(input_buffer))
		die(Q_("cannot fill %d byte",
		       "cannot fill %d bytes",
		       min),
		    min);
	flush();
	do {
		ssize_t ret = xread(input_fd, input_buffer + input_len,
				sizeof(input_buffer) - input_len);
		if (ret <= 0) {
			if (!ret)
				die(_("early EOF"));
			die_errno(_("read error on input"));
		}
		input_len += ret;
		if (from_stdin)
			display_throughput(progress, consumed_bytes + input_len);
	} while (input_len < min);
	return input_buffer;
}

static void use(int bytes)
{
	if (bytes > input_len)
		die(_("used more bytes than were available"));
	input_crc32 = crc32(input_crc32, input_buffer + input_offset, bytes);
	input_len -= bytes;
	input_offset += bytes;

	/* make sure off_t is sufficiently large not to wrap */
	if (signed_add_overflows(consumed_bytes, bytes))
		die(_("pack too large for current definition of off_t"));
	consumed_bytes += bytes;
}

static const char *open_pack_file(const char *pack_name)
{
	if (from_stdin) {
		input_fd = 0;
		if (!pack_name) {
			static char tmp_file[PATH_MAX];
			output_fd = odb_mkstemp(tmp_file, sizeof(tmp_file),
						"pack/tmp_pack_XXXXXX");
			pack_name = xstrdup(tmp_file);
		} else
			output_fd = open(pack_name, O_CREAT|O_EXCL|O_RDWR, 0600);
		if (output_fd < 0)
			die_errno(_("unable to create '%s'"), pack_name);
		nothread_data.pack_fd = output_fd;
	} else {
		input_fd = open(pack_name, O_RDONLY);
		if (input_fd < 0)
			die_errno(_("cannot open packfile '%s'"), pack_name);
		output_fd = -1;
		nothread_data.pack_fd = input_fd;
	}
	git_SHA1_Init(&input_ctx);
	return pack_name;
}

static void parse_pack_header(void)
{
	struct pack_header *hdr = fill(sizeof(struct pack_header));

	/* Header consistency check */
	if (hdr->hdr_signature != htonl(PACK_SIGNATURE))
		die(_("pack signature mismatch"));
	if (!pack_version_ok(hdr->hdr_version))
		die(_("pack version %"PRIu32" unsupported"),
			ntohl(hdr->hdr_version));

	nr_objects = ntohl(hdr->hdr_entries);
	use(sizeof(struct pack_header));
}

static NORETURN void bad_object(unsigned long offset, const char *format,
		       ...) __attribute__((format (printf, 2, 3)));

static NORETURN void bad_object(unsigned long offset, const char *format, ...)
{
	va_list params;
	char buf[1024];

	va_start(params, format);
	vsnprintf(buf, sizeof(buf), format, params);
	va_end(params);
	die(_("pack has bad object at offset %lu: %s"), offset, buf);
}

static inline struct thread_local *get_thread_data(void)
{
#ifndef NO_PTHREADS
	if (threads_active)
		return pthread_getspecific(key);
	assert(!threads_active &&
	       "This should only be reached when all threads are gone");
#endif
	return &nothread_data;
}

#ifndef NO_PTHREADS
static void set_thread_data(struct thread_local *data)
{
	if (threads_active)
		pthread_setspecific(key, data);
}
#endif

static struct base_data *alloc_base_data(void)
{
	struct base_data *base = xmalloc(sizeof(struct base_data));
	memset(base, 0, sizeof(*base));
	base->ref_last = -1;
	base->ofs_last = -1;
	return base;
}

static void free_base_data(struct base_data *c)
{
	if (c->data) {
		free(c->data);
		c->data = NULL;
		get_thread_data()->base_cache_used -= c->size;
	}
}

static void prune_base_data(struct base_data *retain)
{
	struct base_data *b;
	struct thread_local *data = get_thread_data();
	for (b = data->base_cache;
	     data->base_cache_used > delta_base_cache_limit && b;
	     b = b->child) {
		if (b->data && b != retain)
			free_base_data(b);
	}
}

static void link_base_data(struct base_data *base, struct base_data *c)
{
	if (base)
		base->child = c;
	else
		get_thread_data()->base_cache = c;

	c->base = base;
	c->child = NULL;
	if (c->data)
		get_thread_data()->base_cache_used += c->size;
	prune_base_data(c);
}

static void unlink_base_data(struct base_data *c)
{
	struct base_data *base = c->base;
	if (base)
		base->child = NULL;
	else
		get_thread_data()->base_cache = NULL;
	free_base_data(c);
}

static int is_delta_type(enum object_type type)
{
	return (type == OBJ_REF_DELTA || type == OBJ_OFS_DELTA);
}

static void *unpack_entry_data(unsigned long offset, unsigned long size,
			       enum object_type type, unsigned char *sha1)
{
	static char fixed_buf[8192];
	int status;
	git_zstream stream;
	void *buf;
	git_SHA_CTX c;
	char hdr[32];
	int hdrlen;

	if (!is_delta_type(type)) {
		hdrlen = sprintf(hdr, "%s %lu", typename(type), size) + 1;
		git_SHA1_Init(&c);
		git_SHA1_Update(&c, hdr, hdrlen);
	} else
		sha1 = NULL;
	if (type == OBJ_BLOB && size > big_file_threshold)
		buf = fixed_buf;
	else
		buf = xmalloc(size);

	memset(&stream, 0, sizeof(stream));
	git_inflate_init(&stream);
	stream.next_out = buf;
	stream.avail_out = buf == fixed_buf ? sizeof(fixed_buf) : size;

	do {
		unsigned char *last_out = stream.next_out;
		stream.next_in = fill(1);
		stream.avail_in = input_len;
		status = git_inflate(&stream, 0);
		use(input_len - stream.avail_in);
		if (sha1)
			git_SHA1_Update(&c, last_out, stream.next_out - last_out);
		if (buf == fixed_buf) {
			stream.next_out = buf;
			stream.avail_out = sizeof(fixed_buf);
		}
	} while (status == Z_OK);
	if (stream.total_out != size || status != Z_STREAM_END)
		bad_object(offset, _("inflate returned %d"), status);
	git_inflate_end(&stream);
	if (sha1)
		git_SHA1_Final(sha1, &c);
	return buf == fixed_buf ? NULL : buf;
}

static void *unpack_raw_entry(struct object_entry *obj,
			      union delta_base *delta_base,
			      unsigned char *sha1)
{
	unsigned char *p;
	unsigned long size, c;
	off_t base_offset;
	unsigned shift;
	void *data;

	obj->idx.offset = consumed_bytes;
	input_crc32 = crc32(0, NULL, 0);

	p = fill(1);
	c = *p;
	use(1);
	obj->type = (c >> 4) & 7;
	size = (c & 15);
	shift = 4;
	while (c & 0x80) {
		p = fill(1);
		c = *p;
		use(1);
		size += (c & 0x7f) << shift;
		shift += 7;
	}
	obj->size = size;

	switch (obj->type) {
	case OBJ_REF_DELTA:
		hashcpy(delta_base->sha1, fill(20));
		use(20);
		break;
	case OBJ_OFS_DELTA:
		memset(delta_base, 0, sizeof(*delta_base));
		p = fill(1);
		c = *p;
		use(1);
		base_offset = c & 127;
		while (c & 128) {
			base_offset += 1;
			if (!base_offset || MSB(base_offset, 7))
				bad_object(obj->idx.offset, _("offset value overflow for delta base object"));
			p = fill(1);
			c = *p;
			use(1);
			base_offset = (base_offset << 7) + (c & 127);
		}
		delta_base->offset = obj->idx.offset - base_offset;
		if (delta_base->offset <= 0 || delta_base->offset >= obj->idx.offset)
			bad_object(obj->idx.offset, _("delta base offset is out of bound"));
		break;
	case OBJ_COMMIT:
	case OBJ_TREE:
	case OBJ_BLOB:
	case OBJ_TAG:
		break;
	default:
		bad_object(obj->idx.offset, _("unknown object type %d"), obj->type);
	}
	obj->hdr_size = consumed_bytes - obj->idx.offset;

	data = unpack_entry_data(obj->idx.offset, obj->size, obj->type, sha1);
	obj->idx.crc32 = input_crc32;
	return data;
}

static void *unpack_data(struct object_entry *obj,
			 int (*consume)(const unsigned char *, unsigned long, void *),
			 void *cb_data)
{
	off_t from = obj[0].idx.offset + obj[0].hdr_size;
	unsigned long len = obj[1].idx.offset - from;
	unsigned char *data, *inbuf;
	git_zstream stream;
	int status;

	data = xmalloc(consume ? 64*1024 : obj->size);
	inbuf = xmalloc((len < 64*1024) ? len : 64*1024);

	memset(&stream, 0, sizeof(stream));
	git_inflate_init(&stream);
	stream.next_out = data;
	stream.avail_out = consume ? 64*1024 : obj->size;

	do {
		ssize_t n = (len < 64*1024) ? len : 64*1024;
<<<<<<< HEAD
		n = xpread(pack_fd, inbuf, n, from);
=======
		n = pread(get_thread_data()->pack_fd, inbuf, n, from);
>>>>>>> 39539495
		if (n < 0)
			die_errno(_("cannot pread pack file"));
		if (!n)
			die(Q_("premature end of pack file, %lu byte missing",
			       "premature end of pack file, %lu bytes missing",
			       len),
			    len);
		from += n;
		len -= n;
		stream.next_in = inbuf;
		stream.avail_in = n;
		if (!consume)
			status = git_inflate(&stream, 0);
		else {
			do {
				status = git_inflate(&stream, 0);
				if (consume(data, stream.next_out - data, cb_data)) {
					free(inbuf);
					free(data);
					return NULL;
				}
				stream.next_out = data;
				stream.avail_out = 64*1024;
			} while (status == Z_OK && stream.avail_in);
		}
	} while (len && status == Z_OK && !stream.avail_in);

	/* This has been inflated OK when first encountered, so... */
	if (status != Z_STREAM_END || stream.total_out != obj->size)
		die(_("serious inflate inconsistency"));

	git_inflate_end(&stream);
	free(inbuf);
	if (consume) {
		free(data);
		data = NULL;
	}
	return data;
}

static void *get_data_from_pack(struct object_entry *obj)
{
	return unpack_data(obj, NULL, NULL);
}

static int compare_delta_bases(const union delta_base *base1,
			       const union delta_base *base2,
			       enum object_type type1,
			       enum object_type type2)
{
	int cmp = type1 - type2;
	if (cmp)
		return cmp;
	return memcmp(base1, base2, UNION_BASE_SZ);
}

static int find_delta(const union delta_base *base, enum object_type type)
{
	int first = 0, last = nr_deltas;

        while (first < last) {
                int next = (first + last) / 2;
                struct delta_entry *delta = &deltas[next];
                int cmp;

		cmp = compare_delta_bases(base, &delta->base,
					  type, objects[delta->obj_no].type);
                if (!cmp)
                        return next;
                if (cmp < 0) {
                        last = next;
                        continue;
                }
                first = next+1;
        }
        return -first-1;
}

static void find_delta_children(const union delta_base *base,
				int *first_index, int *last_index,
				enum object_type type)
{
	int first = find_delta(base, type);
	int last = first;
	int end = nr_deltas - 1;

	if (first < 0) {
		*first_index = 0;
		*last_index = -1;
		return;
	}
	while (first > 0 && !memcmp(&deltas[first - 1].base, base, UNION_BASE_SZ))
		--first;
	while (last < end && !memcmp(&deltas[last + 1].base, base, UNION_BASE_SZ))
		++last;
	*first_index = first;
	*last_index = last;
}

struct compare_data {
	struct object_entry *entry;
	struct git_istream *st;
	unsigned char *buf;
	unsigned long buf_size;
};

static int compare_objects(const unsigned char *buf, unsigned long size,
			   void *cb_data)
{
	struct compare_data *data = cb_data;

	if (data->buf_size < size) {
		free(data->buf);
		data->buf = xmalloc(size);
		data->buf_size = size;
	}

	while (size) {
		ssize_t len = read_istream(data->st, data->buf, size);
		if (len == 0)
			die(_("SHA1 COLLISION FOUND WITH %s !"),
			    sha1_to_hex(data->entry->idx.sha1));
		if (len < 0)
			die(_("unable to read %s"),
			    sha1_to_hex(data->entry->idx.sha1));
		if (memcmp(buf, data->buf, len))
			die(_("SHA1 COLLISION FOUND WITH %s !"),
			    sha1_to_hex(data->entry->idx.sha1));
		size -= len;
		buf += len;
	}
	return 0;
}

static int check_collison(struct object_entry *entry)
{
	struct compare_data data;
	enum object_type type;
	unsigned long size;

	if (entry->size <= big_file_threshold || entry->type != OBJ_BLOB)
		return -1;

	memset(&data, 0, sizeof(data));
	data.entry = entry;
	data.st = open_istream(entry->idx.sha1, &type, &size, NULL);
	if (!data.st)
		return -1;
	if (size != entry->size || type != entry->type)
		die(_("SHA1 COLLISION FOUND WITH %s !"),
		    sha1_to_hex(entry->idx.sha1));
	unpack_data(entry, compare_objects, &data);
	close_istream(data.st);
	free(data.buf);
	return 0;
}

static void sha1_object(const void *data, struct object_entry *obj_entry,
			unsigned long size, enum object_type type,
			const unsigned char *sha1)
{
	void *new_data = NULL;
	int collision_test_needed;

	assert(data || obj_entry);

	read_lock();
	collision_test_needed = has_sha1_file(sha1);
	read_unlock();

	if (collision_test_needed && !data) {
		read_lock();
		if (!check_collison(obj_entry))
			collision_test_needed = 0;
		read_unlock();
	}
	if (collision_test_needed) {
		void *has_data;
		enum object_type has_type;
		unsigned long has_size;
		read_lock();
		has_type = sha1_object_info(sha1, &has_size);
		if (has_type != type || has_size != size)
			die(_("SHA1 COLLISION FOUND WITH %s !"), sha1_to_hex(sha1));
		has_data = read_sha1_file(sha1, &has_type, &has_size);
		read_unlock();
		if (!data)
			data = new_data = get_data_from_pack(obj_entry);
		if (!has_data)
			die(_("cannot read existing object %s"), sha1_to_hex(sha1));
		if (size != has_size || type != has_type ||
		    memcmp(data, has_data, size) != 0)
			die(_("SHA1 COLLISION FOUND WITH %s !"), sha1_to_hex(sha1));
		free(has_data);
	}

	if (strict) {
		read_lock();
		if (type == OBJ_BLOB) {
			struct blob *blob = lookup_blob(sha1);
			if (blob)
				blob->object.flags |= FLAG_CHECKED;
			else
				die(_("invalid blob object %s"), sha1_to_hex(sha1));
		} else {
			struct object *obj;
			int eaten;
			void *buf = (void *) data;

			assert(data && "data can only be NULL for large _blobs_");

			/*
			 * we do not need to free the memory here, as the
			 * buf is deleted by the caller.
			 */
			obj = parse_object_buffer(sha1, type, size, buf, &eaten);
			if (!obj)
				die(_("invalid %s"), typename(type));
			if (do_fsck_object &&
			    fsck_object(obj, 1, fsck_error_function))
				die(_("Error in object"));
			if (fsck_walk(obj, mark_link, NULL))
				die(_("Not all child objects of %s are reachable"), sha1_to_hex(obj->sha1));

			if (obj->type == OBJ_TREE) {
				struct tree *item = (struct tree *) obj;
				item->buffer = NULL;
				obj->parsed = 0;
			}
			if (obj->type == OBJ_COMMIT) {
				struct commit *commit = (struct commit *) obj;
				commit->buffer = NULL;
			}
			obj->flags |= FLAG_CHECKED;
		}
		read_unlock();
	}

	free(new_data);
}

/*
 * This function is part of find_unresolved_deltas(). There are two
 * walkers going in the opposite ways.
 *
 * The first one in find_unresolved_deltas() traverses down from
 * parent node to children, deflating nodes along the way. However,
 * memory for deflated nodes is limited by delta_base_cache_limit, so
 * at some point parent node's deflated content may be freed.
 *
 * The second walker is this function, which goes from current node up
 * to top parent if necessary to deflate the node. In normal
 * situation, its parent node would be already deflated, so it just
 * needs to apply delta.
 *
 * In the worst case scenario, parent node is no longer deflated because
 * we're running out of delta_base_cache_limit; we need to re-deflate
 * parents, possibly up to the top base.
 *
 * All deflated objects here are subject to be freed if we exceed
 * delta_base_cache_limit, just like in find_unresolved_deltas(), we
 * just need to make sure the last node is not freed.
 */
static void *get_base_data(struct base_data *c)
{
	if (!c->data) {
		struct object_entry *obj = c->obj;
		struct base_data **delta = NULL;
		int delta_nr = 0, delta_alloc = 0;

		while (is_delta_type(c->obj->type) && !c->data) {
			ALLOC_GROW(delta, delta_nr + 1, delta_alloc);
			delta[delta_nr++] = c;
			c = c->base;
		}
		if (!delta_nr) {
			c->data = get_data_from_pack(obj);
			c->size = obj->size;
			get_thread_data()->base_cache_used += c->size;
			prune_base_data(c);
		}
		for (; delta_nr > 0; delta_nr--) {
			void *base, *raw;
			c = delta[delta_nr - 1];
			obj = c->obj;
			base = get_base_data(c->base);
			raw = get_data_from_pack(obj);
			c->data = patch_delta(
				base, c->base->size,
				raw, obj->size,
				&c->size);
			free(raw);
			if (!c->data)
				bad_object(obj->idx.offset, _("failed to apply delta"));
			get_thread_data()->base_cache_used += c->size;
			prune_base_data(c);
		}
		free(delta);
	}
	return c->data;
}

static void resolve_delta(struct object_entry *delta_obj,
			  struct base_data *base, struct base_data *result)
{
	void *base_data, *delta_data;

	delta_obj->real_type = base->obj->real_type;
	if (show_stat) {
		delta_obj->delta_depth = base->obj->delta_depth + 1;
		deepest_delta_lock();
		if (deepest_delta < delta_obj->delta_depth)
			deepest_delta = delta_obj->delta_depth;
		deepest_delta_unlock();
	}
	delta_obj->base_object_no = base->obj - objects;
	delta_data = get_data_from_pack(delta_obj);
	base_data = get_base_data(base);
	result->obj = delta_obj;
	result->data = patch_delta(base_data, base->size,
				   delta_data, delta_obj->size, &result->size);
	free(delta_data);
	if (!result->data)
		bad_object(delta_obj->idx.offset, _("failed to apply delta"));
	hash_sha1_file(result->data, result->size,
		       typename(delta_obj->real_type), delta_obj->idx.sha1);
	sha1_object(result->data, NULL, result->size, delta_obj->real_type,
		    delta_obj->idx.sha1);
	counter_lock();
	nr_resolved_deltas++;
	counter_unlock();
}

static struct base_data *find_unresolved_deltas_1(struct base_data *base,
						  struct base_data *prev_base)
{
	if (base->ref_last == -1 && base->ofs_last == -1) {
		union delta_base base_spec;

		hashcpy(base_spec.sha1, base->obj->idx.sha1);
		find_delta_children(&base_spec,
				    &base->ref_first, &base->ref_last, OBJ_REF_DELTA);

		memset(&base_spec, 0, sizeof(base_spec));
		base_spec.offset = base->obj->idx.offset;
		find_delta_children(&base_spec,
				    &base->ofs_first, &base->ofs_last, OBJ_OFS_DELTA);

		if (base->ref_last == -1 && base->ofs_last == -1) {
			free(base->data);
			return NULL;
		}

		link_base_data(prev_base, base);
	}

	if (base->ref_first <= base->ref_last) {
		struct object_entry *child = objects + deltas[base->ref_first].obj_no;
		struct base_data *result = alloc_base_data();

		assert(child->real_type == OBJ_REF_DELTA);
		resolve_delta(child, base, result);
		if (base->ref_first == base->ref_last && base->ofs_last == -1)
			free_base_data(base);

		base->ref_first++;
		return result;
	}

	if (base->ofs_first <= base->ofs_last) {
		struct object_entry *child = objects + deltas[base->ofs_first].obj_no;
		struct base_data *result = alloc_base_data();

		assert(child->real_type == OBJ_OFS_DELTA);
		resolve_delta(child, base, result);
		if (base->ofs_first == base->ofs_last)
			free_base_data(base);

		base->ofs_first++;
		return result;
	}

	unlink_base_data(base);
	return NULL;
}

static void find_unresolved_deltas(struct base_data *base)
{
	struct base_data *new_base, *prev_base = NULL;
	for (;;) {
		new_base = find_unresolved_deltas_1(base, prev_base);

		if (new_base) {
			prev_base = base;
			base = new_base;
		} else {
			free(base);
			base = prev_base;
			if (!base)
				return;
			prev_base = base->base;
		}
	}
}

static int compare_delta_entry(const void *a, const void *b)
{
	const struct delta_entry *delta_a = a;
	const struct delta_entry *delta_b = b;

	/* group by type (ref vs ofs) and then by value (sha-1 or offset) */
	return compare_delta_bases(&delta_a->base, &delta_b->base,
				   objects[delta_a->obj_no].type,
				   objects[delta_b->obj_no].type);
}

static void resolve_base(struct object_entry *obj)
{
	struct base_data *base_obj = alloc_base_data();
	base_obj->obj = obj;
	base_obj->data = NULL;
	find_unresolved_deltas(base_obj);
}

#ifndef NO_PTHREADS
static void *threaded_second_pass(void *data)
{
	set_thread_data(data);
	for (;;) {
		int i;
		counter_lock();
		display_progress(progress, nr_resolved_deltas);
		counter_unlock();
		work_lock();
		while (nr_dispatched < nr_objects &&
		       is_delta_type(objects[nr_dispatched].type))
			nr_dispatched++;
		if (nr_dispatched >= nr_objects) {
			work_unlock();
			break;
		}
		i = nr_dispatched++;
		work_unlock();

		resolve_base(&objects[i]);
	}
	return NULL;
}
#endif

/*
 * First pass:
 * - find locations of all objects;
 * - calculate SHA1 of all non-delta objects;
 * - remember base (SHA1 or offset) for all deltas.
 */
static void parse_pack_objects(unsigned char *sha1)
{
	int i, nr_delays = 0;
	struct delta_entry *delta = deltas;
	struct stat st;

	if (verbose)
		progress = start_progress(
				from_stdin ? _("Receiving objects") : _("Indexing objects"),
				nr_objects);
	for (i = 0; i < nr_objects; i++) {
		struct object_entry *obj = &objects[i];
		void *data = unpack_raw_entry(obj, &delta->base, obj->idx.sha1);
		obj->real_type = obj->type;
		if (is_delta_type(obj->type)) {
			nr_deltas++;
			delta->obj_no = i;
			delta++;
		} else if (!data) {
			/* large blobs, check later */
			obj->real_type = OBJ_BAD;
			nr_delays++;
		} else
			sha1_object(data, NULL, obj->size, obj->type, obj->idx.sha1);
		free(data);
		display_progress(progress, i+1);
	}
	objects[i].idx.offset = consumed_bytes;
	stop_progress(&progress);

	/* Check pack integrity */
	flush();
	git_SHA1_Final(sha1, &input_ctx);
	if (hashcmp(fill(20), sha1))
		die(_("pack is corrupted (SHA1 mismatch)"));
	use(20);

	/* If input_fd is a file, we should have reached its end now. */
	if (fstat(input_fd, &st))
		die_errno(_("cannot fstat packfile"));
	if (S_ISREG(st.st_mode) &&
			lseek(input_fd, 0, SEEK_CUR) - input_len != st.st_size)
		die(_("pack has junk at the end"));

	for (i = 0; i < nr_objects; i++) {
		struct object_entry *obj = &objects[i];
		if (obj->real_type != OBJ_BAD)
			continue;
		obj->real_type = obj->type;
		sha1_object(NULL, obj, obj->size, obj->type, obj->idx.sha1);
		nr_delays--;
	}
	if (nr_delays)
		die(_("confusion beyond insanity in parse_pack_objects()"));
}

/*
 * Second pass:
 * - for all non-delta objects, look if it is used as a base for
 *   deltas;
 * - if used as a base, uncompress the object and apply all deltas,
 *   recursively checking if the resulting object is used as a base
 *   for some more deltas.
 */
static void resolve_deltas(void)
{
	int i;

	if (!nr_deltas)
		return;

	/* Sort deltas by base SHA1/offset for fast searching */
	qsort(deltas, nr_deltas, sizeof(struct delta_entry),
	      compare_delta_entry);

	if (verbose)
		progress = start_progress(_("Resolving deltas"), nr_deltas);

#ifndef NO_PTHREADS
	nr_dispatched = 0;
	if (nr_threads > 1 || getenv("GIT_FORCE_THREADS")) {
		init_thread();
		for (i = 0; i < nr_threads; i++) {
			int ret = pthread_create(&thread_data[i].thread, NULL,
						 threaded_second_pass, thread_data + i);
			if (ret)
				die(_("unable to create thread: %s"),
				    strerror(ret));
		}
		for (i = 0; i < nr_threads; i++)
			pthread_join(thread_data[i].thread, NULL);
		cleanup_thread();
		return;
	}
#endif

	for (i = 0; i < nr_objects; i++) {
		struct object_entry *obj = &objects[i];

		if (is_delta_type(obj->type))
			continue;
		resolve_base(obj);
		display_progress(progress, nr_resolved_deltas);
	}
}

/*
 * Third pass:
 * - append objects to convert thin pack to full pack if required
 * - write the final 20-byte SHA-1
 */
static void fix_unresolved_deltas(struct sha1file *f, int nr_unresolved);
static void conclude_pack(int fix_thin_pack, const char *curr_pack, unsigned char *pack_sha1)
{
	if (nr_deltas == nr_resolved_deltas) {
		stop_progress(&progress);
		/* Flush remaining pack final 20-byte SHA1. */
		flush();
		return;
	}

	if (fix_thin_pack) {
		struct sha1file *f;
		unsigned char read_sha1[20], tail_sha1[20];
		struct strbuf msg = STRBUF_INIT;
		int nr_unresolved = nr_deltas - nr_resolved_deltas;
		int nr_objects_initial = nr_objects;
		if (nr_unresolved <= 0)
			die(_("confusion beyond insanity"));
		objects = xrealloc(objects,
				   (nr_objects + nr_unresolved + 1)
				   * sizeof(*objects));
		memset(objects + nr_objects + 1, 0,
		       nr_unresolved * sizeof(*objects));
		f = sha1fd(output_fd, curr_pack);
		fix_unresolved_deltas(f, nr_unresolved);
		strbuf_addf(&msg, _("completed with %d local objects"),
			    nr_objects - nr_objects_initial);
		stop_progress_msg(&progress, msg.buf);
		strbuf_release(&msg);
		sha1close(f, tail_sha1, 0);
		hashcpy(read_sha1, pack_sha1);
		fixup_pack_header_footer(output_fd, pack_sha1,
					 curr_pack, nr_objects,
					 read_sha1, consumed_bytes-20);
		if (hashcmp(read_sha1, tail_sha1) != 0)
			die(_("Unexpected tail checksum for %s "
			      "(disk corruption?)"), curr_pack);
	}
	if (nr_deltas != nr_resolved_deltas)
		die(Q_("pack has %d unresolved delta",
		       "pack has %d unresolved deltas",
		       nr_deltas - nr_resolved_deltas),
		    nr_deltas - nr_resolved_deltas);
}

static int write_compressed(struct sha1file *f, void *in, unsigned int size)
{
	git_zstream stream;
	int status;
	unsigned char outbuf[4096];

	memset(&stream, 0, sizeof(stream));
	git_deflate_init(&stream, zlib_compression_level);
	stream.next_in = in;
	stream.avail_in = size;

	do {
		stream.next_out = outbuf;
		stream.avail_out = sizeof(outbuf);
		status = git_deflate(&stream, Z_FINISH);
		sha1write(f, outbuf, sizeof(outbuf) - stream.avail_out);
	} while (status == Z_OK);

	if (status != Z_STREAM_END)
		die(_("unable to deflate appended object (%d)"), status);
	size = stream.total_out;
	git_deflate_end(&stream);
	return size;
}

static struct object_entry *append_obj_to_pack(struct sha1file *f,
			       const unsigned char *sha1, void *buf,
			       unsigned long size, enum object_type type)
{
	struct object_entry *obj = &objects[nr_objects++];
	unsigned char header[10];
	unsigned long s = size;
	int n = 0;
	unsigned char c = (type << 4) | (s & 15);
	s >>= 4;
	while (s) {
		header[n++] = c | 0x80;
		c = s & 0x7f;
		s >>= 7;
	}
	header[n++] = c;
	crc32_begin(f);
	sha1write(f, header, n);
	obj[0].size = size;
	obj[0].hdr_size = n;
	obj[0].type = type;
	obj[0].real_type = type;
	obj[1].idx.offset = obj[0].idx.offset + n;
	obj[1].idx.offset += write_compressed(f, buf, size);
	obj[0].idx.crc32 = crc32_end(f);
	sha1flush(f);
	hashcpy(obj->idx.sha1, sha1);
	return obj;
}

static int delta_pos_compare(const void *_a, const void *_b)
{
	struct delta_entry *a = *(struct delta_entry **)_a;
	struct delta_entry *b = *(struct delta_entry **)_b;
	return a->obj_no - b->obj_no;
}

static void fix_unresolved_deltas(struct sha1file *f, int nr_unresolved)
{
	struct delta_entry **sorted_by_pos;
	int i, n = 0;

	/*
	 * Since many unresolved deltas may well be themselves base objects
	 * for more unresolved deltas, we really want to include the
	 * smallest number of base objects that would cover as much delta
	 * as possible by picking the
	 * trunc deltas first, allowing for other deltas to resolve without
	 * additional base objects.  Since most base objects are to be found
	 * before deltas depending on them, a good heuristic is to start
	 * resolving deltas in the same order as their position in the pack.
	 */
	sorted_by_pos = xmalloc(nr_unresolved * sizeof(*sorted_by_pos));
	for (i = 0; i < nr_deltas; i++) {
		if (objects[deltas[i].obj_no].real_type != OBJ_REF_DELTA)
			continue;
		sorted_by_pos[n++] = &deltas[i];
	}
	qsort(sorted_by_pos, n, sizeof(*sorted_by_pos), delta_pos_compare);

	for (i = 0; i < n; i++) {
		struct delta_entry *d = sorted_by_pos[i];
		enum object_type type;
		struct base_data *base_obj = alloc_base_data();

		if (objects[d->obj_no].real_type != OBJ_REF_DELTA)
			continue;
		base_obj->data = read_sha1_file(d->base.sha1, &type, &base_obj->size);
		if (!base_obj->data)
			continue;

		if (check_sha1_signature(d->base.sha1, base_obj->data,
				base_obj->size, typename(type)))
			die(_("local object %s is corrupt"), sha1_to_hex(d->base.sha1));
		base_obj->obj = append_obj_to_pack(f, d->base.sha1,
					base_obj->data, base_obj->size, type);
		find_unresolved_deltas(base_obj);
		display_progress(progress, nr_resolved_deltas);
	}
	free(sorted_by_pos);
}

static void final(const char *final_pack_name, const char *curr_pack_name,
		  const char *final_index_name, const char *curr_index_name,
		  const char *keep_name, const char *keep_msg,
		  unsigned char *sha1)
{
	const char *report = "pack";
	char name[PATH_MAX];
	int err;

	if (!from_stdin) {
		close(input_fd);
	} else {
		fsync_or_die(output_fd, curr_pack_name);
		err = close(output_fd);
		if (err)
			die_errno(_("error while closing pack file"));
	}

	if (keep_msg) {
		int keep_fd, keep_msg_len = strlen(keep_msg);

		if (!keep_name)
			keep_fd = odb_pack_keep(name, sizeof(name), sha1);
		else
			keep_fd = open(keep_name, O_RDWR|O_CREAT|O_EXCL, 0600);

		if (keep_fd < 0) {
			if (errno != EEXIST)
				die_errno(_("cannot write keep file '%s'"),
					  keep_name ? keep_name : name);
		} else {
			if (keep_msg_len > 0) {
				write_or_die(keep_fd, keep_msg, keep_msg_len);
				write_or_die(keep_fd, "\n", 1);
			}
			if (close(keep_fd) != 0)
				die_errno(_("cannot close written keep file '%s'"),
					  keep_name ? keep_name : name);
			report = "keep";
		}
	}

	if (final_pack_name != curr_pack_name) {
		if (!final_pack_name) {
			snprintf(name, sizeof(name), "%s/pack/pack-%s.pack",
				 get_object_directory(), sha1_to_hex(sha1));
			final_pack_name = name;
		}
		if (move_temp_to_file(curr_pack_name, final_pack_name))
			die(_("cannot store pack file"));
	} else if (from_stdin)
		chmod(final_pack_name, 0444);

	if (final_index_name != curr_index_name) {
		if (!final_index_name) {
			snprintf(name, sizeof(name), "%s/pack/pack-%s.idx",
				 get_object_directory(), sha1_to_hex(sha1));
			final_index_name = name;
		}
		if (move_temp_to_file(curr_index_name, final_index_name))
			die(_("cannot store index file"));
	} else
		chmod(final_index_name, 0444);

	if (!from_stdin) {
		printf("%s\n", sha1_to_hex(sha1));
	} else {
		char buf[48];
		int len = snprintf(buf, sizeof(buf), "%s\t%s\n",
				   report, sha1_to_hex(sha1));
		write_or_die(1, buf, len);

		/*
		 * Let's just mimic git-unpack-objects here and write
		 * the last part of the input buffer to stdout.
		 */
		while (input_len) {
			err = xwrite(1, input_buffer + input_offset, input_len);
			if (err <= 0)
				break;
			input_len -= err;
			input_offset += err;
		}
	}
}

static int git_index_pack_config(const char *k, const char *v, void *cb)
{
	struct pack_idx_option *opts = cb;

	if (!strcmp(k, "pack.indexversion")) {
		opts->version = git_config_int(k, v);
		if (opts->version > 2)
			die(_("bad pack.indexversion=%"PRIu32), opts->version);
		return 0;
	}
	if (!strcmp(k, "pack.threads")) {
		nr_threads = git_config_int(k, v);
		if (nr_threads < 0)
			die(_("invalid number of threads specified (%d)"),
			    nr_threads);
#ifdef NO_PTHREADS
		if (nr_threads != 1)
			warning(_("no threads support, ignoring %s"), k);
		nr_threads = 1;
#endif
		return 0;
	}
	return git_default_config(k, v, cb);
}

static int cmp_uint32(const void *a_, const void *b_)
{
	uint32_t a = *((uint32_t *)a_);
	uint32_t b = *((uint32_t *)b_);

	return (a < b) ? -1 : (a != b);
}

static void read_v2_anomalous_offsets(struct packed_git *p,
				      struct pack_idx_option *opts)
{
	const uint32_t *idx1, *idx2;
	uint32_t i;

	/* The address of the 4-byte offset table */
	idx1 = (((const uint32_t *)p->index_data)
		+ 2 /* 8-byte header */
		+ 256 /* fan out */
		+ 5 * p->num_objects /* 20-byte SHA-1 table */
		+ p->num_objects /* CRC32 table */
		);

	/* The address of the 8-byte offset table */
	idx2 = idx1 + p->num_objects;

	for (i = 0; i < p->num_objects; i++) {
		uint32_t off = ntohl(idx1[i]);
		if (!(off & 0x80000000))
			continue;
		off = off & 0x7fffffff;
		if (idx2[off * 2])
			continue;
		/*
		 * The real offset is ntohl(idx2[off * 2]) in high 4
		 * octets, and ntohl(idx2[off * 2 + 1]) in low 4
		 * octets.  But idx2[off * 2] is Zero!!!
		 */
		ALLOC_GROW(opts->anomaly, opts->anomaly_nr + 1, opts->anomaly_alloc);
		opts->anomaly[opts->anomaly_nr++] = ntohl(idx2[off * 2 + 1]);
	}

	if (1 < opts->anomaly_nr)
		qsort(opts->anomaly, opts->anomaly_nr, sizeof(uint32_t), cmp_uint32);
}

static void read_idx_option(struct pack_idx_option *opts, const char *pack_name)
{
	struct packed_git *p = add_packed_git(pack_name, strlen(pack_name), 1);

	if (!p)
		die(_("Cannot open existing pack file '%s'"), pack_name);
	if (open_pack_index(p))
		die(_("Cannot open existing pack idx file for '%s'"), pack_name);

	/* Read the attributes from the existing idx file */
	opts->version = p->index_version;

	if (opts->version == 2)
		read_v2_anomalous_offsets(p, opts);

	/*
	 * Get rid of the idx file as we do not need it anymore.
	 * NEEDSWORK: extract this bit from free_pack_by_name() in
	 * sha1_file.c, perhaps?  It shouldn't matter very much as we
	 * know we haven't installed this pack (hence we never have
	 * read anything from it).
	 */
	close_pack_index(p);
	free(p);
}

static void show_pack_info(int stat_only)
{
	int i, baseobjects = nr_objects - nr_deltas;
	unsigned long *chain_histogram = NULL;

	if (deepest_delta)
		chain_histogram = xcalloc(deepest_delta, sizeof(unsigned long));

	for (i = 0; i < nr_objects; i++) {
		struct object_entry *obj = &objects[i];

		if (is_delta_type(obj->type))
			chain_histogram[obj->delta_depth - 1]++;
		if (stat_only)
			continue;
		printf("%s %-6s %lu %lu %"PRIuMAX,
		       sha1_to_hex(obj->idx.sha1),
		       typename(obj->real_type), obj->size,
		       (unsigned long)(obj[1].idx.offset - obj->idx.offset),
		       (uintmax_t)obj->idx.offset);
		if (is_delta_type(obj->type)) {
			struct object_entry *bobj = &objects[obj->base_object_no];
			printf(" %u %s", obj->delta_depth, sha1_to_hex(bobj->idx.sha1));
		}
		putchar('\n');
	}

	if (baseobjects)
		printf_ln(Q_("non delta: %d object",
			     "non delta: %d objects",
			     baseobjects),
			  baseobjects);
	for (i = 0; i < deepest_delta; i++) {
		if (!chain_histogram[i])
			continue;
		printf_ln(Q_("chain length = %d: %lu object",
			     "chain length = %d: %lu objects",
			     chain_histogram[i]),
			  i + 1,
			  chain_histogram[i]);
	}
}

int cmd_index_pack(int argc, const char **argv, const char *prefix)
{
	int i, fix_thin_pack = 0, verify = 0, stat_only = 0;
	const char *curr_index;
	const char *index_name = NULL, *pack_name = NULL;
	const char *keep_name = NULL, *keep_msg = NULL;
	char *index_name_buf = NULL, *keep_name_buf = NULL;
	struct pack_idx_entry **idx_objects;
	struct pack_idx_option opts;
	unsigned char pack_sha1[20];
	unsigned foreign_nr = 1;	/* zero is a "good" value, assume bad */

	if (argc == 2 && !strcmp(argv[1], "-h"))
		usage(index_pack_usage);

	check_replace_refs = 0;

	reset_pack_idx_option(&opts);
	git_config(git_index_pack_config, &opts);
	if (prefix && chdir(prefix))
		die(_("Cannot come back to cwd"));

	for (i = 1; i < argc; i++) {
		const char *arg = argv[i];

		if (*arg == '-') {
			if (!strcmp(arg, "--stdin")) {
				from_stdin = 1;
			} else if (!strcmp(arg, "--fix-thin")) {
				fix_thin_pack = 1;
			} else if (!strcmp(arg, "--strict")) {
				strict = 1;
				do_fsck_object = 1;
			} else if (!strcmp(arg, "--check-self-contained-and-connected")) {
				strict = 1;
				check_self_contained_and_connected = 1;
			} else if (!strcmp(arg, "--verify")) {
				verify = 1;
			} else if (!strcmp(arg, "--verify-stat")) {
				verify = 1;
				show_stat = 1;
			} else if (!strcmp(arg, "--verify-stat-only")) {
				verify = 1;
				show_stat = 1;
				stat_only = 1;
			} else if (!strcmp(arg, "--keep")) {
				keep_msg = "";
			} else if (starts_with(arg, "--keep=")) {
				keep_msg = arg + 7;
			} else if (starts_with(arg, "--threads=")) {
				char *end;
				nr_threads = strtoul(arg+10, &end, 0);
				if (!arg[10] || *end || nr_threads < 0)
					usage(index_pack_usage);
#ifdef NO_PTHREADS
				if (nr_threads != 1)
					warning(_("no threads support, "
						  "ignoring %s"), arg);
				nr_threads = 1;
#endif
			} else if (starts_with(arg, "--pack_header=")) {
				struct pack_header *hdr;
				char *c;

				hdr = (struct pack_header *)input_buffer;
				hdr->hdr_signature = htonl(PACK_SIGNATURE);
				hdr->hdr_version = htonl(strtoul(arg + 14, &c, 10));
				if (*c != ',')
					die(_("bad %s"), arg);
				hdr->hdr_entries = htonl(strtoul(c + 1, &c, 10));
				if (*c)
					die(_("bad %s"), arg);
				input_len = sizeof(*hdr);
			} else if (!strcmp(arg, "-v")) {
				verbose = 1;
			} else if (!strcmp(arg, "-o")) {
				if (index_name || (i+1) >= argc)
					usage(index_pack_usage);
				index_name = argv[++i];
			} else if (starts_with(arg, "--index-version=")) {
				char *c;
				opts.version = strtoul(arg + 16, &c, 10);
				if (opts.version > 2)
					die(_("bad %s"), arg);
				if (*c == ',')
					opts.off32_limit = strtoul(c+1, &c, 0);
				if (*c || opts.off32_limit & 0x80000000)
					die(_("bad %s"), arg);
			} else
				usage(index_pack_usage);
			continue;
		}

		if (pack_name)
			usage(index_pack_usage);
		pack_name = arg;
	}

	if (!pack_name && !from_stdin)
		usage(index_pack_usage);
	if (fix_thin_pack && !from_stdin)
		die(_("--fix-thin cannot be used without --stdin"));
	if (!index_name && pack_name) {
		int len = strlen(pack_name);
		if (!has_extension(pack_name, ".pack"))
			die(_("packfile name '%s' does not end with '.pack'"),
			    pack_name);
		index_name_buf = xmalloc(len);
		memcpy(index_name_buf, pack_name, len - 5);
		strcpy(index_name_buf + len - 5, ".idx");
		index_name = index_name_buf;
	}
	if (keep_msg && !keep_name && pack_name) {
		int len = strlen(pack_name);
		if (!has_extension(pack_name, ".pack"))
			die(_("packfile name '%s' does not end with '.pack'"),
			    pack_name);
		keep_name_buf = xmalloc(len);
		memcpy(keep_name_buf, pack_name, len - 5);
		strcpy(keep_name_buf + len - 5, ".keep");
		keep_name = keep_name_buf;
	}
	if (verify) {
		if (!index_name)
			die(_("--verify with no packfile name given"));
		read_idx_option(&opts, index_name);
		opts.flags |= WRITE_IDX_VERIFY | WRITE_IDX_STRICT;
	}
	if (strict)
		opts.flags |= WRITE_IDX_STRICT;

#ifndef NO_PTHREADS
	if (!nr_threads) {
		nr_threads = online_cpus();
		/* An experiment showed that more threads does not mean faster */
		if (nr_threads > 3)
			nr_threads = 3;
	}
#endif

	curr_pack = open_pack_file(pack_name);
	parse_pack_header();
	objects = xcalloc(nr_objects + 1, sizeof(struct object_entry));
	deltas = xcalloc(nr_objects, sizeof(struct delta_entry));
	parse_pack_objects(pack_sha1);
	resolve_deltas();
	conclude_pack(fix_thin_pack, curr_pack, pack_sha1);
	free(deltas);
	if (strict)
		foreign_nr = check_objects();

	if (show_stat)
		show_pack_info(stat_only);

	idx_objects = xmalloc((nr_objects) * sizeof(struct pack_idx_entry *));
	for (i = 0; i < nr_objects; i++)
		idx_objects[i] = &objects[i].idx;
	curr_index = write_idx_file(index_name, idx_objects, nr_objects, &opts, pack_sha1);
	free(idx_objects);

	if (!verify)
		final(pack_name, curr_pack,
		      index_name, curr_index,
		      keep_name, keep_msg,
		      pack_sha1);
	else
		close(input_fd);
	free(objects);
	free(index_name_buf);
	free(keep_name_buf);
	if (pack_name == NULL)
		free((void *) curr_pack);
	if (index_name == NULL)
		free((void *) curr_index);

	/*
	 * Let the caller know this pack is not self contained
	 */
	if (check_self_contained_and_connected && foreign_nr)
		return 1;

	return 0;
}<|MERGE_RESOLUTION|>--- conflicted
+++ resolved
@@ -549,11 +549,7 @@
 
 	do {
 		ssize_t n = (len < 64*1024) ? len : 64*1024;
-<<<<<<< HEAD
-		n = xpread(pack_fd, inbuf, n, from);
-=======
-		n = pread(get_thread_data()->pack_fd, inbuf, n, from);
->>>>>>> 39539495
+		n = xpread(get_thread_data()->pack_fd, inbuf, n, from);
 		if (n < 0)
 			die_errno(_("cannot pread pack file"));
 		if (!n)
