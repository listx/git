--- conflicted
+++ resolved
@@ -20,11 +20,8 @@
 #include "packfile.h"
 #include "object-store.h"
 #include "connected.h"
-<<<<<<< HEAD
 #include "fetch-negotiator.h"
-=======
 #include "fsck.h"
->>>>>>> 8a6d0525
 
 static int transfer_unpack_limit = -1;
 static int fetch_unpack_limit = -1;
@@ -39,11 +36,8 @@
 static int server_supports_filtering;
 static struct lock_file shallow_lock;
 static const char *alternate_shallow_file;
-<<<<<<< HEAD
 static char *negotiation_algorithm;
-=======
 static struct strbuf fsck_msg_types = STRBUF_INIT;
->>>>>>> 8a6d0525
 
 /* Remember to update object flag allocation in object.h */
 #define COMPLETE	(1U << 0)
