--- conflicted
+++ resolved
@@ -14,10 +14,7 @@
 #include "tag.h"
 #include "tree-walk.h"
 #include "tree.h"
-<<<<<<< HEAD
 #include "object-store.h"
-=======
->>>>>>> 7547b95b
 
 char *odb_pack_name(struct strbuf *buf,
 		    const unsigned char *sha1,
@@ -49,11 +46,6 @@
 static unsigned int pack_max_fds;
 static size_t peak_pack_mapped;
 static size_t pack_mapped;
-<<<<<<< HEAD
-=======
-struct packed_git *packed_git;
-LIST_HEAD(packed_git_mru);
->>>>>>> 7547b95b
 
 #define SZ_FMT PRIuMAX
 static inline uintmax_t sz_fmt(size_t s) { return s; }
@@ -886,17 +878,10 @@
 {
 	struct packed_git *p;
 
-<<<<<<< HEAD
 	INIT_LIST_HEAD(&r->objects->packed_git_mru);
 
 	for (p = r->objects->packed_git; p; p = p->next)
 		list_add_tail(&p->mru, &r->objects->packed_git_mru);
-=======
-	INIT_LIST_HEAD(&packed_git_mru);
-
-	for (p = packed_git; p; p = p->next)
-		list_add_tail(&p->mru, &packed_git_mru);
->>>>>>> 7547b95b
 }
 
 static void prepare_packed_git(struct repository *r)
@@ -1772,39 +1757,16 @@
 				  struct packed_git *p)
 {
 	const unsigned char *index = p->index_data;
-<<<<<<< HEAD
 	struct object_id oid;
-=======
-	unsigned stride;
->>>>>>> 7547b95b
 	uint32_t result;
 
 	if (!index) {
 		if (open_pack_index(p))
 			return 0;
-<<<<<<< HEAD
 	}
 
 	hashcpy(oid.hash, sha1);
 	if (bsearch_pack(&oid, p, &result))
-=======
-		level1_ofs = p->index_data;
-		index = p->index_data;
-	}
-	if (p->index_version > 1) {
-		level1_ofs += 2;
-		index += 8;
-	}
-	index += 4 * 256;
-	if (p->index_version > 1) {
-		stride = 20;
-	} else {
-		stride = 24;
-		index += 4;
-	}
-
-	if (bsearch_hash(sha1, level1_ofs, index, stride, &result))
->>>>>>> 7547b95b
 		return nth_packed_object_offset(p, result);
 	return 0;
 }
@@ -1883,17 +1845,10 @@
 	if (!r->objects->packed_git)
 		return 0;
 
-<<<<<<< HEAD
 	list_for_each(pos, &r->objects->packed_git_mru) {
 		struct packed_git *p = list_entry(pos, struct packed_git, mru);
 		if (fill_pack_entry(sha1, e, p)) {
 			list_move(&p->mru, &r->objects->packed_git_mru);
-=======
-	list_for_each(pos, &packed_git_mru) {
-		struct packed_git *p = list_entry(pos, struct packed_git, mru);
-		if (fill_pack_entry(sha1, e, p)) {
-			list_move(&p->mru, &packed_git_mru);
->>>>>>> 7547b95b
 			return 1;
 		}
 	}
@@ -1971,11 +1926,7 @@
 
 	/*
 	 * If this is a tree, commit, or tag, the objects it refers
-<<<<<<< HEAD
 	 * to are also promisor objects. (Blobs refer to no objects->)
-=======
-	 * to are also promisor objects. (Blobs refer to no objects.)
->>>>>>> 7547b95b
 	 */
 	if (obj->type == OBJ_TREE) {
 		struct tree *tree = (struct tree *)obj;
