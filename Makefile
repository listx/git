--- conflicted
+++ resolved
@@ -1904,14 +1904,13 @@
 http-walker.s http-walker.o: EXTRA_CPPFLAGS = -DNO_EXPAT
 endif
 
-<<<<<<< HEAD
 ifdef NO_REGEX
 compat/regex/regex.o: EXTRA_CPPFLAGS = -DGAWK -DNO_MBSUPPORT
-=======
+endif
+
 ifdef USE_NED_ALLOCATOR
 compat/nedmalloc/nedmalloc.o: EXTRA_CPPFLAGS = \
 	-DNDEBUG -DOVERRIDE_STRDUP -DREPLACE_SYSTEM_ALLOCATOR
->>>>>>> e22148f4
 endif
 
 git-%$X: %.o $(GITLIBS)
