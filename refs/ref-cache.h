--- conflicted
+++ resolved
@@ -185,12 +185,7 @@
 				   int incomplete);
 
 struct ref_entry *create_ref_entry(const char *refname,
-<<<<<<< HEAD
-				   const struct object_id *oid, int flag,
-				   int check_name);
-=======
 				   const struct object_id *oid, int flag);
->>>>>>> f23092f1
 
 /*
  * Return a pointer to a new `ref_cache`. Its top-level starts out
