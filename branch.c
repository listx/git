--- conflicted
+++ resolved
@@ -653,11 +653,7 @@
 	 * be created in every submodule.
 	 */
 	for (i = 0; i < submodule_entry_list.entry_nr; i++) {
-<<<<<<< HEAD
-		if (submodule_entry_list.entries[i].repo == NULL) {
-=======
 		if (!submodule_entry_list.entries[i].repo) {
->>>>>>> e6bf70d1
 			int code = die_message(
 				_("submodule '%s': unable to find submodule"),
 				submodule_entry_list.entries[i].submodule->name);
