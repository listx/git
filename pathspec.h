#ifndef PATHSPEC_H
#define PATHSPEC_H

struct index_state;

/* Pathspec magic */
#define PATHSPEC_FROMTOP	(1<<0)
#define PATHSPEC_MAXDEPTH	(1<<1)
#define PATHSPEC_LITERAL	(1<<2)
#define PATHSPEC_GLOB		(1<<3)
#define PATHSPEC_ICASE		(1<<4)
#define PATHSPEC_EXCLUDE	(1<<5)
#define PATHSPEC_ATTR		(1<<6)
#define PATHSPEC_ALL_MAGIC	  \
	(PATHSPEC_FROMTOP	| \
	 PATHSPEC_MAXDEPTH	| \
	 PATHSPEC_LITERAL	| \
	 PATHSPEC_GLOB		| \
	 PATHSPEC_ICASE		| \
	 PATHSPEC_EXCLUDE	| \
	 PATHSPEC_ATTR)

#define PATHSPEC_ONESTAR 1	/* the pathspec pattern satisfies GFNM_ONESTAR */

/**
 * See glossary-context.txt for the syntax of pathspec.
 * In memory, a pathspec set is represented by "struct pathspec" and is
 * prepared by parse_pathspec().
 */
struct pathspec {
	int nr;
	unsigned int has_wildcard:1;
	unsigned int recursive:1;
	unsigned int recurse_submodules:1;
	unsigned magic;
	int max_depth;
	struct pathspec_item {
		char *match;
		char *original;
		unsigned magic;
		int len, prefix;
		int nowildcard_len;
		int flags;
		int attr_match_nr;
		struct attr_match {
			char *value;
			enum attr_match_mode {
				MATCH_SET,
				MATCH_UNSET,
				MATCH_VALUE,
				MATCH_UNSPECIFIED
			} match_mode;
		} *attr_match;
		struct attr_check *attr_check;
	} *items;
};

#define GUARD_PATHSPEC(ps, mask) \
	do { \
		if ((ps)->magic & ~(mask))	       \
			die("BUG:%s:%d: unsupported magic %x",	\
			    __FILE__, __LINE__, (ps)->magic & ~(mask)); \
	} while (0)

/* parse_pathspec flags */
#define PATHSPEC_PREFER_CWD (1<<0) /* No args means match cwd */
#define PATHSPEC_PREFER_FULL (1<<1) /* No args means match everything */
#define PATHSPEC_MAXDEPTH_VALID (1<<2) /* max_depth field is valid */
/* die if a symlink is part of the given path's directory */
#define PATHSPEC_SYMLINK_LEADING_PATH (1<<3)
#define PATHSPEC_PREFIX_ORIGIN (1<<4)
#define PATHSPEC_KEEP_ORDER (1<<5)
/*
 * For the callers that just need pure paths from somewhere else, not
 * from command line. Global --*-pathspecs options are ignored. No
 * magic is parsed in each pathspec either. If PATHSPEC_LITERAL is
 * allowed, then it will automatically set for every pathspec.
 */
#define PATHSPEC_LITERAL_PATH (1<<6)

/**
 * Given command line arguments and a prefix, convert the input to
 * pathspec. die() if any magic in magic_mask is used.
 *
 * Any arguments used are copied. It is safe for the caller to modify
 * or free 'prefix' and 'args' after calling this function.
 *
 * - magic_mask specifies what features that are NOT supported by the following
 * code. If a user attempts to use such a feature, parse_pathspec() can reject
 * it early.
 *
 * - flags specifies other things that the caller wants parse_pathspec to
 * perform.
 *
 * - prefix and args come from cmd_* functions
 *
 * parse_pathspec() helps catch unsupported features and reject them politely.
 * At a lower level, different pathspec-related functions may not support the
 * same set of features. Such pathspec-sensitive functions are guarded with
 * GUARD_PATHSPEC(), which will die in an unfriendly way when an unsupported
 * feature is requested.
 *
 * The command designers are supposed to make sure that GUARD_PATHSPEC() never
 * dies. They have to make sure all unsupported features are caught by
 * parse_pathspec(), not by GUARD_PATHSPEC. grepping GUARD_PATHSPEC() should
 * give the designers all pathspec-sensitive codepaths and what features they
 * support.
 *
 * A similar process is applied when a new pathspec magic is added. The designer
 * lifts the GUARD_PATHSPEC restriction in the functions that support the new
 * magic. At the same time (s)he has to make sure this new feature will be
 * caught at parse_pathspec() in commands that cannot handle the new magic in
 * some cases. grepping parse_pathspec() should help.
 */
void parse_pathspec(struct pathspec *pathspec,
		    unsigned magic_mask,
		    unsigned flags,
		    const char *prefix,
		    const char **args);
<<<<<<< HEAD
/*
 * Same as parse_pathspec() but uses file as input.
 * When 'file' is exactly "-" it uses 'stdin' instead.
 */
void parse_pathspec_file(struct pathspec *pathspec,
			 unsigned magic_mask,
			 unsigned flags,
			 const char *prefix,
			 const char *file,
			 int nul_term_line);
=======

>>>>>>> 6c51cb52
void copy_pathspec(struct pathspec *dst, const struct pathspec *src);
void clear_pathspec(struct pathspec *);

static inline int ps_strncmp(const struct pathspec_item *item,
			     const char *s1, const char *s2, size_t n)
{
	if (item->magic & PATHSPEC_ICASE)
		return strncasecmp(s1, s2, n);
	else
		return strncmp(s1, s2, n);
}

static inline int ps_strcmp(const struct pathspec_item *item,
			    const char *s1, const char *s2)
{
	if (item->magic & PATHSPEC_ICASE)
		return strcasecmp(s1, s2);
	else
		return strcmp(s1, s2);
}

void add_pathspec_matches_against_index(const struct pathspec *pathspec,
					const struct index_state *istate,
					char *seen);
char *find_pathspecs_matching_against_index(const struct pathspec *pathspec,
					    const struct index_state *istate);
int match_pathspec_attrs(const struct index_state *istate,
			 const char *name, int namelen,
			 const struct pathspec_item *item);

#endif /* PATHSPEC_H */<|MERGE_RESOLUTION|>--- conflicted
+++ resolved
@@ -117,7 +117,6 @@
 		    unsigned flags,
 		    const char *prefix,
 		    const char **args);
-<<<<<<< HEAD
 /*
  * Same as parse_pathspec() but uses file as input.
  * When 'file' is exactly "-" it uses 'stdin' instead.
@@ -128,9 +127,7 @@
 			 const char *prefix,
 			 const char *file,
 			 int nul_term_line);
-=======
 
->>>>>>> 6c51cb52
 void copy_pathspec(struct pathspec *dst, const struct pathspec *src);
 void clear_pathspec(struct pathspec *);
 
