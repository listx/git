--- conflicted
+++ resolved
@@ -1067,13 +1067,10 @@
 		allow_filter = git_config_bool(var, value);
 	} else if (!strcmp("uploadpack.allowrefinwant", var)) {
 		allow_ref_in_want = git_config_bool(var, value);
-<<<<<<< HEAD
 	} else if (!strcmp("uploadpack.allowsidebandall", var)) {
 		allow_sideband_all = git_config_bool(var, value);
-=======
 	} else if (!strcmp("core.precomposeunicode", var)) {
 		precomposed_unicode = git_config_bool(var, value);
->>>>>>> 8e712ef6
 	}
 
 	if (current_config_scope() != CONFIG_SCOPE_REPO) {
