--- conflicted
+++ resolved
@@ -1049,7 +1049,6 @@
 }
 
 static int compare_ofs_delta_entry(const void *a, const void *b)
-<<<<<<< HEAD
 {
 	const struct ofs_delta_entry *delta_a = a;
 	const struct ofs_delta_entry *delta_b = b;
@@ -1064,22 +1063,6 @@
 	const struct ref_delta_entry *delta_a = a;
 	const struct ref_delta_entry *delta_b = b;
 
-=======
-{
-	const struct ofs_delta_entry *delta_a = a;
-	const struct ofs_delta_entry *delta_b = b;
-
-	return delta_a->offset < delta_b->offset ? -1 :
-	       delta_a->offset > delta_b->offset ?  1 :
-	       0;
-}
-
-static int compare_ref_delta_entry(const void *a, const void *b)
-{
-	const struct ref_delta_entry *delta_a = a;
-	const struct ref_delta_entry *delta_b = b;
-
->>>>>>> bfee614a
 	return hashcmp(delta_a->sha1, delta_b->sha1);
 }
 
