--- conflicted
+++ resolved
@@ -46,11 +46,8 @@
 		{ "log", cmd_log },
 		{ "whatchanged", cmd_whatchanged },
 		{ "show", cmd_show },
-<<<<<<< HEAD
 		{ "push", cmd_push },
-=======
 		{ "count-objects", cmd_count_objects },
->>>>>>> 80fe7d2b
 	};
 	int i;
 
