--- conflicted
+++ resolved
@@ -2811,7 +2811,7 @@
 			 */
 			if (copystr.len > 0) {
 				if (write_in_full(out_fd, copystr.buf, copystr.len) != copystr.len) {
-					ret = write_error(get_lock_file_path(lock));
+					ret = write_error(get_lock_file_path(&lock));
 					goto out;
 				}
 				strbuf_reset(&copystr);
@@ -2825,25 +2825,11 @@
 					continue;
 				}
 				store.baselen = strlen(new_name);
-<<<<<<< HEAD
 				if (!copy) {
 					if (write_section(out_fd, new_name) < 0) {
-						ret = write_error(get_lock_file_path(lock));
+						ret = write_error(get_lock_file_path(&lock));
 						goto out;
 					}
-=======
-				if (write_section(out_fd, new_name) < 0) {
-					ret = write_error(get_lock_file_path(&lock));
-					goto out;
-				}
-				/*
-				 * We wrote out the new section, with
-				 * a newline, now skip the old
-				 * section's length
-				 */
-				output += offset + i;
-				if (strlen(output) > 0) {
->>>>>>> b74c90fb
 					/*
 					 * We wrote out the new section, with
 					 * a newline, now skip the old
@@ -2887,7 +2873,7 @@
 	 */
 	if (copystr.len > 0) {
 		if (write_in_full(out_fd, copystr.buf, copystr.len) != copystr.len) {
-			ret = write_error(get_lock_file_path(lock));
+			ret = write_error(get_lock_file_path(&lock));
 			goto out;
 		}
 		strbuf_reset(&copystr);
