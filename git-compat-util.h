#ifndef GIT_COMPAT_UTIL_H
#define GIT_COMPAT_UTIL_H

#if __STDC_VERSION__ - 0 < 199901L
/*
 * Git is in a testing period for mandatory C99 support in the compiler.  If
 * your compiler is reasonably recent, you can try to enable C99 support (or,
 * for MSVC, C11 support).  If you encounter a problem and can't enable C99
 * support with your compiler (such as with "-std=gnu99") and don't have access
 * to one with this support, such as GCC or Clang, you can remove this #if
 * directive, but please report the details of your system to
 * git@vger.kernel.org.
 */
#error "Required C99 support is in a test phase.  Please see git-compat-util.h for more details."
#endif

#ifdef USE_MSVC_CRTDBG
/*
 * For these to work they must appear very early in each
 * file -- before most of the standard header files.
 */
#include <stdlib.h>
#include <crtdbg.h>
#endif

#define _FILE_OFFSET_BITS 64


/* Derived from Linux "Features Test Macro" header
 * Convenience macros to test the versions of gcc (or
 * a compatible compiler).
 * Use them like this:
 *  #if GIT_GNUC_PREREQ (2,8)
 *   ... code requiring gcc 2.8 or later ...
 *  #endif
*/
#if defined(__GNUC__) && defined(__GNUC_MINOR__)
# define GIT_GNUC_PREREQ(maj, min) \
	((__GNUC__ << 16) + __GNUC_MINOR__ >= ((maj) << 16) + (min))
#else
 #define GIT_GNUC_PREREQ(maj, min) 0
#endif


#ifndef FLEX_ARRAY
/*
 * See if our compiler is known to support flexible array members.
 */

/*
 * Check vendor specific quirks first, before checking the
 * __STDC_VERSION__, as vendor compilers can lie and we need to be
 * able to work them around.  Note that by not defining FLEX_ARRAY
 * here, we can fall back to use the "safer but a bit wasteful" one
 * later.
 */
#if defined(__SUNPRO_C) && (__SUNPRO_C <= 0x580)
#elif defined(__GNUC__)
# if (__GNUC__ >= 3)
#  define FLEX_ARRAY /* empty */
# else
#  define FLEX_ARRAY 0 /* older GNU extension */
# endif
#elif defined(__STDC_VERSION__) && (__STDC_VERSION__ >= 199901L)
# define FLEX_ARRAY /* empty */
#endif

/*
 * Otherwise, default to safer but a bit wasteful traditional style
 */
#ifndef FLEX_ARRAY
# define FLEX_ARRAY 1
#endif
#endif


/*
 * BUILD_ASSERT_OR_ZERO - assert a build-time dependency, as an expression.
 * @cond: the compile-time condition which must be true.
 *
 * Your compile will fail if the condition isn't true, or can't be evaluated
 * by the compiler.  This can be used in an expression: its value is "0".
 *
 * Example:
 *	#define foo_to_char(foo)					\
 *		 ((char *)(foo)						\
 *		  + BUILD_ASSERT_OR_ZERO(offsetof(struct foo, string) == 0))
 */
#define BUILD_ASSERT_OR_ZERO(cond) \
	(sizeof(char [1 - 2*!(cond)]) - 1)

#if GIT_GNUC_PREREQ(3, 1)
 /* &arr[0] degrades to a pointer: a different type from an array */
# define BARF_UNLESS_AN_ARRAY(arr)						\
	BUILD_ASSERT_OR_ZERO(!__builtin_types_compatible_p(__typeof__(arr), \
							   __typeof__(&(arr)[0])))
#else
# define BARF_UNLESS_AN_ARRAY(arr) 0
#endif
/*
 * ARRAY_SIZE - get the number of elements in a visible array
 * @x: the array whose size you want.
 *
 * This does not work on pointers, or arrays declared as [], or
 * function parameters.  With correct compiler support, such usage
 * will cause a build error (see the build_assert_or_zero macro).
 */
#define ARRAY_SIZE(x) (sizeof(x) / sizeof((x)[0]) + BARF_UNLESS_AN_ARRAY(x))

#define bitsizeof(x)  (CHAR_BIT * sizeof(x))

#define maximum_signed_value_of_type(a) \
    (INTMAX_MAX >> (bitsizeof(intmax_t) - bitsizeof(a)))

#define maximum_unsigned_value_of_type(a) \
    (UINTMAX_MAX >> (bitsizeof(uintmax_t) - bitsizeof(a)))

/*
 * Signed integer overflow is undefined in C, so here's a helper macro
 * to detect if the sum of two integers will overflow.
 *
 * Requires: a >= 0, typeof(a) equals typeof(b)
 */
#define signed_add_overflows(a, b) \
    ((b) > maximum_signed_value_of_type(a) - (a))

#define unsigned_add_overflows(a, b) \
    ((b) > maximum_unsigned_value_of_type(a) - (a))

/*
 * Returns true if the multiplication of "a" and "b" will
 * overflow. The types of "a" and "b" must match and must be unsigned.
 * Note that this macro evaluates "a" twice!
 */
#define unsigned_mult_overflows(a, b) \
    ((a) && (b) > maximum_unsigned_value_of_type(a) / (a))

/*
 * Returns true if the left shift of "a" by "shift" bits will
 * overflow. The type of "a" must be unsigned.
 */
#define unsigned_left_shift_overflows(a, shift) \
    ((shift) < bitsizeof(a) && \
     (a) > maximum_unsigned_value_of_type(a) >> (shift))

#ifdef __GNUC__
#define TYPEOF(x) (__typeof__(x))
#else
#define TYPEOF(x)
#endif

#define MSB(x, bits) ((x) & TYPEOF(x)(~0ULL << (bitsizeof(x) - (bits))))
#define HAS_MULTI_BITS(i)  ((i) & ((i) - 1))  /* checks if an integer has more than 1 bit set */

#define DIV_ROUND_UP(n,d) (((n) + (d) - 1) / (d))

/* Approximation of the length of the decimal representation of this type. */
#define decimal_length(x)	((int)(sizeof(x) * 2.56 + 0.5) + 1)

#ifdef __MINGW64__
#define _POSIX_C_SOURCE 1
#elif defined(__sun__)
 /*
  * On Solaris, when _XOPEN_EXTENDED is set, its header file
  * forces the programs to be XPG4v2, defeating any _XOPEN_SOURCE
  * setting to say we are XPG5 or XPG6.  Also on Solaris,
  * XPG6 programs must be compiled with a c99 compiler, while
  * non XPG6 programs must be compiled with a pre-c99 compiler.
  */
# if __STDC_VERSION__ - 0 >= 199901L
# define _XOPEN_SOURCE 600
# else
# define _XOPEN_SOURCE 500
# endif
#elif !defined(__APPLE__) && !defined(__FreeBSD__) && !defined(__USLC__) && \
      !defined(_M_UNIX) && !defined(__sgi) && !defined(__DragonFly__) && \
      !defined(__TANDEM) && !defined(__QNX__) && !defined(__MirBSD__) && \
      !defined(__CYGWIN__)
#define _XOPEN_SOURCE 600 /* glibc2 and AIX 5.3L need 500, OpenBSD needs 600 for S_ISLNK() */
#define _XOPEN_SOURCE_EXTENDED 1 /* AIX 5.3L needs this */
#endif
#define _ALL_SOURCE 1
#define _GNU_SOURCE 1
#define _BSD_SOURCE 1
#define _DEFAULT_SOURCE 1
#define _NETBSD_SOURCE 1
#define _SGI_SOURCE 1

#if defined(WIN32) && !defined(__CYGWIN__) /* Both MinGW and MSVC */
# if !defined(_WIN32_WINNT)
#  define _WIN32_WINNT 0x0600
# endif
#define WIN32_LEAN_AND_MEAN  /* stops windows.h including winsock.h */
#include <winsock2.h>
#ifndef NO_UNIX_SOCKETS
#include <afunix.h>
#endif
#include <windows.h>
#define GIT_WINDOWS_NATIVE
#endif

#include <unistd.h>
#include <stdio.h>
#include <sys/stat.h>
#include <fcntl.h>
#include <stddef.h>
#include <stdlib.h>
#include <stdarg.h>
#include <string.h>
#ifdef HAVE_STRINGS_H
#include <strings.h> /* for strcasecmp() */
#endif
#include <errno.h>
#include <limits.h>
#ifdef NEEDS_SYS_PARAM_H
#include <sys/param.h>
#endif
#include <sys/types.h>
#include <dirent.h>
#include <sys/time.h>
#include <time.h>
#include <signal.h>
#include <assert.h>
#include <regex.h>
#include <utime.h>
#include <syslog.h>
#if !defined(NO_POLL_H)
#include <poll.h>
#elif !defined(NO_SYS_POLL_H)
#include <sys/poll.h>
#else
/* Pull the compat stuff */
#include <poll.h>
#endif
#ifdef HAVE_BSD_SYSCTL
#include <sys/sysctl.h>
#endif

#if defined(__CYGWIN__)
#include "compat/win32/path-utils.h"
#endif
#if defined(__MINGW32__)
/* pull in Windows compatibility stuff */
#include "compat/win32/path-utils.h"
#include "compat/mingw.h"
#elif defined(_MSC_VER)
#include "compat/win32/path-utils.h"
#include "compat/msvc.h"
#else
#include <sys/utsname.h>
#include <sys/wait.h>
#include <sys/resource.h>
#include <sys/socket.h>
#include <sys/ioctl.h>
#include <termios.h>
#ifndef NO_SYS_SELECT_H
#include <sys/select.h>
#endif
#include <netinet/in.h>
#include <netinet/tcp.h>
#include <arpa/inet.h>
#include <netdb.h>
#include <pwd.h>
#include <sys/un.h>
#ifndef NO_INTTYPES_H
#include <inttypes.h>
#else
#include <stdint.h>
#endif
#ifdef NO_INTPTR_T
/*
 * On I16LP32, ILP32 and LP64 "long" is the safe bet, however
 * on LLP86, IL33LLP64 and P64 it needs to be "long long",
 * while on IP16 and IP16L32 it is "int" (resp. "short")
 * Size needs to match (or exceed) 'sizeof(void *)'.
 * We can't take "long long" here as not everybody has it.
 */
typedef long intptr_t;
typedef unsigned long uintptr_t;
#endif
#undef _ALL_SOURCE /* AIX 5.3L defines a struct list with _ALL_SOURCE. */
#include <grp.h>
#define _ALL_SOURCE 1
#endif

/* used on Mac OS X */
#ifdef PRECOMPOSE_UNICODE
#include "compat/precompose_utf8.h"
#else
static inline const char *precompose_argv_prefix(int argc, const char **argv, const char *prefix)
{
	return prefix;
}
static inline const char *precompose_string_if_needed(const char *in)
{
	return in;
}

#define probe_utf8_pathname_composition()
#endif

#ifdef MKDIR_WO_TRAILING_SLASH
#define mkdir(a,b) compat_mkdir_wo_trailing_slash((a),(b))
int compat_mkdir_wo_trailing_slash(const char*, mode_t);
#endif

#ifdef NO_STRUCT_ITIMERVAL
struct itimerval {
	struct timeval it_interval;
	struct timeval it_value;
};
#endif

#ifdef NO_SETITIMER
static inline int setitimer(int which, const struct itimerval *value, struct itimerval *newvalue) {
	return 0; /* pretend success */
}
#endif

#ifndef NO_LIBGEN_H
#include <libgen.h>
#else
#define basename gitbasename
char *gitbasename(char *);
#define dirname gitdirname
char *gitdirname(char *);
#endif

#ifndef NO_ICONV
#include <iconv.h>
#endif

#ifndef NO_OPENSSL
#ifdef __APPLE__
#define __AVAILABILITY_MACROS_USES_AVAILABILITY 0
#include <AvailabilityMacros.h>
#undef DEPRECATED_ATTRIBUTE
#define DEPRECATED_ATTRIBUTE
#undef __AVAILABILITY_MACROS_USES_AVAILABILITY
#endif
#include <openssl/ssl.h>
#include <openssl/err.h>
#endif

#ifdef HAVE_SYSINFO
# include <sys/sysinfo.h>
#endif

/* On most systems <netdb.h> would have given us this, but
 * not on some systems (e.g. z/OS).
 */
#ifndef NI_MAXHOST
#define NI_MAXHOST 1025
#endif

#ifndef NI_MAXSERV
#define NI_MAXSERV 32
#endif

/* On most systems <limits.h> would have given us this, but
 * not on some systems (e.g. GNU/Hurd).
 */
#ifndef PATH_MAX
#define PATH_MAX 4096
#endif

typedef uintmax_t timestamp_t;
#define PRItime PRIuMAX
#define parse_timestamp strtoumax
#define TIME_MAX UINTMAX_MAX
#define TIME_MIN 0

#ifndef PATH_SEP
#define PATH_SEP ':'
#endif

#ifdef HAVE_PATHS_H
#include <paths.h>
#endif
#ifndef _PATH_DEFPATH
#define _PATH_DEFPATH "/usr/local/bin:/usr/bin:/bin"
#endif

#ifndef platform_core_config
static inline int noop_core_config(const char *var, const char *value, void *cb)
{
	return 0;
}
#define platform_core_config noop_core_config
#endif

int lstat_cache_aware_rmdir(const char *path);
#if !defined(__MINGW32__) && !defined(_MSC_VER)
#define rmdir lstat_cache_aware_rmdir
#endif

#ifndef has_dos_drive_prefix
static inline int git_has_dos_drive_prefix(const char *path)
{
	return 0;
}
#define has_dos_drive_prefix git_has_dos_drive_prefix
#endif

#ifndef skip_dos_drive_prefix
static inline int git_skip_dos_drive_prefix(char **path)
{
	return 0;
}
#define skip_dos_drive_prefix git_skip_dos_drive_prefix
#endif

#ifndef is_dir_sep
static inline int git_is_dir_sep(int c)
{
	return c == '/';
}
#define is_dir_sep git_is_dir_sep
#endif

#ifndef offset_1st_component
static inline int git_offset_1st_component(const char *path)
{
	return is_dir_sep(path[0]);
}
#define offset_1st_component git_offset_1st_component
#endif

#ifndef is_valid_path
#define is_valid_path(path) 1
#endif

#ifndef is_path_owned_by_current_user

#ifdef __TANDEM
#define ROOT_UID 65535
#else
#define ROOT_UID 0
#endif

/*
 * Do not use this function when
 * (1) geteuid() did not say we are running as 'root', or
 * (2) using this function will compromise the system.
 *
 * PORTABILITY WARNING:
 * This code assumes uid_t is unsigned because that is what sudo does.
 * If your uid_t type is signed and all your ids are positive then it
 * should all work fine.
 * If your version of sudo uses negative values for uid_t or it is
 * buggy and return an overflowed value in SUDO_UID, then git might
 * fail to grant access to your repository properly or even mistakenly
 * grant access to someone else.
 * In the unlikely scenario this happened to you, and that is how you
 * got to this message, we would like to know about it; so sent us an
 * email to git@vger.kernel.org indicating which platform you are
 * using and which version of sudo, so we can improve this logic and
 * maybe provide you with a patch that would prevent this issue again
 * in the future.
 */
static inline void extract_id_from_env(const char *env, uid_t *id)
{
	const char *real_uid = getenv(env);

	/* discard anything empty to avoid a more complex check below */
	if (real_uid && *real_uid) {
		char *endptr = NULL;
		unsigned long env_id;

		errno = 0;
		/* silent overflow errors could trigger a bug here */
		env_id = strtoul(real_uid, &endptr, 10);
		if (!*endptr && !errno)
			*id = env_id;
	}
}

static inline int is_path_owned_by_current_uid(const char *path)
{
	struct stat st;
	uid_t euid;

	if (lstat(path, &st))
		return 0;

	euid = geteuid();
	if (euid == ROOT_UID)
	{
		if (st.st_uid == ROOT_UID)
			return 1;
		else
			extract_id_from_env("SUDO_UID", &euid);
	}

	return st.st_uid == euid;
}

#define is_path_owned_by_current_user is_path_owned_by_current_uid
#endif

#ifndef find_last_dir_sep
static inline char *git_find_last_dir_sep(const char *path)
{
	return strrchr(path, '/');
}
#define find_last_dir_sep git_find_last_dir_sep
#endif

#ifndef has_dir_sep
static inline int git_has_dir_sep(const char *path)
{
	return !!strchr(path, '/');
}
#define has_dir_sep(path) git_has_dir_sep(path)
#endif

#ifndef query_user_email
#define query_user_email() NULL
#endif

#ifdef __TANDEM
#include <floss.h(floss_execl,floss_execlp,floss_execv,floss_execvp)>
#include <floss.h(floss_getpwuid)>
#ifndef NSIG
/*
 * NonStop NSE and NSX do not provide NSIG. SIGGUARDIAN(99) is the highest
 * known, by detective work using kill -l as a list is all signals
 * instead of signal.h where it should be.
 */
# define NSIG 100
#endif
#endif

#if defined(__HP_cc) && (__HP_cc >= 61000)
#define NORETURN __attribute__((noreturn))
#define NORETURN_PTR
#elif defined(__GNUC__) && !defined(NO_NORETURN)
#define NORETURN __attribute__((__noreturn__))
#define NORETURN_PTR __attribute__((__noreturn__))
#elif defined(_MSC_VER)
#define NORETURN __declspec(noreturn)
#define NORETURN_PTR
#else
#define NORETURN
#define NORETURN_PTR
#ifndef __GNUC__
#ifndef __attribute__
#define __attribute__(x)
#endif
#endif
#endif

/* The sentinel attribute is valid from gcc version 4.0 */
#if defined(__GNUC__) && (__GNUC__ >= 4)
#define LAST_ARG_MUST_BE_NULL __attribute__((sentinel))
#else
#define LAST_ARG_MUST_BE_NULL
#endif

#define MAYBE_UNUSED __attribute__((__unused__))

#include "compat/bswap.h"

#include "wildmatch.h"

struct strbuf;

/* General helper functions */
NORETURN void usage(const char *err);
NORETURN void usagef(const char *err, ...) __attribute__((format (printf, 1, 2)));
NORETURN void die(const char *err, ...) __attribute__((format (printf, 1, 2)));
NORETURN void die_errno(const char *err, ...) __attribute__((format (printf, 1, 2)));
int die_message(const char *err, ...) __attribute__((format (printf, 1, 2)));
int die_message_errno(const char *err, ...) __attribute__((format (printf, 1, 2)));
int error(const char *err, ...) __attribute__((format (printf, 1, 2)));
int error_errno(const char *err, ...) __attribute__((format (printf, 1, 2)));
void warning(const char *err, ...) __attribute__((format (printf, 1, 2)));
void warning_errno(const char *err, ...) __attribute__((format (printf, 1, 2)));

#ifndef NO_OPENSSL
#ifdef APPLE_COMMON_CRYPTO
#include "compat/apple-common-crypto.h"
#else
#include <openssl/evp.h>
#include <openssl/hmac.h>
#endif /* APPLE_COMMON_CRYPTO */
#include <openssl/x509v3.h>
#endif /* NO_OPENSSL */

/*
 * Let callers be aware of the constant return value; this can help
 * gcc with -Wuninitialized analysis. We restrict this trick to gcc, though,
 * because some compilers may not support variadic macros. Since we're only
 * trying to help gcc, anyway, it's OK; other compilers will fall back to
 * using the function as usual.
 */
#if defined(__GNUC__)
static inline int const_error(void)
{
	return -1;
}
#define error(...) (error(__VA_ARGS__), const_error())
#define error_errno(...) (error_errno(__VA_ARGS__), const_error())
#endif

typedef void (*report_fn)(const char *, va_list params);

void set_die_routine(NORETURN_PTR report_fn routine);
report_fn get_die_message_routine(void);
void set_error_routine(report_fn routine);
report_fn get_error_routine(void);
void set_warn_routine(report_fn routine);
report_fn get_warn_routine(void);
void set_die_is_recursing_routine(int (*routine)(void));

int starts_with(const char *str, const char *prefix);
int istarts_with(const char *str, const char *prefix);

/*
 * If the string "str" begins with the string found in "prefix", return 1.
 * The "out" parameter is set to "str + strlen(prefix)" (i.e., to the point in
 * the string right after the prefix).
 *
 * Otherwise, return 0 and leave "out" untouched.
 *
 * Examples:
 *
 *   [extract branch name, fail if not a branch]
 *   if (!skip_prefix(ref, "refs/heads/", &branch)
 *	return -1;
 *
 *   [skip prefix if present, otherwise use whole string]
 *   skip_prefix(name, "refs/heads/", &name);
 */
static inline int skip_prefix(const char *str, const char *prefix,
			      const char **out)
{
	do {
		if (!*prefix) {
			*out = str;
			return 1;
		}
	} while (*str++ == *prefix++);
	return 0;
}

/*
 * If the string "str" is the same as the string in "prefix", then the "arg"
 * parameter is set to the "def" parameter and 1 is returned.
 * If the string "str" begins with the string found in "prefix" and then a
 * "=" sign, then the "arg" parameter is set to "str + strlen(prefix) + 1"
 * (i.e., to the point in the string right after the prefix and the "=" sign),
 * and 1 is returned.
 *
 * Otherwise, return 0 and leave "arg" untouched.
 *
 * When we accept both a "--key" and a "--key=<val>" option, this function
 * can be used instead of !strcmp(arg, "--key") and then
 * skip_prefix(arg, "--key=", &arg) to parse such an option.
 */
int skip_to_optional_arg_default(const char *str, const char *prefix,
				 const char **arg, const char *def);

static inline int skip_to_optional_arg(const char *str, const char *prefix,
				       const char **arg)
{
	return skip_to_optional_arg_default(str, prefix, arg, "");
}

/*
 * Like skip_prefix, but promises never to read past "len" bytes of the input
 * buffer, and returns the remaining number of bytes in "out" via "outlen".
 */
static inline int skip_prefix_mem(const char *buf, size_t len,
				  const char *prefix,
				  const char **out, size_t *outlen)
{
	size_t prefix_len = strlen(prefix);
	if (prefix_len <= len && !memcmp(buf, prefix, prefix_len)) {
		*out = buf + prefix_len;
		*outlen = len - prefix_len;
		return 1;
	}
	return 0;
}

/*
 * If buf ends with suffix, return 1 and subtract the length of the suffix
 * from *len. Otherwise, return 0 and leave *len untouched.
 */
static inline int strip_suffix_mem(const char *buf, size_t *len,
				   const char *suffix)
{
	size_t suflen = strlen(suffix);
	if (*len < suflen || memcmp(buf + (*len - suflen), suffix, suflen))
		return 0;
	*len -= suflen;
	return 1;
}

/*
 * If str ends with suffix, return 1 and set *len to the size of the string
 * without the suffix. Otherwise, return 0 and set *len to the size of the
 * string.
 *
 * Note that we do _not_ NUL-terminate str to the new length.
 */
static inline int strip_suffix(const char *str, const char *suffix, size_t *len)
{
	*len = strlen(str);
	return strip_suffix_mem(str, len, suffix);
}

static inline int ends_with(const char *str, const char *suffix)
{
	size_t len;
	return strip_suffix(str, suffix, &len);
}

#define SWAP(a, b) do {						\
	void *_swap_a_ptr = &(a);				\
	void *_swap_b_ptr = &(b);				\
	unsigned char _swap_buffer[sizeof(a)];			\
	memcpy(_swap_buffer, _swap_a_ptr, sizeof(a));		\
	memcpy(_swap_a_ptr, _swap_b_ptr, sizeof(a) +		\
	       BUILD_ASSERT_OR_ZERO(sizeof(a) == sizeof(b)));	\
	memcpy(_swap_b_ptr, _swap_buffer, sizeof(a));		\
} while (0)

#if defined(NO_MMAP) || defined(USE_WIN32_MMAP)

#ifndef PROT_READ
#define PROT_READ 1
#define PROT_WRITE 2
#define MAP_PRIVATE 1
#endif

#define mmap git_mmap
#define munmap git_munmap
void *git_mmap(void *start, size_t length, int prot, int flags, int fd, off_t offset);
int git_munmap(void *start, size_t length);

#else /* NO_MMAP || USE_WIN32_MMAP */

#include <sys/mman.h>

#endif /* NO_MMAP || USE_WIN32_MMAP */

#ifdef NO_MMAP

/* This value must be multiple of (pagesize * 2) */
#define DEFAULT_PACKED_GIT_WINDOW_SIZE (1 * 1024 * 1024)

#else /* NO_MMAP */

/* This value must be multiple of (pagesize * 2) */
#define DEFAULT_PACKED_GIT_WINDOW_SIZE \
	(sizeof(void*) >= 8 \
		?  1 * 1024 * 1024 * 1024 \
		: 32 * 1024 * 1024)

#endif /* NO_MMAP */

#ifndef MAP_FAILED
#define MAP_FAILED ((void *)-1)
#endif

#ifdef NO_ST_BLOCKS_IN_STRUCT_STAT
#define on_disk_bytes(st) ((st).st_size)
#else
#define on_disk_bytes(st) ((st).st_blocks * 512)
#endif

#ifdef NEEDS_MODE_TRANSLATION
#undef S_IFMT
#undef S_IFREG
#undef S_IFDIR
#undef S_IFLNK
#undef S_IFBLK
#undef S_IFCHR
#undef S_IFIFO
#undef S_IFSOCK
#define S_IFMT   0170000
#define S_IFREG  0100000
#define S_IFDIR  0040000
#define S_IFLNK  0120000
#define S_IFBLK  0060000
#define S_IFCHR  0020000
#define S_IFIFO  0010000
#define S_IFSOCK 0140000
#ifdef stat
#undef stat
#endif
#define stat(path, buf) git_stat(path, buf)
int git_stat(const char *, struct stat *);
#ifdef fstat
#undef fstat
#endif
#define fstat(fd, buf) git_fstat(fd, buf)
int git_fstat(int, struct stat *);
#ifdef lstat
#undef lstat
#endif
#define lstat(path, buf) git_lstat(path, buf)
int git_lstat(const char *, struct stat *);
#endif

#define DEFAULT_PACKED_GIT_LIMIT \
	((1024L * 1024L) * (size_t)(sizeof(void*) >= 8 ? (32 * 1024L * 1024L) : 256))

#ifdef NO_PREAD
#define pread git_pread
ssize_t git_pread(int fd, void *buf, size_t count, off_t offset);
#endif
/*
 * Forward decl that will remind us if its twin in cache.h changes.
 * This function is used in compat/pread.c.  But we can't include
 * cache.h there.
 */
ssize_t read_in_full(int fd, void *buf, size_t count);

#ifdef NO_SETENV
#define setenv gitsetenv
int gitsetenv(const char *, const char *, int);
#endif

#ifdef NO_MKDTEMP
#define mkdtemp gitmkdtemp
char *gitmkdtemp(char *);
#endif

#ifdef NO_UNSETENV
#define unsetenv gitunsetenv
int gitunsetenv(const char *);
#endif

#ifdef NO_STRCASESTR
#define strcasestr gitstrcasestr
char *gitstrcasestr(const char *haystack, const char *needle);
#endif

#ifdef NO_STRLCPY
#define strlcpy gitstrlcpy
size_t gitstrlcpy(char *, const char *, size_t);
#endif

#ifdef NO_STRTOUMAX
#define strtoumax gitstrtoumax
uintmax_t gitstrtoumax(const char *, char **, int);
#define strtoimax gitstrtoimax
intmax_t gitstrtoimax(const char *, char **, int);
#endif

#ifdef NO_HSTRERROR
#define hstrerror githstrerror
const char *githstrerror(int herror);
#endif

#ifdef NO_MEMMEM
#define memmem gitmemmem
void *gitmemmem(const void *haystack, size_t haystacklen,
		const void *needle, size_t needlelen);
#endif

#ifdef OVERRIDE_STRDUP
#ifdef strdup
#undef strdup
#endif
#define strdup gitstrdup
char *gitstrdup(const char *s);
#endif

#ifdef NO_GETPAGESIZE
#define getpagesize() sysconf(_SC_PAGESIZE)
#endif

#ifndef O_CLOEXEC
#define O_CLOEXEC 0
#endif

#ifdef FREAD_READS_DIRECTORIES
# if !defined(SUPPRESS_FOPEN_REDEFINITION)
#  ifdef fopen
#   undef fopen
#  endif
#  define fopen(a,b) git_fopen(a,b)
# endif
FILE *git_fopen(const char*, const char*);
#endif

#ifdef SNPRINTF_RETURNS_BOGUS
#ifdef snprintf
#undef snprintf
#endif
#define snprintf git_snprintf
int git_snprintf(char *str, size_t maxsize,
		 const char *format, ...);
#ifdef vsnprintf
#undef vsnprintf
#endif
#define vsnprintf git_vsnprintf
int git_vsnprintf(char *str, size_t maxsize,
		  const char *format, va_list ap);
#endif

#ifdef OPEN_RETURNS_EINTR
#undef open
#define open git_open_with_retry
int git_open_with_retry(const char *path, int flag, ...);
#endif

#ifdef __GLIBC_PREREQ
#if __GLIBC_PREREQ(2, 1)
#define HAVE_STRCHRNUL
#endif
#endif

#ifndef HAVE_STRCHRNUL
#define strchrnul gitstrchrnul
static inline char *gitstrchrnul(const char *s, int c)
{
	while (*s && *s != c)
		s++;
	return (char *)s;
}
#endif

#ifdef NO_INET_PTON
int inet_pton(int af, const char *src, void *dst);
#endif

#ifdef NO_INET_NTOP
const char *inet_ntop(int af, const void *src, char *dst, size_t size);
#endif

#ifdef NO_PTHREADS
#define atexit git_atexit
int git_atexit(void (*handler)(void));
#endif

static inline size_t st_add(size_t a, size_t b)
{
	if (unsigned_add_overflows(a, b))
		die("size_t overflow: %"PRIuMAX" + %"PRIuMAX,
		    (uintmax_t)a, (uintmax_t)b);
	return a + b;
}
#define st_add3(a,b,c)   st_add(st_add((a),(b)),(c))
#define st_add4(a,b,c,d) st_add(st_add3((a),(b),(c)),(d))

static inline size_t st_mult(size_t a, size_t b)
{
	if (unsigned_mult_overflows(a, b))
		die("size_t overflow: %"PRIuMAX" * %"PRIuMAX,
		    (uintmax_t)a, (uintmax_t)b);
	return a * b;
}

static inline size_t st_sub(size_t a, size_t b)
{
	if (a < b)
		die("size_t underflow: %"PRIuMAX" - %"PRIuMAX,
		    (uintmax_t)a, (uintmax_t)b);
	return a - b;
}

<<<<<<< HEAD
static inline size_t st_left_shift(size_t a, unsigned shift)
{
	if (unsigned_left_shift_overflows(a, shift))
		die("size_t overflow: %"PRIuMAX" << %u",
		    (uintmax_t)a, shift);
	return a << shift;
}

static inline unsigned long cast_size_t_to_ulong(size_t a)
{
	if (a != (unsigned long)a)
		die("object too large to read on this platform: %"
		    PRIuMAX" is cut off to %lu",
		    (uintmax_t)a, (unsigned long)a);
	return (unsigned long)a;
=======
static inline int cast_size_t_to_int(size_t a)
{
	if (a > INT_MAX)
		die("number too large to represent as int on this platform: %"PRIuMAX,
		    (uintmax_t)a);
	return (int)a;
>>>>>>> 6c946694
}

#ifdef HAVE_ALLOCA_H
# include <alloca.h>
# define xalloca(size)      (alloca(size))
# define xalloca_free(p)    do {} while (0)
#else
# define xalloca(size)      (xmalloc(size))
# define xalloca_free(p)    (free(p))
#endif
char *xstrdup(const char *str);
void *xmalloc(size_t size);
void *xmallocz(size_t size);
void *xmallocz_gently(size_t size);
void *xmemdupz(const void *data, size_t len);
char *xstrndup(const char *str, size_t len);
void *xrealloc(void *ptr, size_t size);
void *xcalloc(size_t nmemb, size_t size);
void xsetenv(const char *name, const char *value, int overwrite);
void *xmmap(void *start, size_t length, int prot, int flags, int fd, off_t offset);
const char *mmap_os_err(void);
void *xmmap_gently(void *start, size_t length, int prot, int flags, int fd, off_t offset);
int xopen(const char *path, int flags, ...);
ssize_t xread(int fd, void *buf, size_t len);
ssize_t xwrite(int fd, const void *buf, size_t len);
ssize_t xpread(int fd, void *buf, size_t len, off_t offset);
int xdup(int fd);
FILE *xfopen(const char *path, const char *mode);
FILE *xfdopen(int fd, const char *mode);
int xmkstemp(char *temp_filename);
int xmkstemp_mode(char *temp_filename, int mode);
char *xgetcwd(void);
FILE *fopen_for_writing(const char *path);
FILE *fopen_or_warn(const char *path, const char *mode);

/*
 * Like strncmp, but only return zero if s is NUL-terminated and exactly len
 * characters long.  If it is not, consider it greater than t.
 */
int xstrncmpz(const char *s, const char *t, size_t len);

/*
 * FREE_AND_NULL(ptr) is like free(ptr) followed by ptr = NULL. Note
 * that ptr is used twice, so don't pass e.g. ptr++.
 */
#define FREE_AND_NULL(p) do { free(p); (p) = NULL; } while (0)

#define ALLOC_ARRAY(x, alloc) (x) = xmalloc(st_mult(sizeof(*(x)), (alloc)))
#define CALLOC_ARRAY(x, alloc) (x) = xcalloc((alloc), sizeof(*(x)))
#define REALLOC_ARRAY(x, alloc) (x) = xrealloc((x), st_mult(sizeof(*(x)), (alloc)))

#define COPY_ARRAY(dst, src, n) copy_array((dst), (src), (n), sizeof(*(dst)) + \
	BUILD_ASSERT_OR_ZERO(sizeof(*(dst)) == sizeof(*(src))))
static inline void copy_array(void *dst, const void *src, size_t n, size_t size)
{
	if (n)
		memcpy(dst, src, st_mult(size, n));
}

#define MOVE_ARRAY(dst, src, n) move_array((dst), (src), (n), sizeof(*(dst)) + \
	BUILD_ASSERT_OR_ZERO(sizeof(*(dst)) == sizeof(*(src))))
static inline void move_array(void *dst, const void *src, size_t n, size_t size)
{
	if (n)
		memmove(dst, src, st_mult(size, n));
}

/*
 * These functions help you allocate structs with flex arrays, and copy
 * the data directly into the array. For example, if you had:
 *
 *   struct foo {
 *     int bar;
 *     char name[FLEX_ARRAY];
 *   };
 *
 * you can do:
 *
 *   struct foo *f;
 *   FLEX_ALLOC_MEM(f, name, src, len);
 *
 * to allocate a "foo" with the contents of "src" in the "name" field.
 * The resulting struct is automatically zero'd, and the flex-array field
 * is NUL-terminated (whether the incoming src buffer was or not).
 *
 * The FLEXPTR_* variants operate on structs that don't use flex-arrays,
 * but do want to store a pointer to some extra data in the same allocated
 * block. For example, if you have:
 *
 *   struct foo {
 *     char *name;
 *     int bar;
 *   };
 *
 * you can do:
 *
 *   struct foo *f;
 *   FLEXPTR_ALLOC_STR(f, name, src);
 *
 * and "name" will point to a block of memory after the struct, which will be
 * freed along with the struct (but the pointer can be repointed anywhere).
 *
 * The *_STR variants accept a string parameter rather than a ptr/len
 * combination.
 *
 * Note that these macros will evaluate the first parameter multiple
 * times, and it must be assignable as an lvalue.
 */
#define FLEX_ALLOC_MEM(x, flexname, buf, len) do { \
	size_t flex_array_len_ = (len); \
	(x) = xcalloc(1, st_add3(sizeof(*(x)), flex_array_len_, 1)); \
	memcpy((void *)(x)->flexname, (buf), flex_array_len_); \
} while (0)
#define FLEXPTR_ALLOC_MEM(x, ptrname, buf, len) do { \
	size_t flex_array_len_ = (len); \
	(x) = xcalloc(1, st_add3(sizeof(*(x)), flex_array_len_, 1)); \
	memcpy((x) + 1, (buf), flex_array_len_); \
	(x)->ptrname = (void *)((x)+1); \
} while(0)
#define FLEX_ALLOC_STR(x, flexname, str) \
	FLEX_ALLOC_MEM((x), flexname, (str), strlen(str))
#define FLEXPTR_ALLOC_STR(x, ptrname, str) \
	FLEXPTR_ALLOC_MEM((x), ptrname, (str), strlen(str))

static inline char *xstrdup_or_null(const char *str)
{
	return str ? xstrdup(str) : NULL;
}

static inline size_t xsize_t(off_t len)
{
	if (len < 0 || (uintmax_t) len > SIZE_MAX)
		die("Cannot handle files this big");
	return (size_t) len;
}

__attribute__((format (printf, 3, 4)))
int xsnprintf(char *dst, size_t max, const char *fmt, ...);

#ifndef HOST_NAME_MAX
#define HOST_NAME_MAX 256
#endif

int xgethostname(char *buf, size_t len);

/* in ctype.c, for kwset users */
extern const unsigned char tolower_trans_tbl[256];

/* Sane ctype - no locale, and works with signed chars */
#undef isascii
#undef isspace
#undef isdigit
#undef isalpha
#undef isalnum
#undef isprint
#undef islower
#undef isupper
#undef tolower
#undef toupper
#undef iscntrl
#undef ispunct
#undef isxdigit

extern const unsigned char sane_ctype[256];
#define GIT_SPACE 0x01
#define GIT_DIGIT 0x02
#define GIT_ALPHA 0x04
#define GIT_GLOB_SPECIAL 0x08
#define GIT_REGEX_SPECIAL 0x10
#define GIT_PATHSPEC_MAGIC 0x20
#define GIT_CNTRL 0x40
#define GIT_PUNCT 0x80
#define sane_istest(x,mask) ((sane_ctype[(unsigned char)(x)] & (mask)) != 0)
#define isascii(x) (((x) & ~0x7f) == 0)
#define isspace(x) sane_istest(x,GIT_SPACE)
#define isdigit(x) sane_istest(x,GIT_DIGIT)
#define isalpha(x) sane_istest(x,GIT_ALPHA)
#define isalnum(x) sane_istest(x,GIT_ALPHA | GIT_DIGIT)
#define isprint(x) ((x) >= 0x20 && (x) <= 0x7e)
#define islower(x) sane_iscase(x, 1)
#define isupper(x) sane_iscase(x, 0)
#define is_glob_special(x) sane_istest(x,GIT_GLOB_SPECIAL)
#define is_regex_special(x) sane_istest(x,GIT_GLOB_SPECIAL | GIT_REGEX_SPECIAL)
#define iscntrl(x) (sane_istest(x,GIT_CNTRL))
#define ispunct(x) sane_istest(x, GIT_PUNCT | GIT_REGEX_SPECIAL | \
		GIT_GLOB_SPECIAL | GIT_PATHSPEC_MAGIC)
#define isxdigit(x) (hexval_table[(unsigned char)(x)] != -1)
#define tolower(x) sane_case((unsigned char)(x), 0x20)
#define toupper(x) sane_case((unsigned char)(x), 0)
#define is_pathspec_magic(x) sane_istest(x,GIT_PATHSPEC_MAGIC)

static inline int sane_case(int x, int high)
{
	if (sane_istest(x, GIT_ALPHA))
		x = (x & ~0x20) | high;
	return x;
}

static inline int sane_iscase(int x, int is_lower)
{
	if (!sane_istest(x, GIT_ALPHA))
		return 0;

	if (is_lower)
		return (x & 0x20) != 0;
	else
		return (x & 0x20) == 0;
}

/*
 * Like skip_prefix, but compare case-insensitively. Note that the comparison
 * is done via tolower(), so it is strictly ASCII (no multi-byte characters or
 * locale-specific conversions).
 */
static inline int skip_iprefix(const char *str, const char *prefix,
			       const char **out)
{
	do {
		if (!*prefix) {
			*out = str;
			return 1;
		}
	} while (tolower(*str++) == tolower(*prefix++));
	return 0;
}

static inline int strtoul_ui(char const *s, int base, unsigned int *result)
{
	unsigned long ul;
	char *p;

	errno = 0;
	/* negative values would be accepted by strtoul */
	if (strchr(s, '-'))
		return -1;
	ul = strtoul(s, &p, base);
	if (errno || *p || p == s || (unsigned int) ul != ul)
		return -1;
	*result = ul;
	return 0;
}

static inline int strtol_i(char const *s, int base, int *result)
{
	long ul;
	char *p;

	errno = 0;
	ul = strtol(s, &p, base);
	if (errno || *p || p == s || (int) ul != ul)
		return -1;
	*result = ul;
	return 0;
}

void git_stable_qsort(void *base, size_t nmemb, size_t size,
		      int(*compar)(const void *, const void *));
#ifdef INTERNAL_QSORT
#define qsort git_stable_qsort
#endif

#define QSORT(base, n, compar) sane_qsort((base), (n), sizeof(*(base)), compar)
static inline void sane_qsort(void *base, size_t nmemb, size_t size,
			      int(*compar)(const void *, const void *))
{
	if (nmemb > 1)
		qsort(base, nmemb, size, compar);
}

#define STABLE_QSORT(base, n, compar) \
	git_stable_qsort((base), (n), sizeof(*(base)), compar)

#ifndef HAVE_ISO_QSORT_S
int git_qsort_s(void *base, size_t nmemb, size_t size,
		int (*compar)(const void *, const void *, void *), void *ctx);
#define qsort_s git_qsort_s
#endif

#define QSORT_S(base, n, compar, ctx) do {			\
	if (qsort_s((base), (n), sizeof(*(base)), compar, ctx))	\
		BUG("qsort_s() failed");			\
} while (0)

#ifndef REG_STARTEND
#error "Git requires REG_STARTEND support. Compile with NO_REGEX=NeedsStartEnd"
#endif

static inline int regexec_buf(const regex_t *preg, const char *buf, size_t size,
			      size_t nmatch, regmatch_t pmatch[], int eflags)
{
	assert(nmatch > 0 && pmatch);
	pmatch[0].rm_so = 0;
	pmatch[0].rm_eo = size;
	return regexec(preg, buf, nmatch, pmatch, eflags | REG_STARTEND);
}

#ifndef DIR_HAS_BSD_GROUP_SEMANTICS
# define FORCE_DIR_SET_GID S_ISGID
#else
# define FORCE_DIR_SET_GID 0
#endif

#ifdef NO_NSEC
#undef USE_NSEC
#define ST_CTIME_NSEC(st) 0
#define ST_MTIME_NSEC(st) 0
#else
#ifdef USE_ST_TIMESPEC
#define ST_CTIME_NSEC(st) ((unsigned int)((st).st_ctimespec.tv_nsec))
#define ST_MTIME_NSEC(st) ((unsigned int)((st).st_mtimespec.tv_nsec))
#else
#define ST_CTIME_NSEC(st) ((unsigned int)((st).st_ctim.tv_nsec))
#define ST_MTIME_NSEC(st) ((unsigned int)((st).st_mtim.tv_nsec))
#endif
#endif

#ifdef UNRELIABLE_FSTAT
#define fstat_is_reliable() 0
#else
#define fstat_is_reliable() 1
#endif

#ifndef va_copy
/*
 * Since an obvious implementation of va_list would be to make it a
 * pointer into the stack frame, a simple assignment will work on
 * many systems.  But let's try to be more portable.
 */
#ifdef __va_copy
#define va_copy(dst, src) __va_copy(dst, src)
#else
#define va_copy(dst, src) ((dst) = (src))
#endif
#endif

/*
 * This is always defined as a first step towards making the use of variadic
 * macros unconditional. If it causes compilation problems on your platform,
 * please report it to the Git mailing list at git@vger.kernel.org.
 */
#define HAVE_VARIADIC_MACROS 1

/* usage.c: only to be used for testing BUG() implementation (see test-tool) */
extern int BUG_exit_code;

#ifdef HAVE_VARIADIC_MACROS
__attribute__((format (printf, 3, 4))) NORETURN
void BUG_fl(const char *file, int line, const char *fmt, ...);
#define BUG(...) BUG_fl(__FILE__, __LINE__, __VA_ARGS__)
#else
__attribute__((format (printf, 1, 2))) NORETURN
void BUG(const char *fmt, ...);
#endif

/*
 * Preserves errno, prints a message, but gives no warning for ENOENT.
 * Returns 0 on success, which includes trying to unlink an object that does
 * not exist.
 */
int unlink_or_warn(const char *path);
 /*
  * Tries to unlink file.  Returns 0 if unlink succeeded
  * or the file already didn't exist.  Returns -1 and
  * appends a message to err suitable for
  * 'error("%s", err->buf)' on error.
  */
int unlink_or_msg(const char *file, struct strbuf *err);
/*
 * Preserves errno, prints a message, but gives no warning for ENOENT.
 * Returns 0 on success, which includes trying to remove a directory that does
 * not exist.
 */
int rmdir_or_warn(const char *path);
/*
 * Calls the correct function out of {unlink,rmdir}_or_warn based on
 * the supplied file mode.
 */
int remove_or_warn(unsigned int mode, const char *path);

/*
 * Call access(2), but warn for any error except "missing file"
 * (ENOENT or ENOTDIR).
 */
#define ACCESS_EACCES_OK (1U << 0)
int access_or_warn(const char *path, int mode, unsigned flag);
int access_or_die(const char *path, int mode, unsigned flag);

/* Warn on an inaccessible file if errno indicates this is an error */
int warn_on_fopen_errors(const char *path);

/*
 * Open with O_NOFOLLOW, or equivalent. Note that the fallback equivalent
 * may be racy. Do not use this as protection against an attacker who can
 * simultaneously create paths.
 */
int open_nofollow(const char *path, int flags);

#ifndef SHELL_PATH
# define SHELL_PATH "/bin/sh"
#endif

#ifndef _POSIX_THREAD_SAFE_FUNCTIONS
static inline void flockfile(FILE *fh)
{
	; /* nothing */
}
static inline void funlockfile(FILE *fh)
{
	; /* nothing */
}
#define getc_unlocked(fh) getc(fh)
#endif

#ifdef FILENO_IS_A_MACRO
int git_fileno(FILE *stream);
# ifndef COMPAT_CODE_FILENO
#  undef fileno
#  define fileno(p) git_fileno(p)
# endif
#endif

#ifdef NEED_ACCESS_ROOT_HANDLER
int git_access(const char *path, int mode);
# ifndef COMPAT_CODE_ACCESS
#  ifdef access
#  undef access
#  endif
#  define access(path, mode) git_access(path, mode)
# endif
#endif

/*
 * Our code often opens a path to an optional file, to work on its
 * contents when we can successfully open it.  We can ignore a failure
 * to open if such an optional file does not exist, but we do want to
 * report a failure in opening for other reasons (e.g. we got an I/O
 * error, or the file is there, but we lack the permission to open).
 *
 * Call this function after seeing an error from open() or fopen() to
 * see if the errno indicates a missing file that we can safely ignore.
 */
static inline int is_missing_file_error(int errno_)
{
	return (errno_ == ENOENT || errno_ == ENOTDIR);
}

int cmd_main(int, const char **);

/*
 * Intercept all calls to exit() and route them to trace2 to
 * optionally emit a message before calling the real exit().
 */
int trace2_cmd_exit_fl(const char *file, int line, int code);
#define exit(code) exit(trace2_cmd_exit_fl(__FILE__, __LINE__, (code)))

/*
 * You can mark a stack variable with UNLEAK(var) to avoid it being
 * reported as a leak by tools like LSAN or valgrind. The argument
 * should generally be the variable itself (not its address and not what
 * it points to). It's safe to use this on pointers which may already
 * have been freed, or on pointers which may still be in use.
 *
 * Use this _only_ for a variable that leaks by going out of scope at
 * program exit (so only from cmd_* functions or their direct helpers).
 * Normal functions, especially those which may be called multiple
 * times, should actually free their memory. This is only meant as
 * an annotation, and does nothing in non-leak-checking builds.
 */
#ifdef SUPPRESS_ANNOTATED_LEAKS
void unleak_memory(const void *ptr, size_t len);
#define UNLEAK(var) unleak_memory(&(var), sizeof(var))
#else
#define UNLEAK(var) do {} while (0)
#endif

/*
 * This include must come after system headers, since it introduces macros that
 * replace system names.
 */
#include "banned.h"

/*
 * container_of - Get the address of an object containing a field.
 *
 * @ptr: pointer to the field.
 * @type: type of the object.
 * @member: name of the field within the object.
 */
#define container_of(ptr, type, member) \
	((type *) ((char *)(ptr) - offsetof(type, member)))

/*
 * helper function for `container_of_or_null' to avoid multiple
 * evaluation of @ptr
 */
static inline void *container_of_or_null_offset(void *ptr, size_t offset)
{
	return ptr ? (char *)ptr - offset : NULL;
}

/*
 * like `container_of', but allows returned value to be NULL
 */
#define container_of_or_null(ptr, type, member) \
	(type *)container_of_or_null_offset(ptr, offsetof(type, member))

/*
 * like offsetof(), but takes a pointer to a variable of type which
 * contains @member, instead of a specified type.
 * @ptr is subject to multiple evaluation since we can't rely on __typeof__
 * everywhere.
 */
#if defined(__GNUC__) /* clang sets this, too */
#define OFFSETOF_VAR(ptr, member) offsetof(__typeof__(*ptr), member)
#else /* !__GNUC__ */
#define OFFSETOF_VAR(ptr, member) \
	((uintptr_t)&(ptr)->member - (uintptr_t)(ptr))
#endif /* !__GNUC__ */

void sleep_millisec(int millisec);

#endif<|MERGE_RESOLUTION|>--- conflicted
+++ resolved
@@ -964,7 +964,6 @@
 	return a - b;
 }
 
-<<<<<<< HEAD
 static inline size_t st_left_shift(size_t a, unsigned shift)
 {
 	if (unsigned_left_shift_overflows(a, shift))
@@ -980,14 +979,14 @@
 		    PRIuMAX" is cut off to %lu",
 		    (uintmax_t)a, (unsigned long)a);
 	return (unsigned long)a;
-=======
+}
+
 static inline int cast_size_t_to_int(size_t a)
 {
 	if (a > INT_MAX)
 		die("number too large to represent as int on this platform: %"PRIuMAX,
 		    (uintmax_t)a);
 	return (int)a;
->>>>>>> 6c946694
 }
 
 #ifdef HAVE_ALLOCA_H
