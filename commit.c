#include "cache.h"
#include "tag.h"
#include "commit.h"
#include "pkt-line.h"
#include "utf8.h"
#include "diff.h"
#include "revision.h"
#include "notes.h"
#include "gpg-interface.h"
#include "mergesort.h"
#include "commit-slab.h"
#include "prio-queue.h"
#include "sha1-lookup.h"

static struct commit_extra_header *read_commit_extra_header_lines(const char *buf, size_t len, const char **);

int save_commit_buffer = 1;

const char *commit_type = "commit";

struct commit *lookup_commit_reference_gently(const unsigned char *sha1,
					      int quiet)
{
	struct object *obj = deref_tag(parse_object(sha1), NULL, 0);

	if (!obj)
		return NULL;
	return object_as_type(obj, OBJ_COMMIT, quiet);
}

struct commit *lookup_commit_reference(const unsigned char *sha1)
{
	return lookup_commit_reference_gently(sha1, 0);
}

struct commit *lookup_commit_or_die(const unsigned char *sha1, const char *ref_name)
{
	struct commit *c = lookup_commit_reference(sha1);
	if (!c)
		die(_("could not parse %s"), ref_name);
	if (hashcmp(sha1, c->object.sha1)) {
		warning(_("%s %s is not a commit!"),
			ref_name, sha1_to_hex(sha1));
	}
	return c;
}

struct commit *lookup_commit(const unsigned char *sha1)
{
	struct object *obj = lookup_object(sha1);
	if (!obj)
		return create_object(sha1, alloc_commit_node());
	return object_as_type(obj, OBJ_COMMIT, 0);
}

struct commit *lookup_commit_reference_by_name(const char *name)
{
	unsigned char sha1[20];
	struct commit *commit;

	if (get_sha1_committish(name, sha1))
		return NULL;
	commit = lookup_commit_reference(sha1);
	if (parse_commit(commit))
		return NULL;
	return commit;
}

static unsigned long parse_commit_date(const char *buf, const char *tail)
{
	const char *dateptr;

	if (buf + 6 >= tail)
		return 0;
	if (memcmp(buf, "author", 6))
		return 0;
	while (buf < tail && *buf++ != '\n')
		/* nada */;
	if (buf + 9 >= tail)
		return 0;
	if (memcmp(buf, "committer", 9))
		return 0;
	while (buf < tail && *buf++ != '>')
		/* nada */;
	if (buf >= tail)
		return 0;
	dateptr = buf;
	while (buf < tail && *buf++ != '\n')
		/* nada */;
	if (buf >= tail)
		return 0;
	/* dateptr < buf && buf[-1] == '\n', so strtoul will stop at buf-1 */
	return strtoul(dateptr, NULL, 10);
}

static struct commit_graft **commit_graft;
static int commit_graft_alloc, commit_graft_nr;

static const unsigned char *commit_graft_sha1_access(size_t index, void *table)
{
	struct commit_graft **commit_graft_table = table;
	return commit_graft_table[index]->sha1;
}

static int commit_graft_pos(const unsigned char *sha1)
{
	return sha1_pos(sha1, commit_graft, commit_graft_nr,
			commit_graft_sha1_access);
}

int register_commit_graft(struct commit_graft *graft, int ignore_dups)
{
	int pos = commit_graft_pos(graft->sha1);

	if (0 <= pos) {
		if (ignore_dups)
			free(graft);
		else {
			free(commit_graft[pos]);
			commit_graft[pos] = graft;
		}
		return 1;
	}
	pos = -pos - 1;
	ALLOC_GROW(commit_graft, commit_graft_nr + 1, commit_graft_alloc);
	commit_graft_nr++;
	if (pos < commit_graft_nr)
		memmove(commit_graft + pos + 1,
			commit_graft + pos,
			(commit_graft_nr - pos - 1) *
			sizeof(*commit_graft));
	commit_graft[pos] = graft;
	return 0;
}

struct commit_graft *read_graft_line(char *buf, int len)
{
	/* The format is just "Commit Parent1 Parent2 ...\n" */
	int i;
	struct commit_graft *graft = NULL;

	while (len && isspace(buf[len-1]))
		buf[--len] = '\0';
	if (buf[0] == '#' || buf[0] == '\0')
		return NULL;
	if ((len + 1) % 41)
		goto bad_graft_data;
	i = (len + 1) / 41 - 1;
	graft = xmalloc(sizeof(*graft) + 20 * i);
	graft->nr_parent = i;
	if (get_sha1_hex(buf, graft->sha1))
		goto bad_graft_data;
	for (i = 40; i < len; i += 41) {
		if (buf[i] != ' ')
			goto bad_graft_data;
		if (get_sha1_hex(buf + i + 1, graft->parent[i/41]))
			goto bad_graft_data;
	}
	return graft;

bad_graft_data:
	error("bad graft data: %s", buf);
	free(graft);
	return NULL;
}

static int read_graft_file(const char *graft_file)
{
	FILE *fp = fopen(graft_file, "r");
	struct strbuf buf = STRBUF_INIT;
	if (!fp)
		return -1;
	while (!strbuf_getwholeline(&buf, fp, '\n')) {
		/* The format is just "Commit Parent1 Parent2 ...\n" */
		struct commit_graft *graft = read_graft_line(buf.buf, buf.len);
		if (!graft)
			continue;
		if (register_commit_graft(graft, 1))
			error("duplicate graft data: %s", buf.buf);
	}
	fclose(fp);
	strbuf_release(&buf);
	return 0;
}

static void prepare_commit_graft(void)
{
	static int commit_graft_prepared;
	char *graft_file;

	if (commit_graft_prepared)
		return;
	graft_file = get_graft_file();
	read_graft_file(graft_file);
	/* make sure shallows are read */
	is_repository_shallow();
	commit_graft_prepared = 1;
}

struct commit_graft *lookup_commit_graft(const unsigned char *sha1)
{
	int pos;
	prepare_commit_graft();
	pos = commit_graft_pos(sha1);
	if (pos < 0)
		return NULL;
	return commit_graft[pos];
}

int for_each_commit_graft(each_commit_graft_fn fn, void *cb_data)
{
	int i, ret;
	for (i = ret = 0; i < commit_graft_nr && !ret; i++)
		ret = fn(commit_graft[i], cb_data);
	return ret;
}

int unregister_shallow(const unsigned char *sha1)
{
	int pos = commit_graft_pos(sha1);
	if (pos < 0)
		return -1;
	if (pos + 1 < commit_graft_nr)
		memmove(commit_graft + pos, commit_graft + pos + 1,
				sizeof(struct commit_graft *)
				* (commit_graft_nr - pos - 1));
	commit_graft_nr--;
	return 0;
}

struct commit_buffer {
	void *buffer;
	unsigned long size;
};
define_commit_slab(buffer_slab, struct commit_buffer);
static struct buffer_slab buffer_slab = COMMIT_SLAB_INIT(1, buffer_slab);

void set_commit_buffer(struct commit *commit, void *buffer, unsigned long size)
{
	struct commit_buffer *v = buffer_slab_at(&buffer_slab, commit);
	v->buffer = buffer;
	v->size = size;
}

const void *get_cached_commit_buffer(const struct commit *commit, unsigned long *sizep)
{
	struct commit_buffer *v = buffer_slab_at(&buffer_slab, commit);
	if (sizep)
		*sizep = v->size;
	return v->buffer;
}

const void *get_commit_buffer(const struct commit *commit, unsigned long *sizep)
{
	const void *ret = get_cached_commit_buffer(commit, sizep);
	if (!ret) {
		enum object_type type;
		unsigned long size;
		ret = read_sha1_file(commit->object.sha1, &type, &size);
		if (!ret)
			die("cannot read commit object %s",
			    sha1_to_hex(commit->object.sha1));
		if (type != OBJ_COMMIT)
			die("expected commit for %s, got %s",
			    sha1_to_hex(commit->object.sha1), typename(type));
		if (sizep)
			*sizep = size;
	}
	return ret;
}

void unuse_commit_buffer(const struct commit *commit, const void *buffer)
{
	struct commit_buffer *v = buffer_slab_at(&buffer_slab, commit);
	if (v->buffer != buffer)
		free((void *)buffer);
}

void free_commit_buffer(struct commit *commit)
{
	struct commit_buffer *v = buffer_slab_at(&buffer_slab, commit);
	free(v->buffer);
	v->buffer = NULL;
	v->size = 0;
}

const void *detach_commit_buffer(struct commit *commit, unsigned long *sizep)
{
	struct commit_buffer *v = buffer_slab_at(&buffer_slab, commit);
	void *ret;

	ret = v->buffer;
	if (sizep)
		*sizep = v->size;

	v->buffer = NULL;
	v->size = 0;
	return ret;
}

int parse_commit_buffer(struct commit *item, const void *buffer, unsigned long size)
{
	const char *tail = buffer;
	const char *bufptr = buffer;
	unsigned char parent[20];
	struct commit_list **pptr;
	struct commit_graft *graft;

	if (item->object.parsed)
		return 0;
	item->object.parsed = 1;
	tail += size;
	if (tail <= bufptr + 46 || memcmp(bufptr, "tree ", 5) || bufptr[45] != '\n')
		return error("bogus commit object %s", sha1_to_hex(item->object.sha1));
	if (get_sha1_hex(bufptr + 5, parent) < 0)
		return error("bad tree pointer in commit %s",
			     sha1_to_hex(item->object.sha1));
	item->tree = lookup_tree(parent);
	bufptr += 46; /* "tree " + "hex sha1" + "\n" */
	pptr = &item->parents;

	graft = lookup_commit_graft(item->object.sha1);
	while (bufptr + 48 < tail && !memcmp(bufptr, "parent ", 7)) {
		struct commit *new_parent;

		if (tail <= bufptr + 48 ||
		    get_sha1_hex(bufptr + 7, parent) ||
		    bufptr[47] != '\n')
			return error("bad parents in commit %s", sha1_to_hex(item->object.sha1));
		bufptr += 48;
		/*
		 * The clone is shallow if nr_parent < 0, and we must
		 * not traverse its real parents even when we unhide them.
		 */
		if (graft && (graft->nr_parent < 0 || grafts_replace_parents))
			continue;
		new_parent = lookup_commit(parent);
		if (new_parent)
			pptr = &commit_list_insert(new_parent, pptr)->next;
	}
	if (graft) {
		int i;
		struct commit *new_parent;
		for (i = 0; i < graft->nr_parent; i++) {
			new_parent = lookup_commit(graft->parent[i]);
			if (!new_parent)
				continue;
			pptr = &commit_list_insert(new_parent, pptr)->next;
		}
	}
	item->date = parse_commit_date(bufptr, tail);

	return 0;
}

int parse_commit(struct commit *item)
{
	enum object_type type;
	void *buffer;
	unsigned long size;
	int ret;

	if (!item)
		return -1;
	if (item->object.parsed)
		return 0;
	buffer = read_sha1_file(item->object.sha1, &type, &size);
	if (!buffer)
		return error("Could not read %s",
			     sha1_to_hex(item->object.sha1));
	if (type != OBJ_COMMIT) {
		free(buffer);
		return error("Object %s not a commit",
			     sha1_to_hex(item->object.sha1));
	}
	ret = parse_commit_buffer(item, buffer, size);
	if (save_commit_buffer && !ret) {
		set_commit_buffer(item, buffer, size);
		return 0;
	}
	free(buffer);
	return ret;
}

void parse_commit_or_die(struct commit *item)
{
	if (parse_commit(item))
		die("unable to parse commit %s",
		    item ? sha1_to_hex(item->object.sha1) : "(null)");
}

int find_commit_subject(const char *commit_buffer, const char **subject)
{
	const char *eol;
	const char *p = commit_buffer;

	while (*p && (*p != '\n' || p[1] != '\n'))
		p++;
	if (*p) {
		p += 2;
		for (eol = p; *eol && *eol != '\n'; eol++)
			; /* do nothing */
	} else
		eol = p;

	*subject = p;

	return eol - p;
}

struct commit_list *commit_list_insert(struct commit *item, struct commit_list **list_p)
{
	struct commit_list *new_list = xmalloc(sizeof(struct commit_list));
	new_list->item = item;
	new_list->next = *list_p;
	*list_p = new_list;
	return new_list;
}

unsigned commit_list_count(const struct commit_list *l)
{
	unsigned c = 0;
	for (; l; l = l->next )
		c++;
	return c;
}

struct commit_list *copy_commit_list(struct commit_list *list)
{
	struct commit_list *head = NULL;
	struct commit_list **pp = &head;
	while (list) {
		pp = commit_list_append(list->item, pp);
		list = list->next;
	}
	return head;
}

void free_commit_list(struct commit_list *list)
{
	while (list) {
		struct commit_list *temp = list;
		list = temp->next;
		free(temp);
	}
}

struct commit_list * commit_list_insert_by_date(struct commit *item, struct commit_list **list)
{
	struct commit_list **pp = list;
	struct commit_list *p;
	while ((p = *pp) != NULL) {
		if (p->item->date < item->date) {
			break;
		}
		pp = &p->next;
	}
	return commit_list_insert(item, pp);
}

static int commit_list_compare_by_date(const void *a, const void *b)
{
	unsigned long a_date = ((const struct commit_list *)a)->item->date;
	unsigned long b_date = ((const struct commit_list *)b)->item->date;
	if (a_date < b_date)
		return 1;
	if (a_date > b_date)
		return -1;
	return 0;
}

static void *commit_list_get_next(const void *a)
{
	return ((const struct commit_list *)a)->next;
}

static void commit_list_set_next(void *a, void *next)
{
	((struct commit_list *)a)->next = next;
}

void commit_list_sort_by_date(struct commit_list **list)
{
	*list = llist_mergesort(*list, commit_list_get_next, commit_list_set_next,
				commit_list_compare_by_date);
}

struct commit *pop_most_recent_commit(struct commit_list **list,
				      unsigned int mark)
{
	struct commit *ret = (*list)->item;
	struct commit_list *parents = ret->parents;
	struct commit_list *old = *list;

	*list = (*list)->next;
	free(old);

	while (parents) {
		struct commit *commit = parents->item;
		if (!parse_commit(commit) && !(commit->object.flags & mark)) {
			commit->object.flags |= mark;
			commit_list_insert_by_date(commit, list);
		}
		parents = parents->next;
	}
	return ret;
}

static void clear_commit_marks_1(struct commit_list **plist,
				 struct commit *commit, unsigned int mark)
{
	while (commit) {
		struct commit_list *parents;

		if (!(mark & commit->object.flags))
			return;

		commit->object.flags &= ~mark;

		parents = commit->parents;
		if (!parents)
			return;

		while ((parents = parents->next))
			commit_list_insert(parents->item, plist);

		commit = commit->parents->item;
	}
}

void clear_commit_marks_many(int nr, struct commit **commit, unsigned int mark)
{
	struct commit_list *list = NULL;

	while (nr--) {
		commit_list_insert(*commit, &list);
		commit++;
	}
	while (list)
		clear_commit_marks_1(&list, pop_commit(&list), mark);
}

void clear_commit_marks(struct commit *commit, unsigned int mark)
{
	clear_commit_marks_many(1, &commit, mark);
}

void clear_commit_marks_for_object_array(struct object_array *a, unsigned mark)
{
	struct object *object;
	struct commit *commit;
	unsigned int i;

	for (i = 0; i < a->nr; i++) {
		object = a->objects[i].item;
		commit = lookup_commit_reference_gently(object->sha1, 1);
		if (commit)
			clear_commit_marks(commit, mark);
	}
}

struct commit *pop_commit(struct commit_list **stack)
{
	struct commit_list *top = *stack;
	struct commit *item = top ? top->item : NULL;

	if (top) {
		*stack = top->next;
		free(top);
	}
	return item;
}

/*
 * Topological sort support
 */

/* count number of children that have not been emitted */
define_commit_slab(indegree_slab, int);

/* record author-date for each commit object */
define_commit_slab(author_date_slab, unsigned long);

static void record_author_date(struct author_date_slab *author_date,
			       struct commit *commit)
{
	const char *buffer = get_commit_buffer(commit, NULL);
	struct ident_split ident;
	const char *ident_line;
	size_t ident_len;
	char *date_end;
	unsigned long date;

	ident_line = find_commit_header(buffer, "author", &ident_len);
	if (!ident_line)
		goto fail_exit; /* no author line */
	if (split_ident_line(&ident, ident_line, ident_len) ||
	    !ident.date_begin || !ident.date_end)
		goto fail_exit; /* malformed "author" line */

	date = strtoul(ident.date_begin, &date_end, 10);
	if (date_end != ident.date_end)
		goto fail_exit; /* malformed date */
	*(author_date_slab_at(author_date, commit)) = date;

fail_exit:
	unuse_commit_buffer(commit, buffer);
}

static int compare_commits_by_author_date(const void *a_, const void *b_,
					  void *cb_data)
{
	const struct commit *a = a_, *b = b_;
	struct author_date_slab *author_date = cb_data;
	unsigned long a_date = *(author_date_slab_at(author_date, a));
	unsigned long b_date = *(author_date_slab_at(author_date, b));

	/* newer commits with larger date first */
	if (a_date < b_date)
		return 1;
	else if (a_date > b_date)
		return -1;
	return 0;
}

int compare_commits_by_commit_date(const void *a_, const void *b_, void *unused)
{
	const struct commit *a = a_, *b = b_;
	/* newer commits with larger date first */
	if (a->date < b->date)
		return 1;
	else if (a->date > b->date)
		return -1;
	return 0;
}

/*
 * Performs an in-place topological sort on the list supplied.
 */
void sort_in_topological_order(struct commit_list **list, enum rev_sort_order sort_order)
{
	struct commit_list *next, *orig = *list;
	struct commit_list **pptr;
	struct indegree_slab indegree;
	struct prio_queue queue;
	struct commit *commit;
	struct author_date_slab author_date;

	if (!orig)
		return;
	*list = NULL;

	init_indegree_slab(&indegree);
	memset(&queue, '\0', sizeof(queue));

	switch (sort_order) {
	default: /* REV_SORT_IN_GRAPH_ORDER */
		queue.compare = NULL;
		break;
	case REV_SORT_BY_COMMIT_DATE:
		queue.compare = compare_commits_by_commit_date;
		break;
	case REV_SORT_BY_AUTHOR_DATE:
		init_author_date_slab(&author_date);
		queue.compare = compare_commits_by_author_date;
		queue.cb_data = &author_date;
		break;
	}

	/* Mark them and clear the indegree */
	for (next = orig; next; next = next->next) {
		struct commit *commit = next->item;
		*(indegree_slab_at(&indegree, commit)) = 1;
		/* also record the author dates, if needed */
		if (sort_order == REV_SORT_BY_AUTHOR_DATE)
			record_author_date(&author_date, commit);
	}

	/* update the indegree */
	for (next = orig; next; next = next->next) {
		struct commit_list *parents = next->item->parents;
		while (parents) {
			struct commit *parent = parents->item;
			int *pi = indegree_slab_at(&indegree, parent);

			if (*pi)
				(*pi)++;
			parents = parents->next;
		}
	}

	/*
	 * find the tips
	 *
	 * tips are nodes not reachable from any other node in the list
	 *
	 * the tips serve as a starting set for the work queue.
	 */
	for (next = orig; next; next = next->next) {
		struct commit *commit = next->item;

		if (*(indegree_slab_at(&indegree, commit)) == 1)
			prio_queue_put(&queue, commit);
	}

	/*
	 * This is unfortunate; the initial tips need to be shown
	 * in the order given from the revision traversal machinery.
	 */
	if (sort_order == REV_SORT_IN_GRAPH_ORDER)
		prio_queue_reverse(&queue);

	/* We no longer need the commit list */
	free_commit_list(orig);

	pptr = list;
	*list = NULL;
	while ((commit = prio_queue_get(&queue)) != NULL) {
		struct commit_list *parents;

		for (parents = commit->parents; parents ; parents = parents->next) {
			struct commit *parent = parents->item;
			int *pi = indegree_slab_at(&indegree, parent);

			if (!*pi)
				continue;

			/*
			 * parents are only enqueued for emission
			 * when all their children have been emitted thereby
			 * guaranteeing topological order.
			 */
			if (--(*pi) == 1)
				prio_queue_put(&queue, parent);
		}
		/*
		 * all children of commit have already been
		 * emitted. we can emit it now.
		 */
		*(indegree_slab_at(&indegree, commit)) = 0;

		pptr = &commit_list_insert(commit, pptr)->next;
	}

	clear_indegree_slab(&indegree);
	clear_prio_queue(&queue);
	if (sort_order == REV_SORT_BY_AUTHOR_DATE)
		clear_author_date_slab(&author_date);
}

/* merge-base stuff */

/* Remember to update object flag allocation in object.h */
#define PARENT1		(1u<<16)
#define PARENT2		(1u<<17)
#define STALE		(1u<<18)
#define RESULT		(1u<<19)

static const unsigned all_flags = (PARENT1 | PARENT2 | STALE | RESULT);

static int queue_has_nonstale(struct prio_queue *queue)
{
	int i;
	for (i = 0; i < queue->nr; i++) {
		struct commit *commit = queue->array[i].data;
		if (!(commit->object.flags & STALE))
			return 1;
	}
	return 0;
}

/* all input commits in one and twos[] must have been parsed! */
static struct commit_list *paint_down_to_common(struct commit *one, int n, struct commit **twos)
{
	struct prio_queue queue = { compare_commits_by_commit_date };
	struct commit_list *result = NULL;
	int i;

	one->object.flags |= PARENT1;
	if (!n) {
		commit_list_append(one, &result);
		return result;
	}
	prio_queue_put(&queue, one);

	for (i = 0; i < n; i++) {
		twos[i]->object.flags |= PARENT2;
		prio_queue_put(&queue, twos[i]);
	}

	while (queue_has_nonstale(&queue)) {
		struct commit *commit = prio_queue_get(&queue);
		struct commit_list *parents;
		int flags;

		flags = commit->object.flags & (PARENT1 | PARENT2 | STALE);
		if (flags == (PARENT1 | PARENT2)) {
			if (!(commit->object.flags & RESULT)) {
				commit->object.flags |= RESULT;
				commit_list_insert_by_date(commit, &result);
			}
			/* Mark parents of a found merge stale */
			flags |= STALE;
		}
		parents = commit->parents;
		while (parents) {
			struct commit *p = parents->item;
			parents = parents->next;
			if ((p->object.flags & flags) == flags)
				continue;
			if (parse_commit(p))
				return NULL;
			p->object.flags |= flags;
			prio_queue_put(&queue, p);
		}
	}

	clear_prio_queue(&queue);
	return result;
}

static struct commit_list *merge_bases_many(struct commit *one, int n, struct commit **twos)
{
	struct commit_list *list = NULL;
	struct commit_list *result = NULL;
	int i;

	for (i = 0; i < n; i++) {
		if (one == twos[i])
			/*
			 * We do not mark this even with RESULT so we do not
			 * have to clean it up.
			 */
			return commit_list_insert(one, &result);
	}

	if (parse_commit(one))
		return NULL;
	for (i = 0; i < n; i++) {
		if (parse_commit(twos[i]))
			return NULL;
	}

	list = paint_down_to_common(one, n, twos);

	while (list) {
		struct commit_list *next = list->next;
		if (!(list->item->object.flags & STALE))
			commit_list_insert_by_date(list->item, &result);
		free(list);
		list = next;
	}
	return result;
}

struct commit_list *get_octopus_merge_bases(struct commit_list *in)
{
	struct commit_list *i, *j, *k, *ret = NULL;

	if (!in)
		return ret;

	commit_list_insert(in->item, &ret);

	for (i = in->next; i; i = i->next) {
		struct commit_list *new = NULL, *end = NULL;

		for (j = ret; j; j = j->next) {
			struct commit_list *bases;
			bases = get_merge_bases(i->item, j->item, 1);
			if (!new)
				new = bases;
			else
				end->next = bases;
			for (k = bases; k; k = k->next)
				end = k;
		}
		ret = new;
	}
	return ret;
}

static int remove_redundant(struct commit **array, int cnt)
{
	/*
	 * Some commit in the array may be an ancestor of
	 * another commit.  Move such commit to the end of
	 * the array, and return the number of commits that
	 * are independent from each other.
	 */
	struct commit **work;
	unsigned char *redundant;
	int *filled_index;
	int i, j, filled;

	work = xcalloc(cnt, sizeof(*work));
	redundant = xcalloc(cnt, 1);
	filled_index = xmalloc(sizeof(*filled_index) * (cnt - 1));

	for (i = 0; i < cnt; i++)
		parse_commit(array[i]);
	for (i = 0; i < cnt; i++) {
		struct commit_list *common;

		if (redundant[i])
			continue;
		for (j = filled = 0; j < cnt; j++) {
			if (i == j || redundant[j])
				continue;
			filled_index[filled] = j;
			work[filled++] = array[j];
		}
		common = paint_down_to_common(array[i], filled, work);
		if (array[i]->object.flags & PARENT2)
			redundant[i] = 1;
		for (j = 0; j < filled; j++)
			if (work[j]->object.flags & PARENT1)
				redundant[filled_index[j]] = 1;
		clear_commit_marks(array[i], all_flags);
		for (j = 0; j < filled; j++)
			clear_commit_marks(work[j], all_flags);
		free_commit_list(common);
	}

	/* Now collect the result */
	memcpy(work, array, sizeof(*array) * cnt);
	for (i = filled = 0; i < cnt; i++)
		if (!redundant[i])
			array[filled++] = work[i];
	for (j = filled, i = 0; i < cnt; i++)
		if (redundant[i])
			array[j++] = work[i];
	free(work);
	free(redundant);
	free(filled_index);
	return filled;
}

struct commit_list *get_merge_bases_many(struct commit *one,
					 int n,
					 struct commit **twos,
					 int cleanup)
{
	struct commit_list *list;
	struct commit **rslt;
	struct commit_list *result;
	int cnt, i;

	result = merge_bases_many(one, n, twos);
	for (i = 0; i < n; i++) {
		if (one == twos[i])
			return result;
	}
	if (!result || !result->next) {
		if (cleanup) {
			clear_commit_marks(one, all_flags);
			clear_commit_marks_many(n, twos, all_flags);
		}
		return result;
	}

	/* There are more than one */
	cnt = commit_list_count(result);
	rslt = xcalloc(cnt, sizeof(*rslt));
	for (list = result, i = 0; list; list = list->next)
		rslt[i++] = list->item;
	free_commit_list(result);

	clear_commit_marks(one, all_flags);
	clear_commit_marks_many(n, twos, all_flags);

	cnt = remove_redundant(rslt, cnt);
	result = NULL;
	for (i = 0; i < cnt; i++)
		commit_list_insert_by_date(rslt[i], &result);
	free(rslt);
	return result;
}

struct commit_list *get_merge_bases(struct commit *one, struct commit *two,
				    int cleanup)
{
	return get_merge_bases_many(one, 1, &two, cleanup);
}

/*
 * Is "commit" a descendant of one of the elements on the "with_commit" list?
 */
int is_descendant_of(struct commit *commit, struct commit_list *with_commit)
{
	if (!with_commit)
		return 1;
	while (with_commit) {
		struct commit *other;

		other = with_commit->item;
		with_commit = with_commit->next;
		if (in_merge_bases(other, commit))
			return 1;
	}
	return 0;
}

/*
 * Is "commit" an ancestor of one of the "references"?
 */
int in_merge_bases_many(struct commit *commit, int nr_reference, struct commit **reference)
{
	struct commit_list *bases;
	int ret = 0, i;

	if (parse_commit(commit))
		return ret;
	for (i = 0; i < nr_reference; i++)
		if (parse_commit(reference[i]))
			return ret;

	bases = paint_down_to_common(commit, nr_reference, reference);
	if (commit->object.flags & PARENT2)
		ret = 1;
	clear_commit_marks(commit, all_flags);
	clear_commit_marks_many(nr_reference, reference, all_flags);
	free_commit_list(bases);
	return ret;
}

/*
 * Is "commit" an ancestor of (i.e. reachable from) the "reference"?
 */
int in_merge_bases(struct commit *commit, struct commit *reference)
{
	return in_merge_bases_many(commit, 1, &reference);
}

struct commit_list *reduce_heads(struct commit_list *heads)
{
	struct commit_list *p;
	struct commit_list *result = NULL, **tail = &result;
	struct commit **array;
	int num_head, i;

	if (!heads)
		return NULL;

	/* Uniquify */
	for (p = heads; p; p = p->next)
		p->item->object.flags &= ~STALE;
	for (p = heads, num_head = 0; p; p = p->next) {
		if (p->item->object.flags & STALE)
			continue;
		p->item->object.flags |= STALE;
		num_head++;
	}
	array = xcalloc(num_head, sizeof(*array));
	for (p = heads, i = 0; p; p = p->next) {
		if (p->item->object.flags & STALE) {
			array[i++] = p->item;
			p->item->object.flags &= ~STALE;
		}
	}
	num_head = remove_redundant(array, num_head);
	for (i = 0; i < num_head; i++)
		tail = &commit_list_insert(array[i], tail)->next;
	return result;
}

static const char gpg_sig_header[] = "gpgsig";
static const int gpg_sig_header_len = sizeof(gpg_sig_header) - 1;

static int do_sign_commit(struct strbuf *buf, const char *keyid)
{
	struct strbuf sig = STRBUF_INIT;
	int inspos, copypos;

	/* find the end of the header */
	inspos = strstr(buf->buf, "\n\n") - buf->buf + 1;

	if (!keyid || !*keyid)
		keyid = get_signing_key();
	if (sign_buffer(buf, &sig, keyid)) {
		strbuf_release(&sig);
		return -1;
	}

	for (copypos = 0; sig.buf[copypos]; ) {
		const char *bol = sig.buf + copypos;
		const char *eol = strchrnul(bol, '\n');
		int len = (eol - bol) + !!*eol;

		if (!copypos) {
			strbuf_insert(buf, inspos, gpg_sig_header, gpg_sig_header_len);
			inspos += gpg_sig_header_len;
		}
		strbuf_insert(buf, inspos++, " ", 1);
		strbuf_insert(buf, inspos, bol, len);
		inspos += len;
		copypos += len;
	}
	strbuf_release(&sig);
	return 0;
}

int parse_signed_commit(const struct commit *commit,
			struct strbuf *payload, struct strbuf *signature)
{

	unsigned long size;
	const char *buffer = get_commit_buffer(commit, &size);
	int in_signature, saw_signature = -1;
	const char *line, *tail;

	line = buffer;
	tail = buffer + size;
	in_signature = 0;
	saw_signature = 0;
	while (line < tail) {
		const char *sig = NULL;
		const char *next = memchr(line, '\n', tail - line);

		next = next ? next + 1 : tail;
		if (in_signature && line[0] == ' ')
			sig = line + 1;
		else if (starts_with(line, gpg_sig_header) &&
			 line[gpg_sig_header_len] == ' ')
			sig = line + gpg_sig_header_len + 1;
		if (sig) {
			strbuf_add(signature, sig, next - sig);
			saw_signature = 1;
			in_signature = 1;
		} else {
			if (*line == '\n')
				/* dump the whole remainder of the buffer */
				next = tail;
			strbuf_add(payload, line, next - line);
			in_signature = 0;
		}
		line = next;
	}
	unuse_commit_buffer(commit, buffer);
	return saw_signature;
}

int remove_signature(struct strbuf *buf)
{
	const char *line = buf->buf;
	const char *tail = buf->buf + buf->len;
	int in_signature = 0;
	const char *sig_start = NULL;
	const char *sig_end = NULL;

	while (line < tail) {
		const char *next = memchr(line, '\n', tail - line);
		next = next ? next + 1 : tail;

		if (in_signature && line[0] == ' ')
			sig_end = next;
		else if (starts_with(line, gpg_sig_header) &&
			 line[gpg_sig_header_len] == ' ') {
			sig_start = line;
			sig_end = next;
			in_signature = 1;
		} else {
			if (*line == '\n')
				/* dump the whole remainder of the buffer */
				next = tail;
			in_signature = 0;
		}
		line = next;
	}

	if (sig_start)
		strbuf_remove(buf, sig_start - buf->buf, sig_end - sig_start);

	return sig_start != NULL;
}

static void handle_signed_tag(struct commit *parent, struct commit_extra_header ***tail)
{
	struct merge_remote_desc *desc;
	struct commit_extra_header *mergetag;
	char *buf;
	unsigned long size, len;
	enum object_type type;

	desc = merge_remote_util(parent);
	if (!desc || !desc->obj)
		return;
	buf = read_sha1_file(desc->obj->sha1, &type, &size);
	if (!buf || type != OBJ_TAG)
		goto free_return;
	len = parse_signature(buf, size);
	if (size == len)
		goto free_return;
	/*
	 * We could verify this signature and either omit the tag when
	 * it does not validate, but the integrator may not have the
	 * public key of the signer of the tag he is merging, while a
	 * later auditor may have it while auditing, so let's not run
	 * verify-signed-buffer here for now...
	 *
	 * if (verify_signed_buffer(buf, len, buf + len, size - len, ...))
	 *	warn("warning: signed tag unverified.");
	 */
	mergetag = xcalloc(1, sizeof(*mergetag));
	mergetag->key = xstrdup("mergetag");
	mergetag->value = buf;
	mergetag->len = size;

	**tail = mergetag;
	*tail = &mergetag->next;
	return;

free_return:
	free(buf);
}

void check_commit_signature(const struct commit *commit, struct signature_check *sigc)
{
	struct strbuf payload = STRBUF_INIT;
	struct strbuf signature = STRBUF_INIT;
	struct strbuf gpg_output = STRBUF_INIT;
	struct strbuf gpg_status = STRBUF_INIT;
	int status;

	sigc->result = 'N';

	if (parse_signed_commit(commit, &payload, &signature) <= 0)
		goto out;
	status = verify_signed_buffer(payload.buf, payload.len,
				      signature.buf, signature.len,
				      &gpg_output, &gpg_status);
	if (status && !gpg_output.len)
		goto out;
	sigc->payload = strbuf_detach(&payload, NULL);
	sigc->gpg_output = strbuf_detach(&gpg_output, NULL);
	sigc->gpg_status = strbuf_detach(&gpg_status, NULL);
	parse_gpg_output(sigc);

 out:
	strbuf_release(&gpg_status);
	strbuf_release(&gpg_output);
	strbuf_release(&payload);
	strbuf_release(&signature);
}



void append_merge_tag_headers(struct commit_list *parents,
			      struct commit_extra_header ***tail)
{
	while (parents) {
		struct commit *parent = parents->item;
		handle_signed_tag(parent, tail);
		parents = parents->next;
	}
}

static void add_extra_header(struct strbuf *buffer,
			     struct commit_extra_header *extra)
{
	strbuf_addstr(buffer, extra->key);
	if (extra->len)
		strbuf_add_lines(buffer, " ", extra->value, extra->len);
	else
		strbuf_addch(buffer, '\n');
}

struct commit_extra_header *read_commit_extra_headers(struct commit *commit,
						      const char **exclude)
{
	struct commit_extra_header *extra = NULL;
	unsigned long size;
	const char *buffer = get_commit_buffer(commit, &size);
	extra = read_commit_extra_header_lines(buffer, size, exclude);
	unuse_commit_buffer(commit, buffer);
	return extra;
}

void for_each_mergetag(each_mergetag_fn fn, struct commit *commit, void *data)
{
	struct commit_extra_header *extra, *to_free;

	to_free = read_commit_extra_headers(commit, NULL);
	for (extra = to_free; extra; extra = extra->next) {
		if (strcmp(extra->key, "mergetag"))
			continue; /* not a merge tag */
		fn(commit, extra, data);
	}
	free_commit_extra_headers(to_free);
}

static inline int standard_header_field(const char *field, size_t len)
{
	return ((len == 4 && !memcmp(field, "tree ", 5)) ||
		(len == 6 && !memcmp(field, "parent ", 7)) ||
		(len == 6 && !memcmp(field, "author ", 7)) ||
		(len == 9 && !memcmp(field, "committer ", 10)) ||
		(len == 8 && !memcmp(field, "encoding ", 9)));
}

static int excluded_header_field(const char *field, size_t len, const char **exclude)
{
	if (!exclude)
		return 0;

	while (*exclude) {
		size_t xlen = strlen(*exclude);
		if (len == xlen &&
		    !memcmp(field, *exclude, xlen) && field[xlen] == ' ')
			return 1;
		exclude++;
	}
	return 0;
}

static struct commit_extra_header *read_commit_extra_header_lines(
	const char *buffer, size_t size,
	const char **exclude)
{
	struct commit_extra_header *extra = NULL, **tail = &extra, *it = NULL;
	const char *line, *next, *eof, *eob;
	struct strbuf buf = STRBUF_INIT;

	for (line = buffer, eob = line + size;
	     line < eob && *line != '\n';
	     line = next) {
		next = memchr(line, '\n', eob - line);
		next = next ? next + 1 : eob;
		if (*line == ' ') {
			/* continuation */
			if (it)
				strbuf_add(&buf, line + 1, next - (line + 1));
			continue;
		}
		if (it)
			it->value = strbuf_detach(&buf, &it->len);
		strbuf_reset(&buf);
		it = NULL;

		eof = strchr(line, ' ');
		if (next <= eof)
			eof = next;

		if (standard_header_field(line, eof - line) ||
		    excluded_header_field(line, eof - line, exclude))
			continue;

		it = xcalloc(1, sizeof(*it));
		it->key = xmemdupz(line, eof-line);
		*tail = it;
		tail = &it->next;
		if (eof + 1 < next)
			strbuf_add(&buf, eof + 1, next - (eof + 1));
	}
	if (it)
		it->value = strbuf_detach(&buf, &it->len);
	return extra;
}

void free_commit_extra_headers(struct commit_extra_header *extra)
{
	while (extra) {
		struct commit_extra_header *next = extra->next;
		free(extra->key);
		free(extra->value);
		free(extra);
		extra = next;
	}
}

int commit_tree(const char *msg, size_t msg_len,
		const unsigned char *tree,
		struct commit_list *parents, unsigned char *ret,
		const char *author, const char *sign_commit)
{
	struct commit_extra_header *extra = NULL, **tail = &extra;
	int result;

	append_merge_tag_headers(parents, &tail);
	result = commit_tree_extended(msg, msg_len, tree, parents, ret,
				      author, sign_commit, extra);
	free_commit_extra_headers(extra);
	return result;
}

static int find_invalid_utf8(const char *buf, int len)
{
	int offset = 0;
	static const unsigned int max_codepoint[] = {
		0x7f, 0x7ff, 0xffff, 0x10ffff
	};

	while (len) {
		unsigned char c = *buf++;
		int bytes, bad_offset;
		unsigned int codepoint;
		unsigned int min_val, max_val;

		len--;
		offset++;

		/* Simple US-ASCII? No worries. */
		if (c < 0x80)
			continue;

		bad_offset = offset-1;

		/*
		 * Count how many more high bits set: that's how
		 * many more bytes this sequence should have.
		 */
		bytes = 0;
		while (c & 0x40) {
			c <<= 1;
			bytes++;
		}

		/*
		 * Must be between 1 and 3 more bytes.  Longer sequences result in
		 * codepoints beyond U+10FFFF, which are guaranteed never to exist.
		 */
		if (bytes < 1 || 3 < bytes)
			return bad_offset;

		/* Do we *have* that many bytes? */
		if (len < bytes)
			return bad_offset;

		/*
		 * Place the encoded bits at the bottom of the value and compute the
		 * valid range.
		 */
		codepoint = (c & 0x7f) >> bytes;
		min_val = max_codepoint[bytes-1] + 1;
		max_val = max_codepoint[bytes];

		offset += bytes;
		len -= bytes;

		/* And verify that they are good continuation bytes */
		do {
			codepoint <<= 6;
			codepoint |= *buf & 0x3f;
			if ((*buf++ & 0xc0) != 0x80)
				return bad_offset;
		} while (--bytes);

		/* Reject codepoints that are out of range for the sequence length. */
		if (codepoint < min_val || codepoint > max_val)
			return bad_offset;
		/* Surrogates are only for UTF-16 and cannot be encoded in UTF-8. */
		if ((codepoint & 0x1ff800) == 0xd800)
			return bad_offset;
		/* U+xxFFFE and U+xxFFFF are guaranteed non-characters. */
		if ((codepoint & 0xfffe) == 0xfffe)
			return bad_offset;
		/* So are anything in the range U+FDD0..U+FDEF. */
		if (codepoint >= 0xfdd0 && codepoint <= 0xfdef)
			return bad_offset;
	}
	return -1;
}

/*
 * This verifies that the buffer is in proper utf8 format.
 *
 * If it isn't, it assumes any non-utf8 characters are Latin1,
 * and does the conversion.
 */
static int verify_utf8(struct strbuf *buf)
{
	int ok = 1;
	long pos = 0;

	for (;;) {
		int bad;
		unsigned char c;
		unsigned char replace[2];

		bad = find_invalid_utf8(buf->buf + pos, buf->len - pos);
		if (bad < 0)
			return ok;
		pos += bad;
		ok = 0;
		c = buf->buf[pos];
		strbuf_remove(buf, pos, 1);

		/* We know 'c' must be in the range 128-255 */
		replace[0] = 0xc0 + (c >> 6);
		replace[1] = 0x80 + (c & 0x3f);
		strbuf_insert(buf, pos, replace, 2);
		pos += 2;
	}
}

static const char commit_utf8_warn[] =
"Warning: commit message did not conform to UTF-8.\n"
"You may want to amend it after fixing the message, or set the config\n"
"variable i18n.commitencoding to the encoding your project uses.\n";

int commit_tree_extended(const char *msg, size_t msg_len,
			 const unsigned char *tree,
			 struct commit_list *parents, unsigned char *ret,
			 const char *author, const char *sign_commit,
			 struct commit_extra_header *extra)
{
	int result;
	int encoding_is_utf8;
	struct strbuf buffer;

	assert_sha1_type(tree, OBJ_TREE);

	if (memchr(msg, '\0', msg_len))
		return error("a NUL byte in commit log message not allowed.");

	/* Not having i18n.commitencoding is the same as having utf-8 */
	encoding_is_utf8 = is_encoding_utf8(git_commit_encoding);

	strbuf_init(&buffer, 8192); /* should avoid reallocs for the headers */
	strbuf_addf(&buffer, "tree %s\n", sha1_to_hex(tree));

	/*
	 * NOTE! This ordering means that the same exact tree merged with a
	 * different order of parents will be a _different_ changeset even
	 * if everything else stays the same.
	 */
	while (parents) {
		struct commit_list *next = parents->next;
		struct commit *parent = parents->item;

		strbuf_addf(&buffer, "parent %s\n",
			    sha1_to_hex(parent->object.sha1));
		free(parents);
		parents = next;
	}

	/* Person/date information */
	if (!author)
		author = git_author_info(IDENT_STRICT);
	strbuf_addf(&buffer, "author %s\n", author);
	strbuf_addf(&buffer, "committer %s\n", git_committer_info(IDENT_STRICT));
	if (!encoding_is_utf8)
		strbuf_addf(&buffer, "encoding %s\n", git_commit_encoding);

	while (extra) {
		add_extra_header(&buffer, extra);
		extra = extra->next;
	}
	strbuf_addch(&buffer, '\n');

	/* And add the comment */
	strbuf_add(&buffer, msg, msg_len);

	/* And check the encoding */
	if (encoding_is_utf8 && !verify_utf8(&buffer))
		fprintf(stderr, commit_utf8_warn);

	if (sign_commit && do_sign_commit(&buffer, sign_commit))
		return -1;

	result = write_sha1_file(buffer.buf, buffer.len, commit_type, ret);
	strbuf_release(&buffer);
	return result;
}

struct commit *get_merge_parent(const char *name)
{
	struct object *obj;
	struct commit *commit;
	unsigned char sha1[20];
	if (get_sha1(name, sha1))
		return NULL;
	obj = parse_object(sha1);
	commit = (struct commit *)peel_to_type(name, 0, obj, OBJ_COMMIT);
	if (commit && !commit->util) {
		struct merge_remote_desc *desc;
		desc = xmalloc(sizeof(*desc));
		desc->obj = obj;
		desc->name = strdup(name);
		commit->util = desc;
	}
	return commit;
}

/*
 * Append a commit to the end of the commit_list.
 *
 * next starts by pointing to the variable that holds the head of an
 * empty commit_list, and is updated to point to the "next" field of
 * the last item on the list as new commits are appended.
 *
 * Usage example:
 *
 *     struct commit_list *list;
 *     struct commit_list **next = &list;
 *
 *     next = commit_list_append(c1, next);
 *     next = commit_list_append(c2, next);
 *     assert(commit_list_count(list) == 2);
 *     return list;
 */
struct commit_list **commit_list_append(struct commit *commit,
					struct commit_list **next)
{
	struct commit_list *new = xmalloc(sizeof(struct commit_list));
	new->item = commit;
	*next = new;
	new->next = NULL;
	return &new->next;
}

void print_commit_list(struct commit_list *list,
		       const char *format_cur,
		       const char *format_last)
{
	for ( ; list; list = list->next) {
		const char *format = list->next ? format_cur : format_last;
		printf(format, sha1_to_hex(list->item->object.sha1));
	}
}

<<<<<<< HEAD
const char *find_commit_header(const char *msg, const char *key, size_t *out_len)
{
	int key_len = strlen(key);
	const char *line = msg;

	while (line) {
		const char *eol = strchrnul(line, '\n');

		if (line == eol)
			return NULL;

		if (eol - line > key_len &&
		    !strncmp(line, key, key_len) &&
		    line[key_len] == ' ') {
			*out_len = eol - line - key_len - 1;
			return line + key_len + 1;
		}
		line = *eol ? eol + 1 : NULL;
	}
	return NULL;
=======
/*
 * Inspect sb and determine the true "end" of the log message, in
 * order to find where to put a new Signed-off-by: line.  Ignored are
 * trailing comment lines and blank lines, and also the traditional
 * "Conflicts:" block that is not commented out, so that we can use
 * "git commit -s --amend" on an existing commit that forgot to remove
 * it.
 *
 * Returns the number of bytes from the tail to ignore, to be fed as
 * the second parameter to append_signoff().
 */
int ignore_non_trailer(struct strbuf *sb)
{
	int boc = 0;
	int bol = 0;
	int in_old_conflicts_block = 0;

	while (bol < sb->len) {
		char *next_line;

		if (!(next_line = memchr(sb->buf + bol, '\n', sb->len - bol)))
			next_line = sb->buf + sb->len;
		else
			next_line++;

		if (sb->buf[bol] == comment_line_char || sb->buf[bol] == '\n') {
			/* is this the first of the run of comments? */
			if (!boc)
				boc = bol;
			/* otherwise, it is just continuing */
		} else if (starts_with(sb->buf + bol, "Conflicts:\n")) {
			in_old_conflicts_block = 1;
			if (!boc)
				boc = bol;
		} else if (in_old_conflicts_block && sb->buf[bol] == '\t') {
			; /* a pathname in the conflicts block */
		} else if (boc) {
			/* the previous was not trailing comment */
			boc = 0;
			in_old_conflicts_block = 0;
		}
		bol = next_line - sb->buf;
	}
	return boc ? sb->len - boc : 0;
>>>>>>> 3d24a726
}<|MERGE_RESOLUTION|>--- conflicted
+++ resolved
@@ -1619,7 +1619,6 @@
 	}
 }
 
-<<<<<<< HEAD
 const char *find_commit_header(const char *msg, const char *key, size_t *out_len)
 {
 	int key_len = strlen(key);
@@ -1640,7 +1639,8 @@
 		line = *eol ? eol + 1 : NULL;
 	}
 	return NULL;
-=======
+}
+
 /*
  * Inspect sb and determine the true "end" of the log message, in
  * order to find where to put a new Signed-off-by: line.  Ignored are
@@ -1685,5 +1685,4 @@
 		bol = next_line - sb->buf;
 	}
 	return boc ? sb->len - boc : 0;
->>>>>>> 3d24a726
 }