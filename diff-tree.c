--- conflicted
+++ resolved
@@ -84,17 +84,6 @@
 		usage(diff_tree_usage);
 	}
 
-<<<<<<< HEAD
-	if (opt->combine_merges)
-		opt->ignore_merges = 0;
-
-	/* We can only do dense combined merges with diff output */
-	if (opt->dense_combined_merges)
-		opt->diffopt.output_format = DIFF_FORMAT_PATCH;
-
-	diff_tree_setup_paths(get_pathspec(prefix, argv), &opt->diffopt);
-	diff_setup_done(&opt->diffopt);
-=======
 	/*
 	 * NOTE! "setup_revisions()" will have inserted the revisions
 	 * it parsed in reverse order. So if you do
@@ -125,7 +114,6 @@
 			}
 		}
 	}
->>>>>>> 3a624b34
 
 	switch (nr_sha1) {
 	case 0:
