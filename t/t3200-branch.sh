--- conflicted
+++ resolved
@@ -162,16 +162,6 @@
 	grep "^0\{40\}.*$msg$" .git/logs/HEAD
 '
 
-<<<<<<< HEAD
-test_expect_success 'resulting reflog can be shown by log -g' '
-	oid=$(git rev-parse HEAD) &&
-	cat >expect <<-EOF &&
-	HEAD@{0} $oid $msg
-	HEAD@{2} $oid checkout: moving from foo to baz
-	EOF
-	git log -g --format="%gd %H %gs" -2 HEAD >actual &&
-	test_cmp expect actual
-=======
 test_expect_success 'git branch -M should leave orphaned HEAD alone' '
 	git init orphan &&
 	(
@@ -183,7 +173,16 @@
 		git branch -M master mistress &&
 		grep lonely .git/HEAD
 	)
->>>>>>> 31824d18
+'
+
+test_expect_success 'resulting reflog can be shown by log -g' '
+	oid=$(git rev-parse HEAD) &&
+	cat >expect <<-EOF &&
+	HEAD@{0} $oid $msg
+	HEAD@{2} $oid checkout: moving from foo to baz
+	EOF
+	git log -g --format="%gd %H %gs" -2 HEAD >actual &&
+	test_cmp expect actual
 '
 
 test_expect_success 'git branch -M baz bam should succeed when baz is checked out as linked working tree' '
