/*
 * csum-file.c
 *
 * Copyright (C) 2005 Linus Torvalds
 *
 * Simple file write infrastructure for writing SHA1-summed
 * files. Useful when you write a file that you want to be
 * able to verify hasn't been messed with afterwards.
 */
#include "cache.h"
#include "progress.h"
#include "csum-file.h"

static void flush(struct sha1file *f, const void *buf, unsigned int count)
{
	if (0 <= f->check_fd && count)  {
		unsigned char check_buffer[8192];
		ssize_t ret = read_in_full(f->check_fd, check_buffer, count);

		if (ret < 0)
			die_errno("%s: sha1 file read error", f->name);
		if (ret < count)
			die("%s: sha1 file truncated", f->name);
		if (memcmp(buf, check_buffer, count))
			die("sha1 file '%s' validation error", f->name);
	}

	for (;;) {
		int ret = xwrite(f->fd, buf, count);
		if (ret > 0) {
			f->total += ret;
			display_throughput(f->tp, f->total);
			buf = (char *) buf + ret;
			count -= ret;
			if (count)
				continue;
			return;
		}
		if (!ret)
			die("sha1 file '%s' write error. Out of diskspace", f->name);
		die_errno("sha1 file '%s' write error", f->name);
	}
}

void sha1flush(struct sha1file *f)
{
	unsigned offset = f->offset;

	if (offset) {
		git_SHA1_Update(&f->ctx, f->buffer, offset);
		flush(f, f->buffer, offset);
		f->offset = 0;
	}
}

int sha1close(struct sha1file *f, unsigned char *result, unsigned int flags)
{
	int fd;

	sha1flush(f);
	git_SHA1_Final(f->buffer, &f->ctx);
	if (result)
		hashcpy(result, f->buffer);
	if (flags & (CSUM_CLOSE | CSUM_FSYNC)) {
		/* write checksum and close fd */
		flush(f, f->buffer, 20);
		if (flags & CSUM_FSYNC)
			fsync_or_die(f->fd, f->name);
		if (close(f->fd))
			die_errno("%s: sha1 file error on close", f->name);
		fd = 0;
	} else
		fd = f->fd;
	if (0 <= f->check_fd) {
		char discard;
		int cnt = read_in_full(f->check_fd, &discard, 1);
		if (cnt < 0)
			die_errno("%s: error when reading the tail of sha1 file",
				  f->name);
		if (cnt)
			die("%s: sha1 file has trailing garbage", f->name);
		if (close(f->check_fd))
			die_errno("%s: sha1 file error on close", f->name);
	}
	free(f);
	return fd;
}

<<<<<<< HEAD
int sha1write(struct sha1file *f, const void *buf, unsigned int count)
=======
void sha1write(struct sha1file *f, void *buf, unsigned int count)
>>>>>>> 9af270e8
{
	while (count) {
		unsigned offset = f->offset;
		unsigned left = sizeof(f->buffer) - offset;
		unsigned nr = count > left ? left : count;
		const void *data;

		if (f->do_crc)
			f->crc32 = crc32(f->crc32, buf, nr);

		if (nr == sizeof(f->buffer)) {
			/* process full buffer directly without copy */
			data = buf;
		} else {
			memcpy(f->buffer + offset, buf, nr);
			data = f->buffer;
		}

		count -= nr;
		offset += nr;
		buf = (char *) buf + nr;
		left -= nr;
		if (!left) {
			git_SHA1_Update(&f->ctx, data, offset);
			flush(f, data, offset);
			offset = 0;
		}
		f->offset = offset;
	}
}

struct sha1file *sha1fd(int fd, const char *name)
{
	return sha1fd_throughput(fd, name, NULL);
}

struct sha1file *sha1fd_check(const char *name)
{
	int sink, check;
	struct sha1file *f;

	sink = open("/dev/null", O_WRONLY);
	if (sink < 0)
		return NULL;
	check = open(name, O_RDONLY);
	if (check < 0) {
		int saved_errno = errno;
		close(sink);
		errno = saved_errno;
		return NULL;
	}
	f = sha1fd(sink, name);
	f->check_fd = check;
	return f;
}

struct sha1file *sha1fd_throughput(int fd, const char *name, struct progress *tp)
{
	struct sha1file *f = xmalloc(sizeof(*f));
	f->fd = fd;
	f->check_fd = -1;
	f->offset = 0;
	f->total = 0;
	f->tp = tp;
	f->name = name;
	f->do_crc = 0;
	git_SHA1_Init(&f->ctx);
	return f;
}

void sha1file_checkpoint(struct sha1file *f, struct sha1file_checkpoint *checkpoint)
{
	sha1flush(f);
	checkpoint->offset = f->total;
	checkpoint->ctx = f->ctx;
}

int sha1file_truncate(struct sha1file *f, struct sha1file_checkpoint *checkpoint)
{
	off_t offset = checkpoint->offset;

	if (ftruncate(f->fd, offset) ||
	    lseek(f->fd, offset, SEEK_SET) != offset)
		return -1;
	f->total = offset;
	f->ctx = checkpoint->ctx;
	f->offset = 0; /* sha1flush() was called in checkpoint */
	return 0;
}

void crc32_begin(struct sha1file *f)
{
	f->crc32 = crc32(0, NULL, 0);
	f->do_crc = 1;
}

uint32_t crc32_end(struct sha1file *f)
{
	f->do_crc = 0;
	return f->crc32;
}<|MERGE_RESOLUTION|>--- conflicted
+++ resolved
@@ -86,11 +86,7 @@
 	return fd;
 }
 
-<<<<<<< HEAD
-int sha1write(struct sha1file *f, const void *buf, unsigned int count)
-=======
-void sha1write(struct sha1file *f, void *buf, unsigned int count)
->>>>>>> 9af270e8
+void sha1write(struct sha1file *f, const void *buf, unsigned int count)
 {
 	while (count) {
 		unsigned offset = f->offset;
