#!/bin/sh

GVF=GIT-VERSION-FILE
<<<<<<< HEAD
DEF_VER=v2.31.4
=======
DEF_VER=v2.30.6
>>>>>>> abd4d67a

LF='
'

# First see if there is a version file (included in release tarballs),
# then try git-describe, then default.
if test -f version
then
	VN=$(cat version) || VN="$DEF_VER"
elif test -d ${GIT_DIR:-.git} -o -f .git &&
	VN=$(git describe --match "v[0-9]*" HEAD 2>/dev/null) &&
	case "$VN" in
	*$LF*) (exit 1) ;;
	v[0-9]*)
		git update-index -q --refresh
		test -z "$(git diff-index --name-only HEAD --)" ||
		VN="$VN-dirty" ;;
	esac
then
	VN=$(echo "$VN" | sed -e 's/-/./g');
else
	VN="$DEF_VER"
fi

VN=$(expr "$VN" : v*'\(.*\)')

if test -r $GVF
then
	VC=$(sed -e 's/^GIT_VERSION = //' <$GVF)
else
	VC=unset
fi
test "$VN" = "$VC" || {
	echo >&2 "GIT_VERSION = $VN"
	echo "GIT_VERSION = $VN" >$GVF
}<|MERGE_RESOLUTION|>--- conflicted
+++ resolved
@@ -1,11 +1,7 @@
 #!/bin/sh
 
 GVF=GIT-VERSION-FILE
-<<<<<<< HEAD
-DEF_VER=v2.31.4
-=======
-DEF_VER=v2.30.6
->>>>>>> abd4d67a
+DEF_VER=v2.31.5
 
 LF='
 '
