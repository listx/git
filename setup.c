--- conflicted
+++ resolved
@@ -11,12 +11,9 @@
 #include "chdir-notify.h"
 #include "promisor-remote.h"
 #include "quote.h"
-<<<<<<< HEAD
 #include "trace2.h"
 #include "wrapper.h"
-=======
 #include "exec-cmd.h"
->>>>>>> b9b439e0
 
 static int inside_git_dir = -1;
 static int inside_work_tree = -1;
