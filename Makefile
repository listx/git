# The default target of this Makefile is...
all::

# Define V=1 to have a more verbose compile.
#
# Define SNPRINTF_RETURNS_BOGUS if your are on a system which snprintf()
# or vsnprintf() return -1 instead of number of characters which would
# have been written to the final string if enough space had been available.
#
# Define FREAD_READS_DIRECTORIES if your are on a system which succeeds
# when attempting to read from an fopen'ed directory.
#
# Define NO_OPENSSL environment variable if you do not have OpenSSL.
# This also implies MOZILLA_SHA1.
#
# Define NO_CURL if you do not have libcurl installed.  git-http-pull and
# git-http-push are not built, and you cannot use http:// and https://
# transports.
#
# Define CURLDIR=/foo/bar if your curl header and library files are in
# /foo/bar/include and /foo/bar/lib directories.
#
# Define NO_EXPAT if you do not have expat installed.  git-http-push is
# not built, and you cannot push using http:// and https:// transports.
#
# Define EXPATDIR=/foo/bar if your expat header and library files are in
# /foo/bar/include and /foo/bar/lib directories.
#
# Define NO_D_INO_IN_DIRENT if you don't have d_ino in your struct dirent.
#
# Define NO_D_TYPE_IN_DIRENT if your platform defines DT_UNKNOWN but lacks
# d_type in struct dirent (latest Cygwin -- will be fixed soonish).
#
# Define NO_C99_FORMAT if your formatted IO functions (printf/scanf et.al.)
# do not support the 'size specifiers' introduced by C99, namely ll, hh,
# j, z, t. (representing long long int, char, intmax_t, size_t, ptrdiff_t).
# some C compilers supported these specifiers prior to C99 as an extension.
#
# Define NO_STRCASESTR if you don't have strcasestr.
#
# Define NO_MEMMEM if you don't have memmem.
#
# Define NO_STRLCPY if you don't have strlcpy.
#
# Define NO_STRTOUMAX if you don't have strtoumax in the C library.
# If your compiler also does not support long long or does not have
# strtoull, define NO_STRTOULL.
#
# Define NO_SETENV if you don't have setenv in the C library.
#
# Define NO_UNSETENV if you don't have unsetenv in the C library.
#
# Define NO_MKDTEMP if you don't have mkdtemp in the C library.
#
# Define NO_SYS_SELECT_H if you don't have sys/select.h.
#
# Define NO_SYMLINK_HEAD if you never want .git/HEAD to be a symbolic link.
# Enable it on Windows.  By default, symrefs are still used.
#
# Define NO_SVN_TESTS if you want to skip time-consuming SVN interoperability
# tests.  These tests take up a significant amount of the total test time
# but are not needed unless you plan to talk to SVN repos.
#
# Define NO_FINK if you are building on Darwin/Mac OS X, have Fink
# installed in /sw, but don't want GIT to link against any libraries
# installed there.  If defined you may specify your own (or Fink's)
# include directories and library directories by defining CFLAGS
# and LDFLAGS appropriately.
#
# Define NO_DARWIN_PORTS if you are building on Darwin/Mac OS X,
# have DarwinPorts installed in /opt/local, but don't want GIT to
# link against any libraries installed there.  If defined you may
# specify your own (or DarwinPort's) include directories and
# library directories by defining CFLAGS and LDFLAGS appropriately.
#
# Define PPC_SHA1 environment variable when running make to make use of
# a bundled SHA1 routine optimized for PowerPC.
#
# Define ARM_SHA1 environment variable when running make to make use of
# a bundled SHA1 routine optimized for ARM.
#
# Define MOZILLA_SHA1 environment variable when running make to make use of
# a bundled SHA1 routine coming from Mozilla. It is GPL'd and should be fast
# on non-x86 architectures (e.g. PowerPC), while the OpenSSL version (default
# choice) has very fast version optimized for i586.
#
# Define NEEDS_SSL_WITH_CRYPTO if you need -lcrypto with -lssl (Darwin).
#
# Define NEEDS_LIBICONV if linking with libc is not enough (Darwin).
#
# Define NEEDS_SOCKET if linking with libc is not enough (SunOS,
# Patrick Mauritz).
#
# Define NO_MMAP if you want to avoid mmap.
#
# Define NO_PTHREADS if you do not have or do not want to use Pthreads.
#
# Define NO_PREAD if you have a problem with pread() system call (e.g.
# cygwin.dll before v1.5.22).
#
# Define NO_FAST_WORKING_DIRECTORY if accessing objects in pack files is
# generally faster on your platform than accessing the working directory.
#
# Define NO_TRUSTABLE_FILEMODE if your filesystem may claim to support
# the executable mode bit, but doesn't really do so.
#
# Define NO_IPV6 if you lack IPv6 support and getaddrinfo().
#
# Define NO_SOCKADDR_STORAGE if your platform does not have struct
# sockaddr_storage.
#
# Define NO_ICONV if your libc does not properly support iconv.
#
# Define OLD_ICONV if your library has an old iconv(), where the second
# (input buffer pointer) parameter is declared with type (const char **).
#
# Define NO_DEFLATE_BOUND if your zlib does not have deflateBound.
#
# Define NO_R_TO_GCC_LINKER if your gcc does not like "-R/path/lib"
# that tells runtime paths to dynamic libraries;
# "-Wl,-rpath=/path/lib" is used instead.
#
# Define USE_NSEC below if you want git to care about sub-second file mtimes
# and ctimes. Note that you need recent glibc (at least 2.2.4) for this, and
# it will BREAK YOUR LOCAL DIFFS! show-diff and anything using it will likely
# randomly break unless your underlying filesystem supports those sub-second
# times (my ext3 doesn't).
#
# Define USE_ST_TIMESPEC if your "struct stat" uses "st_ctimespec" instead of
# "st_ctim"
#
# Define NO_NSEC if your "struct stat" does not have "st_ctim.tv_nsec"
# available.  This automatically turns USE_NSEC off.
#
# Define USE_STDEV below if you want git to care about the underlying device
# change being considered an inode change from the update-index perspective.
#
# Define NO_ST_BLOCKS_IN_STRUCT_STAT if your platform does not have st_blocks
# field that counts the on-disk footprint in 512-byte blocks.
#
# Define ASCIIDOC8 if you want to format documentation with AsciiDoc 8
#
# Define DOCBOOK_XSL_172 if you want to format man pages with DocBook XSL v1.72.
#
# Define NO_PERL_MAKEMAKER if you cannot use Makefiles generated by perl's
# MakeMaker (e.g. using ActiveState under Cygwin).
#
# Define NO_PERL if you do not want Perl scripts or libraries at all.
#
# Define NO_TCLTK if you do not want Tcl/Tk GUI.
#
# The TCL_PATH variable governs the location of the Tcl interpreter
# used to optimize git-gui for your system.  Only used if NO_TCLTK
# is not set.  Defaults to the bare 'tclsh'.
#
# The TCLTK_PATH variable governs the location of the Tcl/Tk interpreter.
# If not set it defaults to the bare 'wish'. If it is set to the empty
# string then NO_TCLTK will be forced (this is used by configure script).
#
# Define THREADED_DELTA_SEARCH if you have pthreads and wish to exploit
# parallel delta searching when packing objects.
#
# Define INTERNAL_QSORT to use Git's implementation of qsort(), which
# is a simplified version of the merge sort used in glibc. This is
# recommended if Git triggers O(n^2) behavior in your platform's qsort().
#
# Define NO_EXTERNAL_GREP if you don't want "git grep" to ever call
# your external grep (e.g., if your system lacks grep, if its grep is
# broken, or spawning external process is slower than built-in grep git has).
#
<<<<<<< HEAD
# Define UNRELIABLE_FSTAT if your system's fstat does not return the same
# information on a not yet closed file that lstat would return for the same
# file after it was closed.
#
# Define OBJECT_CREATION_USES_RENAMES if your operating systems has problems
# when hardlinking a file to another name and unlinking the original file right
# away (some NTFS drivers seem to zero the contents in that scenario).
=======
# Define NO_CROSS_DIRECTORY_HARDLINKS if you plan to distribute the installed
# programs as a tar, where bin/ and libexec/ might be on different file systems.
>>>>>>> 3426e34f

GIT-VERSION-FILE: .FORCE-GIT-VERSION-FILE
	@$(SHELL_PATH) ./GIT-VERSION-GEN
-include GIT-VERSION-FILE

uname_S := $(shell sh -c 'uname -s 2>/dev/null || echo not')
uname_M := $(shell sh -c 'uname -m 2>/dev/null || echo not')
uname_O := $(shell sh -c 'uname -o 2>/dev/null || echo not')
uname_R := $(shell sh -c 'uname -r 2>/dev/null || echo not')
uname_P := $(shell sh -c 'uname -p 2>/dev/null || echo not')
uname_V := $(shell sh -c 'uname -v 2>/dev/null || echo not')

# CFLAGS and LDFLAGS are for the users to override from the command line.

CFLAGS = -g -O2 -Wall
LDFLAGS =
ALL_CFLAGS = $(CFLAGS)
ALL_LDFLAGS = $(LDFLAGS)
STRIP ?= strip

# Among the variables below, these:
#   gitexecdir
#   template_dir
#   mandir
#   infodir
#   htmldir
#   ETC_GITCONFIG (but not sysconfdir)
# can be specified as a relative path some/where/else;
# this is interpreted as relative to $(prefix) and "git" at
# runtime figures out where they are based on the path to the executable.
# This can help installing the suite in a relocatable way.

prefix = $(HOME)
bindir_relative = bin
bindir = $(prefix)/$(bindir_relative)
mandir = share/man
infodir = share/info
gitexecdir = libexec/git-core
sharedir = $(prefix)/share
template_dir = share/git-core/templates
htmldir = share/doc/git-doc
ifeq ($(prefix),/usr)
sysconfdir = /etc
ETC_GITCONFIG = $(sysconfdir)/gitconfig
else
sysconfdir = $(prefix)/etc
ETC_GITCONFIG = etc/gitconfig
endif
lib = lib
# DESTDIR=

# default configuration for gitweb
GITWEB_CONFIG = gitweb_config.perl
GITWEB_CONFIG_SYSTEM = /etc/gitweb.conf
GITWEB_HOME_LINK_STR = projects
GITWEB_SITENAME =
GITWEB_PROJECTROOT = /pub/git
GITWEB_PROJECT_MAXDEPTH = 2007
GITWEB_EXPORT_OK =
GITWEB_STRICT_EXPORT =
GITWEB_BASE_URL =
GITWEB_LIST =
GITWEB_HOMETEXT = indextext.html
GITWEB_CSS = gitweb.css
GITWEB_LOGO = git-logo.png
GITWEB_FAVICON = git-favicon.png
GITWEB_SITE_HEADER =
GITWEB_SITE_FOOTER =

export prefix bindir sharedir sysconfdir

CC = gcc
AR = ar
RM = rm -f
TAR = tar
FIND = find
INSTALL = install
RPMBUILD = rpmbuild
TCL_PATH = tclsh
TCLTK_PATH = wish
PTHREAD_LIBS = -lpthread

export TCL_PATH TCLTK_PATH

# sparse is architecture-neutral, which means that we need to tell it
# explicitly what architecture to check for. Fix this up for yours..
SPARSE_FLAGS = -D__BIG_ENDIAN__ -D__powerpc__



### --- END CONFIGURATION SECTION ---

# Those must not be GNU-specific; they are shared with perl/ which may
# be built by a different compiler. (Note that this is an artifact now
# but it still might be nice to keep that distinction.)
BASIC_CFLAGS =
BASIC_LDFLAGS =

# Guard against environment variables
BUILTIN_OBJS =
BUILT_INS =
COMPAT_CFLAGS =
COMPAT_OBJS =
LIB_H =
LIB_OBJS =
PROGRAMS =
SCRIPT_PERL =
SCRIPT_SH =
TEST_PROGRAMS =

SCRIPT_SH += git-am.sh
SCRIPT_SH += git-bisect.sh
SCRIPT_SH += git-difftool--helper.sh
SCRIPT_SH += git-filter-branch.sh
SCRIPT_SH += git-lost-found.sh
SCRIPT_SH += git-merge-octopus.sh
SCRIPT_SH += git-merge-one-file.sh
SCRIPT_SH += git-merge-resolve.sh
SCRIPT_SH += git-mergetool.sh
SCRIPT_SH += git-mergetool--lib.sh
SCRIPT_SH += git-parse-remote.sh
SCRIPT_SH += git-pull.sh
SCRIPT_SH += git-quiltimport.sh
SCRIPT_SH += git-rebase--interactive.sh
SCRIPT_SH += git-rebase.sh
SCRIPT_SH += git-repack.sh
SCRIPT_SH += git-request-pull.sh
SCRIPT_SH += git-sh-setup.sh
SCRIPT_SH += git-stash.sh
SCRIPT_SH += git-submodule.sh
SCRIPT_SH += git-web--browse.sh

SCRIPT_PERL += git-add--interactive.perl
SCRIPT_PERL += git-difftool.perl
SCRIPT_PERL += git-archimport.perl
SCRIPT_PERL += git-cvsexportcommit.perl
SCRIPT_PERL += git-cvsimport.perl
SCRIPT_PERL += git-cvsserver.perl
SCRIPT_PERL += git-relink.perl
SCRIPT_PERL += git-send-email.perl
SCRIPT_PERL += git-svn.perl

SCRIPTS = $(patsubst %.sh,%,$(SCRIPT_SH)) \
	  $(patsubst %.perl,%,$(SCRIPT_PERL)) \
	  git-instaweb

# Empty...
EXTRA_PROGRAMS =

# ... and all the rest that could be moved out of bindir to gitexecdir
PROGRAMS += $(EXTRA_PROGRAMS)
PROGRAMS += git-fast-import$X
PROGRAMS += git-hash-object$X
PROGRAMS += git-index-pack$X
PROGRAMS += git-merge-index$X
PROGRAMS += git-merge-tree$X
PROGRAMS += git-mktag$X
PROGRAMS += git-mktree$X
PROGRAMS += git-pack-redundant$X
PROGRAMS += git-patch-id$X
PROGRAMS += git-shell$X
PROGRAMS += git-show-index$X
PROGRAMS += git-unpack-file$X
PROGRAMS += git-update-server-info$X
PROGRAMS += git-upload-pack$X
PROGRAMS += git-var$X

# List built-in command $C whose implementation cmd_$C() is not in
# builtin-$C.o but is linked in as part of some other command.
BUILT_INS += $(patsubst builtin-%.o,git-%$X,$(BUILTIN_OBJS))

BUILT_INS += git-cherry$X
BUILT_INS += git-cherry-pick$X
BUILT_INS += git-format-patch$X
BUILT_INS += git-fsck-objects$X
BUILT_INS += git-get-tar-commit-id$X
BUILT_INS += git-init$X
BUILT_INS += git-merge-subtree$X
BUILT_INS += git-peek-remote$X
BUILT_INS += git-repo-config$X
BUILT_INS += git-show$X
BUILT_INS += git-stage$X
BUILT_INS += git-status$X
BUILT_INS += git-whatchanged$X

# what 'all' will build and 'install' will install, in gitexecdir
ALL_PROGRAMS = $(PROGRAMS) $(SCRIPTS)

# what 'all' will build but not install in gitexecdir
OTHER_PROGRAMS = git$X

# Set paths to tools early so that they can be used for version tests.
ifndef SHELL_PATH
	SHELL_PATH = /bin/sh
endif
ifndef PERL_PATH
	PERL_PATH = /usr/bin/perl
endif

export PERL_PATH

LIB_FILE=libgit.a
XDIFF_LIB=xdiff/lib.a

LIB_H += archive.h
LIB_H += attr.h
LIB_H += blob.h
LIB_H += builtin.h
LIB_H += cache.h
LIB_H += cache-tree.h
LIB_H += commit.h
LIB_H += compat/cygwin.h
LIB_H += compat/mingw.h
LIB_H += csum-file.h
LIB_H += decorate.h
LIB_H += delta.h
LIB_H += diffcore.h
LIB_H += diff.h
LIB_H += dir.h
LIB_H += fsck.h
LIB_H += git-compat-util.h
LIB_H += graph.h
LIB_H += grep.h
LIB_H += hash.h
LIB_H += help.h
LIB_H += levenshtein.h
LIB_H += list-objects.h
LIB_H += ll-merge.h
LIB_H += log-tree.h
LIB_H += mailmap.h
LIB_H += merge-recursive.h
LIB_H += object.h
LIB_H += pack.h
LIB_H += pack-refs.h
LIB_H += pack-revindex.h
LIB_H += parse-options.h
LIB_H += patch-ids.h
LIB_H += pkt-line.h
LIB_H += progress.h
LIB_H += quote.h
LIB_H += reflog-walk.h
LIB_H += refs.h
LIB_H += remote.h
LIB_H += rerere.h
LIB_H += revision.h
LIB_H += run-command.h
LIB_H += sha1-lookup.h
LIB_H += sideband.h
LIB_H += sigchain.h
LIB_H += strbuf.h
LIB_H += string-list.h
LIB_H += tag.h
LIB_H += transport.h
LIB_H += tree.h
LIB_H += tree-walk.h
LIB_H += unpack-trees.h
LIB_H += userdiff.h
LIB_H += utf8.h
LIB_H += wt-status.h

LIB_OBJS += abspath.o
LIB_OBJS += alias.o
LIB_OBJS += alloc.o
LIB_OBJS += archive.o
LIB_OBJS += archive-tar.o
LIB_OBJS += archive-zip.o
LIB_OBJS += attr.o
LIB_OBJS += base85.o
LIB_OBJS += bisect.o
LIB_OBJS += blob.o
LIB_OBJS += branch.o
LIB_OBJS += bundle.o
LIB_OBJS += cache-tree.o
LIB_OBJS += color.o
LIB_OBJS += combine-diff.o
LIB_OBJS += commit.o
LIB_OBJS += config.o
LIB_OBJS += connect.o
LIB_OBJS += convert.o
LIB_OBJS += copy.o
LIB_OBJS += csum-file.o
LIB_OBJS += ctype.o
LIB_OBJS += date.o
LIB_OBJS += decorate.o
LIB_OBJS += diffcore-break.o
LIB_OBJS += diffcore-delta.o
LIB_OBJS += diffcore-order.o
LIB_OBJS += diffcore-pickaxe.o
LIB_OBJS += diffcore-rename.o
LIB_OBJS += diff-delta.o
LIB_OBJS += diff-lib.o
LIB_OBJS += diff-no-index.o
LIB_OBJS += diff.o
LIB_OBJS += dir.o
LIB_OBJS += editor.o
LIB_OBJS += entry.o
LIB_OBJS += environment.o
LIB_OBJS += exec_cmd.o
LIB_OBJS += fsck.o
LIB_OBJS += graph.o
LIB_OBJS += grep.o
LIB_OBJS += hash.o
LIB_OBJS += help.o
LIB_OBJS += ident.o
LIB_OBJS += levenshtein.o
LIB_OBJS += list-objects.o
LIB_OBJS += ll-merge.o
LIB_OBJS += lockfile.o
LIB_OBJS += log-tree.o
LIB_OBJS += mailmap.o
LIB_OBJS += match-trees.o
LIB_OBJS += merge-file.o
LIB_OBJS += merge-recursive.o
LIB_OBJS += name-hash.o
LIB_OBJS += object.o
LIB_OBJS += pack-check.o
LIB_OBJS += pack-refs.o
LIB_OBJS += pack-revindex.o
LIB_OBJS += pack-write.o
LIB_OBJS += pager.o
LIB_OBJS += parse-options.o
LIB_OBJS += patch-delta.o
LIB_OBJS += patch-ids.o
LIB_OBJS += path.o
LIB_OBJS += pkt-line.o
LIB_OBJS += preload-index.o
LIB_OBJS += pretty.o
LIB_OBJS += progress.o
LIB_OBJS += quote.o
LIB_OBJS += reachable.o
LIB_OBJS += read-cache.o
LIB_OBJS += reflog-walk.o
LIB_OBJS += refs.o
LIB_OBJS += remote.o
LIB_OBJS += rerere.o
LIB_OBJS += revision.o
LIB_OBJS += run-command.o
LIB_OBJS += server-info.o
LIB_OBJS += setup.o
LIB_OBJS += sha1-lookup.o
LIB_OBJS += sha1_file.o
LIB_OBJS += sha1_name.o
LIB_OBJS += shallow.o
LIB_OBJS += sideband.o
LIB_OBJS += sigchain.o
LIB_OBJS += strbuf.o
LIB_OBJS += string-list.o
LIB_OBJS += symlinks.o
LIB_OBJS += tag.o
LIB_OBJS += trace.o
LIB_OBJS += transport.o
LIB_OBJS += tree-diff.o
LIB_OBJS += tree.o
LIB_OBJS += tree-walk.o
LIB_OBJS += unpack-trees.o
LIB_OBJS += usage.o
LIB_OBJS += userdiff.o
LIB_OBJS += utf8.o
LIB_OBJS += walker.o
LIB_OBJS += wrapper.o
LIB_OBJS += write_or_die.o
LIB_OBJS += ws.o
LIB_OBJS += wt-status.o
LIB_OBJS += xdiff-interface.o

BUILTIN_OBJS += builtin-add.o
BUILTIN_OBJS += builtin-annotate.o
BUILTIN_OBJS += builtin-apply.o
BUILTIN_OBJS += builtin-archive.o
BUILTIN_OBJS += builtin-bisect--helper.o
BUILTIN_OBJS += builtin-blame.o
BUILTIN_OBJS += builtin-branch.o
BUILTIN_OBJS += builtin-bundle.o
BUILTIN_OBJS += builtin-cat-file.o
BUILTIN_OBJS += builtin-check-attr.o
BUILTIN_OBJS += builtin-check-ref-format.o
BUILTIN_OBJS += builtin-checkout-index.o
BUILTIN_OBJS += builtin-checkout.o
BUILTIN_OBJS += builtin-clean.o
BUILTIN_OBJS += builtin-clone.o
BUILTIN_OBJS += builtin-commit-tree.o
BUILTIN_OBJS += builtin-commit.o
BUILTIN_OBJS += builtin-config.o
BUILTIN_OBJS += builtin-count-objects.o
BUILTIN_OBJS += builtin-describe.o
BUILTIN_OBJS += builtin-diff-files.o
BUILTIN_OBJS += builtin-diff-index.o
BUILTIN_OBJS += builtin-diff-tree.o
BUILTIN_OBJS += builtin-diff.o
BUILTIN_OBJS += builtin-fast-export.o
BUILTIN_OBJS += builtin-fetch--tool.o
BUILTIN_OBJS += builtin-fetch-pack.o
BUILTIN_OBJS += builtin-fetch.o
BUILTIN_OBJS += builtin-fmt-merge-msg.o
BUILTIN_OBJS += builtin-for-each-ref.o
BUILTIN_OBJS += builtin-fsck.o
BUILTIN_OBJS += builtin-gc.o
BUILTIN_OBJS += builtin-grep.o
BUILTIN_OBJS += builtin-help.o
BUILTIN_OBJS += builtin-init-db.o
BUILTIN_OBJS += builtin-log.o
BUILTIN_OBJS += builtin-ls-files.o
BUILTIN_OBJS += builtin-ls-remote.o
BUILTIN_OBJS += builtin-ls-tree.o
BUILTIN_OBJS += builtin-mailinfo.o
BUILTIN_OBJS += builtin-mailsplit.o
BUILTIN_OBJS += builtin-merge.o
BUILTIN_OBJS += builtin-merge-base.o
BUILTIN_OBJS += builtin-merge-file.o
BUILTIN_OBJS += builtin-merge-ours.o
BUILTIN_OBJS += builtin-merge-recursive.o
BUILTIN_OBJS += builtin-mv.o
BUILTIN_OBJS += builtin-name-rev.o
BUILTIN_OBJS += builtin-pack-objects.o
BUILTIN_OBJS += builtin-pack-refs.o
BUILTIN_OBJS += builtin-prune-packed.o
BUILTIN_OBJS += builtin-prune.o
BUILTIN_OBJS += builtin-push.o
BUILTIN_OBJS += builtin-read-tree.o
BUILTIN_OBJS += builtin-receive-pack.o
BUILTIN_OBJS += builtin-reflog.o
BUILTIN_OBJS += builtin-remote.o
BUILTIN_OBJS += builtin-rerere.o
BUILTIN_OBJS += builtin-reset.o
BUILTIN_OBJS += builtin-rev-list.o
BUILTIN_OBJS += builtin-rev-parse.o
BUILTIN_OBJS += builtin-revert.o
BUILTIN_OBJS += builtin-rm.o
BUILTIN_OBJS += builtin-send-pack.o
BUILTIN_OBJS += builtin-shortlog.o
BUILTIN_OBJS += builtin-show-branch.o
BUILTIN_OBJS += builtin-show-ref.o
BUILTIN_OBJS += builtin-stripspace.o
BUILTIN_OBJS += builtin-symbolic-ref.o
BUILTIN_OBJS += builtin-tag.o
BUILTIN_OBJS += builtin-tar-tree.o
BUILTIN_OBJS += builtin-unpack-objects.o
BUILTIN_OBJS += builtin-update-index.o
BUILTIN_OBJS += builtin-update-ref.o
BUILTIN_OBJS += builtin-upload-archive.o
BUILTIN_OBJS += builtin-verify-pack.o
BUILTIN_OBJS += builtin-verify-tag.o
BUILTIN_OBJS += builtin-write-tree.o

GITLIBS = $(LIB_FILE) $(XDIFF_LIB)
EXTLIBS =

#
# Platform specific tweaks
#

# We choose to avoid "if .. else if .. else .. endif endif"
# because maintaining the nesting to match is a pain.  If
# we had "elif" things would have been much nicer...

ifeq ($(uname_S),Linux)
	NO_STRLCPY = YesPlease
	THREADED_DELTA_SEARCH = YesPlease
endif
ifeq ($(uname_S),GNU/kFreeBSD)
	NO_STRLCPY = YesPlease
	THREADED_DELTA_SEARCH = YesPlease
endif
ifeq ($(uname_S),UnixWare)
	CC = cc
	NEEDS_SOCKET = YesPlease
	NEEDS_NSL = YesPlease
	NEEDS_SSL_WITH_CRYPTO = YesPlease
	NEEDS_LIBICONV = YesPlease
	SHELL_PATH = /usr/local/bin/bash
	NO_IPV6 = YesPlease
	NO_HSTRERROR = YesPlease
	BASIC_CFLAGS += -Kthread
	BASIC_CFLAGS += -I/usr/local/include
	BASIC_LDFLAGS += -L/usr/local/lib
	INSTALL = ginstall
	TAR = gtar
	NO_STRCASESTR = YesPlease
	NO_MEMMEM = YesPlease
endif
ifeq ($(uname_S),SCO_SV)
	ifeq ($(uname_R),3.2)
		CFLAGS = -O2
	endif
	ifeq ($(uname_R),5)
		CC = cc
		BASIC_CFLAGS += -Kthread
	endif
	NEEDS_SOCKET = YesPlease
	NEEDS_NSL = YesPlease
	NEEDS_SSL_WITH_CRYPTO = YesPlease
	NEEDS_LIBICONV = YesPlease
	SHELL_PATH = /usr/bin/bash
	NO_IPV6 = YesPlease
	NO_HSTRERROR = YesPlease
	BASIC_CFLAGS += -I/usr/local/include
	BASIC_LDFLAGS += -L/usr/local/lib
	NO_STRCASESTR = YesPlease
	NO_MEMMEM = YesPlease
	INSTALL = ginstall
	TAR = gtar
endif
ifeq ($(uname_S),Darwin)
	NEEDS_SSL_WITH_CRYPTO = YesPlease
	NEEDS_LIBICONV = YesPlease
	ifeq ($(shell expr "$(uname_R)" : '[15678]\.'),2)
		OLD_ICONV = UnfortunatelyYes
	endif
	ifeq ($(shell expr "$(uname_R)" : '[15]\.'),2)
		NO_STRLCPY = YesPlease
	endif
	NO_MEMMEM = YesPlease
	THREADED_DELTA_SEARCH = YesPlease
	USE_ST_TIMESPEC = YesPlease
endif
ifeq ($(uname_S),SunOS)
	NEEDS_SOCKET = YesPlease
	NEEDS_NSL = YesPlease
	SHELL_PATH = /bin/bash
	NO_STRCASESTR = YesPlease
	NO_MEMMEM = YesPlease
	NO_HSTRERROR = YesPlease
	NO_MKDTEMP = YesPlease
	OLD_ICONV = UnfortunatelyYes
	ifeq ($(uname_R),5.8)
		NO_UNSETENV = YesPlease
		NO_SETENV = YesPlease
		NO_C99_FORMAT = YesPlease
		NO_STRTOUMAX = YesPlease
	endif
	ifeq ($(uname_R),5.9)
		NO_UNSETENV = YesPlease
		NO_SETENV = YesPlease
		NO_C99_FORMAT = YesPlease
		NO_STRTOUMAX = YesPlease
	endif
	INSTALL = ginstall
	TAR = gtar
	BASIC_CFLAGS += -D__EXTENSIONS__
endif
ifeq ($(uname_O),Cygwin)
	NO_D_TYPE_IN_DIRENT = YesPlease
	NO_D_INO_IN_DIRENT = YesPlease
	NO_STRCASESTR = YesPlease
	NO_MEMMEM = YesPlease
	NO_SYMLINK_HEAD = YesPlease
	NEEDS_LIBICONV = YesPlease
	NO_FAST_WORKING_DIRECTORY = UnfortunatelyYes
	NO_TRUSTABLE_FILEMODE = UnfortunatelyYes
	OLD_ICONV = UnfortunatelyYes
	# There are conflicting reports about this.
	# On some boxes NO_MMAP is needed, and not so elsewhere.
	# Try commenting this out if you suspect MMAP is more efficient
	NO_MMAP = YesPlease
	NO_IPV6 = YesPlease
	X = .exe
endif
ifeq ($(uname_S),FreeBSD)
	NEEDS_LIBICONV = YesPlease
	NO_MEMMEM = YesPlease
	BASIC_CFLAGS += -I/usr/local/include
	BASIC_LDFLAGS += -L/usr/local/lib
	DIR_HAS_BSD_GROUP_SEMANTICS = YesPlease
	USE_ST_TIMESPEC = YesPlease
	THREADED_DELTA_SEARCH = YesPlease
	ifeq ($(shell expr "$(uname_R)" : '4\.'),2)
		PTHREAD_LIBS = -pthread
		NO_UINTMAX_T = YesPlease
		NO_STRTOUMAX = YesPlease
	endif
endif
ifeq ($(uname_S),OpenBSD)
	NO_STRCASESTR = YesPlease
	NO_MEMMEM = YesPlease
	USE_ST_TIMESPEC = YesPlease
	NEEDS_LIBICONV = YesPlease
	BASIC_CFLAGS += -I/usr/local/include
	BASIC_LDFLAGS += -L/usr/local/lib
	THREADED_DELTA_SEARCH = YesPlease
endif
ifeq ($(uname_S),NetBSD)
	ifeq ($(shell expr "$(uname_R)" : '[01]\.'),2)
		NEEDS_LIBICONV = YesPlease
	endif
	BASIC_CFLAGS += -I/usr/pkg/include
	BASIC_LDFLAGS += -L/usr/pkg/lib $(CC_LD_DYNPATH)/usr/pkg/lib
	THREADED_DELTA_SEARCH = YesPlease
	USE_ST_TIMESPEC = YesPlease
endif
ifeq ($(uname_S),AIX)
	NO_STRCASESTR=YesPlease
	NO_MEMMEM = YesPlease
	NO_MKDTEMP = YesPlease
	NO_STRLCPY = YesPlease
	NO_NSEC = YesPlease
	FREAD_READS_DIRECTORIES = UnfortunatelyYes
	INTERNAL_QSORT = UnfortunatelyYes
	NEEDS_LIBICONV=YesPlease
	BASIC_CFLAGS += -D_LARGE_FILES
	ifneq ($(shell expr "$(uname_V)" : '[1234]'),1)
		THREADED_DELTA_SEARCH = YesPlease
	else
		NO_PTHREADS = YesPlease
	endif
endif
ifeq ($(uname_S),GNU)
	# GNU/Hurd
	NO_STRLCPY=YesPlease
endif
ifeq ($(uname_S),IRIX64)
	NO_IPV6=YesPlease
	NO_SETENV=YesPlease
	NO_STRCASESTR=YesPlease
	NO_MEMMEM = YesPlease
	NO_STRLCPY = YesPlease
	NO_SOCKADDR_STORAGE=YesPlease
	SHELL_PATH=/usr/gnu/bin/bash
	BASIC_CFLAGS += -DPATH_MAX=1024
	# for now, build 32-bit version
	BASIC_LDFLAGS += -L/usr/lib32
endif
ifeq ($(uname_S),HP-UX)
	NO_IPV6=YesPlease
	NO_SETENV=YesPlease
	NO_STRCASESTR=YesPlease
	NO_MEMMEM = YesPlease
	NO_STRLCPY = YesPlease
	NO_MKDTEMP = YesPlease
	NO_UNSETENV = YesPlease
	NO_HSTRERROR = YesPlease
	NO_SYS_SELECT_H = YesPlease
	SNPRINTF_RETURNS_BOGUS = YesPlease
endif
ifneq (,$(findstring CYGWIN,$(uname_S)))
	COMPAT_OBJS += compat/cygwin.o
	UNRELIABLE_FSTAT = UnfortunatelyYes
endif
ifneq (,$(findstring MINGW,$(uname_S)))
	NO_PREAD = YesPlease
	NO_OPENSSL = YesPlease
	NO_CURL = YesPlease
	NO_SYMLINK_HEAD = YesPlease
	NO_IPV6 = YesPlease
	NO_SETENV = YesPlease
	NO_UNSETENV = YesPlease
	NO_STRCASESTR = YesPlease
	NO_STRLCPY = YesPlease
	NO_MEMMEM = YesPlease
	NO_PTHREADS = YesPlease
	NEEDS_LIBICONV = YesPlease
	OLD_ICONV = YesPlease
	NO_C99_FORMAT = YesPlease
	NO_STRTOUMAX = YesPlease
	NO_MKDTEMP = YesPlease
	SNPRINTF_RETURNS_BOGUS = YesPlease
	NO_SVN_TESTS = YesPlease
	NO_PERL_MAKEMAKER = YesPlease
	RUNTIME_PREFIX = YesPlease
	NO_POSIX_ONLY_PROGRAMS = YesPlease
	NO_ST_BLOCKS_IN_STRUCT_STAT = YesPlease
	NO_NSEC = YesPlease
	USE_WIN32_MMAP = YesPlease
	UNRELIABLE_FSTAT = UnfortunatelyYes
	OBJECT_CREATION_USES_RENAMES = UnfortunatelyNeedsTo
	COMPAT_CFLAGS += -D__USE_MINGW_ACCESS -DNOGDI -Icompat -Icompat/regex -Icompat/fnmatch
	COMPAT_CFLAGS += -DSNPRINTF_SIZE_CORR=1
	COMPAT_CFLAGS += -DSTRIP_EXTENSION=\".exe\"
	COMPAT_OBJS += compat/mingw.o compat/fnmatch/fnmatch.o compat/regex/regex.o compat/winansi.o
	EXTLIBS += -lws2_32
	X = .exe
endif
ifneq (,$(findstring arm,$(uname_M)))
	ARM_SHA1 = YesPlease
endif

-include config.mak.autogen
-include config.mak

ifeq ($(uname_S),Darwin)
	ifndef NO_FINK
		ifeq ($(shell test -d /sw/lib && echo y),y)
			BASIC_CFLAGS += -I/sw/include
			BASIC_LDFLAGS += -L/sw/lib
		endif
	endif
	ifndef NO_DARWIN_PORTS
		ifeq ($(shell test -d /opt/local/lib && echo y),y)
			BASIC_CFLAGS += -I/opt/local/include
			BASIC_LDFLAGS += -L/opt/local/lib
		endif
	endif
	PTHREAD_LIBS =
endif

ifndef CC_LD_DYNPATH
	ifdef NO_R_TO_GCC_LINKER
		# Some gcc does not accept and pass -R to the linker to specify
		# the runtime dynamic library path.
		CC_LD_DYNPATH = -Wl,-rpath,
	else
		CC_LD_DYNPATH = -R
	endif
endif

ifdef NO_CURL
	BASIC_CFLAGS += -DNO_CURL
else
	ifdef CURLDIR
		# Try "-Wl,-rpath=$(CURLDIR)/$(lib)" in such a case.
		BASIC_CFLAGS += -I$(CURLDIR)/include
		CURL_LIBCURL = -L$(CURLDIR)/$(lib) $(CC_LD_DYNPATH)$(CURLDIR)/$(lib) -lcurl
	else
		CURL_LIBCURL = -lcurl
	endif
	BUILTIN_OBJS += builtin-http-fetch.o
	EXTLIBS += $(CURL_LIBCURL)
	LIB_OBJS += http.o http-walker.o
	curl_check := $(shell (echo 070908; curl-config --vernum) | sort -r | sed -ne 2p)
	ifeq "$(curl_check)" "070908"
		ifndef NO_EXPAT
			PROGRAMS += git-http-push$X
		endif
	endif
	ifndef NO_EXPAT
		ifdef EXPATDIR
			BASIC_CFLAGS += -I$(EXPATDIR)/include
			EXPAT_LIBEXPAT = -L$(EXPATDIR)/$(lib) $(CC_LD_DYNPATH)$(EXPATDIR)/$(lib) -lexpat
		else
			EXPAT_LIBEXPAT = -lexpat
		endif
	endif
endif

ifdef ZLIB_PATH
	BASIC_CFLAGS += -I$(ZLIB_PATH)/include
	EXTLIBS += -L$(ZLIB_PATH)/$(lib) $(CC_LD_DYNPATH)$(ZLIB_PATH)/$(lib)
endif
EXTLIBS += -lz

ifndef NO_POSIX_ONLY_PROGRAMS
	PROGRAMS += git-daemon$X
	PROGRAMS += git-imap-send$X
endif
ifndef NO_OPENSSL
	OPENSSL_LIBSSL = -lssl
	ifdef OPENSSLDIR
		BASIC_CFLAGS += -I$(OPENSSLDIR)/include
		OPENSSL_LINK = -L$(OPENSSLDIR)/$(lib) $(CC_LD_DYNPATH)$(OPENSSLDIR)/$(lib)
	else
		OPENSSL_LINK =
	endif
else
	BASIC_CFLAGS += -DNO_OPENSSL
	MOZILLA_SHA1 = 1
	OPENSSL_LIBSSL =
endif
ifdef NEEDS_SSL_WITH_CRYPTO
	LIB_4_CRYPTO = $(OPENSSL_LINK) -lcrypto -lssl
else
	LIB_4_CRYPTO = $(OPENSSL_LINK) -lcrypto
endif
ifdef NEEDS_LIBICONV
	ifdef ICONVDIR
		BASIC_CFLAGS += -I$(ICONVDIR)/include
		ICONV_LINK = -L$(ICONVDIR)/$(lib) $(CC_LD_DYNPATH)$(ICONVDIR)/$(lib)
	else
		ICONV_LINK =
	endif
	EXTLIBS += $(ICONV_LINK) -liconv
endif
ifdef NEEDS_SOCKET
	EXTLIBS += -lsocket
endif
ifdef NEEDS_NSL
	EXTLIBS += -lnsl
endif
ifdef NO_D_TYPE_IN_DIRENT
	BASIC_CFLAGS += -DNO_D_TYPE_IN_DIRENT
endif
ifdef NO_D_INO_IN_DIRENT
	BASIC_CFLAGS += -DNO_D_INO_IN_DIRENT
endif
ifdef NO_ST_BLOCKS_IN_STRUCT_STAT
	BASIC_CFLAGS += -DNO_ST_BLOCKS_IN_STRUCT_STAT
endif
ifdef USE_NSEC
	BASIC_CFLAGS += -DUSE_NSEC
endif
ifdef USE_ST_TIMESPEC
	BASIC_CFLAGS += -DUSE_ST_TIMESPEC
endif
ifdef NO_NSEC
	BASIC_CFLAGS += -DNO_NSEC
endif
ifdef NO_C99_FORMAT
	BASIC_CFLAGS += -DNO_C99_FORMAT
endif
ifdef SNPRINTF_RETURNS_BOGUS
	COMPAT_CFLAGS += -DSNPRINTF_RETURNS_BOGUS
	COMPAT_OBJS += compat/snprintf.o
endif
ifdef FREAD_READS_DIRECTORIES
	COMPAT_CFLAGS += -DFREAD_READS_DIRECTORIES
	COMPAT_OBJS += compat/fopen.o
endif
ifdef NO_SYMLINK_HEAD
	BASIC_CFLAGS += -DNO_SYMLINK_HEAD
endif
ifdef NO_STRCASESTR
	COMPAT_CFLAGS += -DNO_STRCASESTR
	COMPAT_OBJS += compat/strcasestr.o
endif
ifdef NO_STRLCPY
	COMPAT_CFLAGS += -DNO_STRLCPY
	COMPAT_OBJS += compat/strlcpy.o
endif
ifdef NO_STRTOUMAX
	COMPAT_CFLAGS += -DNO_STRTOUMAX
	COMPAT_OBJS += compat/strtoumax.o
endif
ifdef NO_STRTOULL
	COMPAT_CFLAGS += -DNO_STRTOULL
endif
ifdef NO_SETENV
	COMPAT_CFLAGS += -DNO_SETENV
	COMPAT_OBJS += compat/setenv.o
endif
ifdef NO_MKDTEMP
	COMPAT_CFLAGS += -DNO_MKDTEMP
	COMPAT_OBJS += compat/mkdtemp.o
endif
ifdef NO_UNSETENV
	COMPAT_CFLAGS += -DNO_UNSETENV
	COMPAT_OBJS += compat/unsetenv.o
endif
ifdef NO_SYS_SELECT_H
	BASIC_CFLAGS += -DNO_SYS_SELECT_H
endif
ifdef NO_MMAP
	COMPAT_CFLAGS += -DNO_MMAP
	COMPAT_OBJS += compat/mmap.o
else
	ifdef USE_WIN32_MMAP
		COMPAT_CFLAGS += -DUSE_WIN32_MMAP
		COMPAT_OBJS += compat/win32mmap.o
	endif
endif
ifdef OBJECT_CREATION_USES_RENAMES
	COMPAT_CFLAGS += -DOBJECT_CREATION_MODE=1
endif
ifdef NO_PREAD
	COMPAT_CFLAGS += -DNO_PREAD
	COMPAT_OBJS += compat/pread.o
endif
ifdef NO_FAST_WORKING_DIRECTORY
	BASIC_CFLAGS += -DNO_FAST_WORKING_DIRECTORY
endif
ifdef NO_TRUSTABLE_FILEMODE
	BASIC_CFLAGS += -DNO_TRUSTABLE_FILEMODE
endif
ifdef NO_IPV6
	BASIC_CFLAGS += -DNO_IPV6
endif
ifdef NO_UINTMAX_T
	BASIC_CFLAGS += -Duintmax_t=uint32_t
endif
ifdef NO_SOCKADDR_STORAGE
ifdef NO_IPV6
	BASIC_CFLAGS += -Dsockaddr_storage=sockaddr_in
else
	BASIC_CFLAGS += -Dsockaddr_storage=sockaddr_in6
endif
endif
ifdef NO_INET_NTOP
	LIB_OBJS += compat/inet_ntop.o
endif
ifdef NO_INET_PTON
	LIB_OBJS += compat/inet_pton.o
endif

ifdef NO_ICONV
	BASIC_CFLAGS += -DNO_ICONV
endif

ifdef OLD_ICONV
	BASIC_CFLAGS += -DOLD_ICONV
endif

ifdef NO_DEFLATE_BOUND
	BASIC_CFLAGS += -DNO_DEFLATE_BOUND
endif

ifdef PPC_SHA1
	SHA1_HEADER = "ppc/sha1.h"
	LIB_OBJS += ppc/sha1.o ppc/sha1ppc.o
else
ifdef ARM_SHA1
	SHA1_HEADER = "arm/sha1.h"
	LIB_OBJS += arm/sha1.o arm/sha1_arm.o
else
ifdef MOZILLA_SHA1
	SHA1_HEADER = "mozilla-sha1/sha1.h"
	LIB_OBJS += mozilla-sha1/sha1.o
else
	SHA1_HEADER = <openssl/sha.h>
	EXTLIBS += $(LIB_4_CRYPTO)
endif
endif
endif
ifdef NO_PERL_MAKEMAKER
	export NO_PERL_MAKEMAKER
endif
ifdef NO_HSTRERROR
	COMPAT_CFLAGS += -DNO_HSTRERROR
	COMPAT_OBJS += compat/hstrerror.o
endif
ifdef NO_MEMMEM
	COMPAT_CFLAGS += -DNO_MEMMEM
	COMPAT_OBJS += compat/memmem.o
endif
ifdef INTERNAL_QSORT
	COMPAT_CFLAGS += -DINTERNAL_QSORT
	COMPAT_OBJS += compat/qsort.o
endif
ifdef RUNTIME_PREFIX
	COMPAT_CFLAGS += -DRUNTIME_PREFIX
endif

ifdef NO_PTHREADS
	THREADED_DELTA_SEARCH =
	BASIC_CFLAGS += -DNO_PTHREADS
else
	EXTLIBS += $(PTHREAD_LIBS)
endif

ifdef THREADED_DELTA_SEARCH
	BASIC_CFLAGS += -DTHREADED_DELTA_SEARCH
	LIB_OBJS += thread-utils.o
endif
ifdef DIR_HAS_BSD_GROUP_SEMANTICS
	COMPAT_CFLAGS += -DDIR_HAS_BSD_GROUP_SEMANTICS
endif
ifdef NO_EXTERNAL_GREP
	BASIC_CFLAGS += -DNO_EXTERNAL_GREP
endif
ifdef UNRELIABLE_FSTAT
	BASIC_CFLAGS += -DUNRELIABLE_FSTAT
endif

ifeq ($(TCLTK_PATH),)
NO_TCLTK=NoThanks
endif

ifeq ($(PERL_PATH),)
NO_PERL=NoThanks
endif

QUIET_SUBDIR0  = +$(MAKE) -C # space to separate -C and subdir
QUIET_SUBDIR1  =

ifneq ($(findstring $(MAKEFLAGS),w),w)
PRINT_DIR = --no-print-directory
else # "make -w"
NO_SUBDIR = :
endif

ifneq ($(findstring $(MAKEFLAGS),s),s)
ifndef V
	QUIET_CC       = @echo '   ' CC $@;
	QUIET_AR       = @echo '   ' AR $@;
	QUIET_LINK     = @echo '   ' LINK $@;
	QUIET_BUILT_IN = @echo '   ' BUILTIN $@;
	QUIET_GEN      = @echo '   ' GEN $@;
	QUIET_SUBDIR0  = +@subdir=
	QUIET_SUBDIR1  = ;$(NO_SUBDIR) echo '   ' SUBDIR $$subdir; \
			 $(MAKE) $(PRINT_DIR) -C $$subdir
	export V
	export QUIET_GEN
	export QUIET_BUILT_IN
endif
endif

ifdef ASCIIDOC8
	export ASCIIDOC8
endif

# Shell quote (do not use $(call) to accommodate ancient setups);

SHA1_HEADER_SQ = $(subst ','\'',$(SHA1_HEADER))
ETC_GITCONFIG_SQ = $(subst ','\'',$(ETC_GITCONFIG))

DESTDIR_SQ = $(subst ','\'',$(DESTDIR))
bindir_SQ = $(subst ','\'',$(bindir))
bindir_relative_SQ = $(subst ','\'',$(bindir_relative))
mandir_SQ = $(subst ','\'',$(mandir))
infodir_SQ = $(subst ','\'',$(infodir))
gitexecdir_SQ = $(subst ','\'',$(gitexecdir))
template_dir_SQ = $(subst ','\'',$(template_dir))
htmldir_SQ = $(subst ','\'',$(htmldir))
prefix_SQ = $(subst ','\'',$(prefix))

SHELL_PATH_SQ = $(subst ','\'',$(SHELL_PATH))
PERL_PATH_SQ = $(subst ','\'',$(PERL_PATH))
TCLTK_PATH_SQ = $(subst ','\'',$(TCLTK_PATH))

LIBS = $(GITLIBS) $(EXTLIBS)

BASIC_CFLAGS += -DSHA1_HEADER='$(SHA1_HEADER_SQ)' \
	$(COMPAT_CFLAGS)
LIB_OBJS += $(COMPAT_OBJS)

ALL_CFLAGS += $(BASIC_CFLAGS)
ALL_LDFLAGS += $(BASIC_LDFLAGS)

export TAR INSTALL DESTDIR SHELL_PATH


### Build rules

SHELL = $(SHELL_PATH)

all:: shell_compatibility_test $(ALL_PROGRAMS) $(BUILT_INS) $(OTHER_PROGRAMS) GIT-BUILD-OPTIONS
ifneq (,$X)
	$(foreach p,$(patsubst %$X,%,$(filter %$X,$(ALL_PROGRAMS) $(BUILT_INS) git$X)), test '$p' -ef '$p$X' || $(RM) '$p';)
endif

all::
ifndef NO_TCLTK
	$(QUIET_SUBDIR0)git-gui $(QUIET_SUBDIR1) gitexecdir='$(gitexec_instdir_SQ)' all
	$(QUIET_SUBDIR0)gitk-git $(QUIET_SUBDIR1) all
endif
ifndef NO_PERL
	$(QUIET_SUBDIR0)perl $(QUIET_SUBDIR1) PERL_PATH='$(PERL_PATH_SQ)' prefix='$(prefix_SQ)' all
endif
	$(QUIET_SUBDIR0)templates $(QUIET_SUBDIR1)

please_set_SHELL_PATH_to_a_more_modern_shell:
	@$$(:)

shell_compatibility_test: please_set_SHELL_PATH_to_a_more_modern_shell

strip: $(PROGRAMS) git$X
	$(STRIP) $(STRIP_OPTS) $(PROGRAMS) git$X

git.o: git.c common-cmds.h GIT-CFLAGS
	$(QUIET_CC)$(CC) -DGIT_VERSION='"$(GIT_VERSION)"' \
		'-DGIT_HTML_PATH="$(htmldir_SQ)"' \
		$(ALL_CFLAGS) -c $(filter %.c,$^)

git$X: git.o $(BUILTIN_OBJS) $(GITLIBS)
	$(QUIET_LINK)$(CC) $(ALL_CFLAGS) -o $@ git.o \
		$(BUILTIN_OBJS) $(ALL_LDFLAGS) $(LIBS)

builtin-help.o: builtin-help.c common-cmds.h GIT-CFLAGS
	$(QUIET_CC)$(CC) -o $*.o -c $(ALL_CFLAGS) \
		'-DGIT_HTML_PATH="$(htmldir_SQ)"' \
		'-DGIT_MAN_PATH="$(mandir_SQ)"' \
		'-DGIT_INFO_PATH="$(infodir_SQ)"' $<

$(BUILT_INS): git$X
	$(QUIET_BUILT_IN)$(RM) $@ && \
	ln git$X $@ 2>/dev/null || \
	ln -s git$X $@ 2>/dev/null || \
	cp git$X $@

common-cmds.h: ./generate-cmdlist.sh command-list.txt

common-cmds.h: $(wildcard Documentation/git-*.txt)
	$(QUIET_GEN)./generate-cmdlist.sh > $@+ && mv $@+ $@

$(patsubst %.sh,%,$(SCRIPT_SH)) : % : %.sh
	$(QUIET_GEN)$(RM) $@ $@+ && \
	sed -e '1s|#!.*/sh|#!$(SHELL_PATH_SQ)|' \
	    -e 's|@SHELL_PATH@|$(SHELL_PATH_SQ)|' \
	    -e 's|@@PERL@@|$(PERL_PATH_SQ)|g' \
	    -e 's/@@GIT_VERSION@@/$(GIT_VERSION)/g' \
	    -e 's/@@NO_CURL@@/$(NO_CURL)/g' \
	    $@.sh >$@+ && \
	chmod +x $@+ && \
	mv $@+ $@

ifndef NO_PERL
$(patsubst %.perl,%,$(SCRIPT_PERL)): perl/perl.mak

perl/perl.mak: GIT-CFLAGS perl/Makefile perl/Makefile.PL
	$(QUIET_SUBDIR0)perl $(QUIET_SUBDIR1) PERL_PATH='$(PERL_PATH_SQ)' prefix='$(prefix_SQ)' $(@F)

$(patsubst %.perl,%,$(SCRIPT_PERL)): % : %.perl
	$(QUIET_GEN)$(RM) $@ $@+ && \
	INSTLIBDIR=`MAKEFLAGS= $(MAKE) -C perl -s --no-print-directory instlibdir` && \
	sed -e '1{' \
	    -e '	s|#!.*perl|#!$(PERL_PATH_SQ)|' \
	    -e '	h' \
	    -e '	s=.*=use lib (split(/:/, $$ENV{GITPERLLIB} || "@@INSTLIBDIR@@"));=' \
	    -e '	H' \
	    -e '	x' \
	    -e '}' \
	    -e 's|@@INSTLIBDIR@@|'"$$INSTLIBDIR"'|g' \
	    -e 's/@@GIT_VERSION@@/$(GIT_VERSION)/g' \
	    $@.perl >$@+ && \
	chmod +x $@+ && \
	mv $@+ $@

OTHER_PROGRAMS += gitweb/gitweb.cgi
gitweb/gitweb.cgi: gitweb/gitweb.perl
	$(QUIET_GEN)$(RM) $@ $@+ && \
	sed -e '1s|#!.*perl|#!$(PERL_PATH_SQ)|' \
	    -e 's|++GIT_VERSION++|$(GIT_VERSION)|g' \
	    -e 's|++GIT_BINDIR++|$(bindir)|g' \
	    -e 's|++GITWEB_CONFIG++|$(GITWEB_CONFIG)|g' \
	    -e 's|++GITWEB_CONFIG_SYSTEM++|$(GITWEB_CONFIG_SYSTEM)|g' \
	    -e 's|++GITWEB_HOME_LINK_STR++|$(GITWEB_HOME_LINK_STR)|g' \
	    -e 's|++GITWEB_SITENAME++|$(GITWEB_SITENAME)|g' \
	    -e 's|++GITWEB_PROJECTROOT++|$(GITWEB_PROJECTROOT)|g' \
	    -e 's|"++GITWEB_PROJECT_MAXDEPTH++"|$(GITWEB_PROJECT_MAXDEPTH)|g' \
	    -e 's|++GITWEB_EXPORT_OK++|$(GITWEB_EXPORT_OK)|g' \
	    -e 's|++GITWEB_STRICT_EXPORT++|$(GITWEB_STRICT_EXPORT)|g' \
	    -e 's|++GITWEB_BASE_URL++|$(GITWEB_BASE_URL)|g' \
	    -e 's|++GITWEB_LIST++|$(GITWEB_LIST)|g' \
	    -e 's|++GITWEB_HOMETEXT++|$(GITWEB_HOMETEXT)|g' \
	    -e 's|++GITWEB_CSS++|$(GITWEB_CSS)|g' \
	    -e 's|++GITWEB_LOGO++|$(GITWEB_LOGO)|g' \
	    -e 's|++GITWEB_FAVICON++|$(GITWEB_FAVICON)|g' \
	    -e 's|++GITWEB_SITE_HEADER++|$(GITWEB_SITE_HEADER)|g' \
	    -e 's|++GITWEB_SITE_FOOTER++|$(GITWEB_SITE_FOOTER)|g' \
	    $< >$@+ && \
	chmod +x $@+ && \
	mv $@+ $@

git-instaweb: git-instaweb.sh gitweb/gitweb.cgi gitweb/gitweb.css
	$(QUIET_GEN)$(RM) $@ $@+ && \
	sed -e '1s|#!.*/sh|#!$(SHELL_PATH_SQ)|' \
	    -e 's/@@GIT_VERSION@@/$(GIT_VERSION)/g' \
	    -e 's/@@NO_CURL@@/$(NO_CURL)/g' \
	    -e '/@@GITWEB_CGI@@/r gitweb/gitweb.cgi' \
	    -e '/@@GITWEB_CGI@@/d' \
	    -e '/@@GITWEB_CSS@@/r gitweb/gitweb.css' \
	    -e '/@@GITWEB_CSS@@/d' \
	    -e 's|@@PERL@@|$(PERL_PATH_SQ)|g' \
	    $@.sh > $@+ && \
	chmod +x $@+ && \
	mv $@+ $@
else # NO_PERL
$(patsubst %.perl,%,$(SCRIPT_PERL)) git-instaweb: % : unimplemented.sh
	$(QUIET_GEN)$(RM) $@ $@+ && \
	sed -e '1s|#!.*/sh|#!$(SHELL_PATH_SQ)|' \
	    -e 's|@@REASON@@|NO_PERL=$(NO_PERL)|g' \
	    unimplemented.sh >$@+ && \
	chmod +x $@+ && \
	mv $@+ $@
endif # NO_PERL

configure: configure.ac
	$(QUIET_GEN)$(RM) $@ $<+ && \
	sed -e 's/@@GIT_VERSION@@/$(GIT_VERSION)/g' \
	    $< > $<+ && \
	autoconf -o $@ $<+ && \
	$(RM) $<+

# These can record GIT_VERSION
git.o git.spec \
	$(patsubst %.sh,%,$(SCRIPT_SH)) \
	$(patsubst %.perl,%,$(SCRIPT_PERL)) \
	: GIT-VERSION-FILE

%.o: %.c GIT-CFLAGS
	$(QUIET_CC)$(CC) -o $*.o -c $(ALL_CFLAGS) $<
%.s: %.c GIT-CFLAGS
	$(QUIET_CC)$(CC) -S $(ALL_CFLAGS) $<
%.o: %.S
	$(QUIET_CC)$(CC) -o $*.o -c $(ALL_CFLAGS) $<

exec_cmd.o: exec_cmd.c GIT-CFLAGS
	$(QUIET_CC)$(CC) -o $*.o -c $(ALL_CFLAGS) \
		'-DGIT_EXEC_PATH="$(gitexecdir_SQ)"' \
		'-DBINDIR="$(bindir_relative_SQ)"' \
		'-DPREFIX="$(prefix_SQ)"' \
		$<

builtin-init-db.o: builtin-init-db.c GIT-CFLAGS
	$(QUIET_CC)$(CC) -o $*.o -c $(ALL_CFLAGS) -DDEFAULT_GIT_TEMPLATE_DIR='"$(template_dir_SQ)"' $<

config.o: config.c GIT-CFLAGS
	$(QUIET_CC)$(CC) -o $*.o -c $(ALL_CFLAGS) -DETC_GITCONFIG='"$(ETC_GITCONFIG_SQ)"' $<

http.o: http.c GIT-CFLAGS
	$(QUIET_CC)$(CC) -o $*.o -c $(ALL_CFLAGS) -DGIT_USER_AGENT='"git/$(GIT_VERSION)"' $<

ifdef NO_EXPAT
http-walker.o: http-walker.c http.h GIT-CFLAGS
	$(QUIET_CC)$(CC) -o $*.o -c $(ALL_CFLAGS) -DNO_EXPAT $<
endif

git-%$X: %.o $(GITLIBS)
	$(QUIET_LINK)$(CC) $(ALL_CFLAGS) -o $@ $(ALL_LDFLAGS) $(filter %.o,$^) $(LIBS)

git-imap-send$X: imap-send.o $(GITLIBS)
	$(QUIET_LINK)$(CC) $(ALL_CFLAGS) -o $@ $(ALL_LDFLAGS) $(filter %.o,$^) \
		$(LIBS) $(OPENSSL_LINK) $(OPENSSL_LIBSSL)

http.o http-walker.o http-push.o transport.o: http.h

git-http-push$X: revision.o http.o http-push.o $(GITLIBS)
	$(QUIET_LINK)$(CC) $(ALL_CFLAGS) -o $@ $(ALL_LDFLAGS) $(filter %.o,$^) \
		$(LIBS) $(CURL_LIBCURL) $(EXPAT_LIBEXPAT)

$(LIB_OBJS) $(BUILTIN_OBJS): $(LIB_H)
$(patsubst git-%$X,%.o,$(PROGRAMS)): $(LIB_H) $(wildcard */*.h)
builtin-revert.o wt-status.o: wt-status.h

$(LIB_FILE): $(LIB_OBJS)
	$(QUIET_AR)$(RM) $@ && $(AR) rcs $@ $(LIB_OBJS)

XDIFF_OBJS=xdiff/xdiffi.o xdiff/xprepare.o xdiff/xutils.o xdiff/xemit.o \
	xdiff/xmerge.o xdiff/xpatience.o
$(XDIFF_OBJS): xdiff/xinclude.h xdiff/xmacros.h xdiff/xdiff.h xdiff/xtypes.h \
	xdiff/xutils.h xdiff/xprepare.h xdiff/xdiffi.h xdiff/xemit.h

$(XDIFF_LIB): $(XDIFF_OBJS)
	$(QUIET_AR)$(RM) $@ && $(AR) rcs $@ $(XDIFF_OBJS)


doc:
	$(MAKE) -C Documentation all

man:
	$(MAKE) -C Documentation man

html:
	$(MAKE) -C Documentation html

info:
	$(MAKE) -C Documentation info

pdf:
	$(MAKE) -C Documentation pdf

TAGS:
	$(RM) TAGS
	$(FIND) . -name '*.[hcS]' -print | xargs etags -a

tags:
	$(RM) tags
	$(FIND) . -name '*.[hcS]' -print | xargs ctags -a

cscope:
	$(RM) cscope*
	$(FIND) . -name '*.[hcS]' -print | xargs cscope -b

### Detect prefix changes
TRACK_CFLAGS = $(subst ','\'',$(ALL_CFLAGS)):\
             $(bindir_SQ):$(gitexecdir_SQ):$(template_dir_SQ):$(prefix_SQ)

GIT-CFLAGS: .FORCE-GIT-CFLAGS
	@FLAGS='$(TRACK_CFLAGS)'; \
	    if test x"$$FLAGS" != x"`cat GIT-CFLAGS 2>/dev/null`" ; then \
		echo 1>&2 "    * new build flags or prefix"; \
		echo "$$FLAGS" >GIT-CFLAGS; \
            fi

# We need to apply sq twice, once to protect from the shell
# that runs GIT-BUILD-OPTIONS, and then again to protect it
# and the first level quoting from the shell that runs "echo".
GIT-BUILD-OPTIONS: .FORCE-GIT-BUILD-OPTIONS
	@echo SHELL_PATH=\''$(subst ','\'',$(SHELL_PATH_SQ))'\' >$@
	@echo TAR=\''$(subst ','\'',$(subst ','\'',$(TAR)))'\' >>$@
	@echo NO_CURL=\''$(subst ','\'',$(subst ','\'',$(NO_CURL)))'\' >>$@
	@echo NO_PERL=\''$(subst ','\'',$(subst ','\'',$(NO_PERL)))'\' >>$@

### Detect Tck/Tk interpreter path changes
ifndef NO_TCLTK
TRACK_VARS = $(subst ','\'',-DTCLTK_PATH='$(TCLTK_PATH_SQ)')

GIT-GUI-VARS: .FORCE-GIT-GUI-VARS
	@VARS='$(TRACK_VARS)'; \
	    if test x"$$VARS" != x"`cat $@ 2>/dev/null`" ; then \
		echo 1>&2 "    * new Tcl/Tk interpreter location"; \
		echo "$$VARS" >$@; \
            fi

.PHONY: .FORCE-GIT-GUI-VARS
endif

### Testing rules

TEST_PROGRAMS += test-chmtime$X
TEST_PROGRAMS += test-ctype$X
TEST_PROGRAMS += test-date$X
TEST_PROGRAMS += test-delta$X
TEST_PROGRAMS += test-dump-cache-tree$X
TEST_PROGRAMS += test-genrandom$X
TEST_PROGRAMS += test-match-trees$X
TEST_PROGRAMS += test-parse-options$X
TEST_PROGRAMS += test-path-utils$X
TEST_PROGRAMS += test-sha1$X
TEST_PROGRAMS += test-sigchain$X

all:: $(TEST_PROGRAMS)

# GNU make supports exporting all variables by "export" without parameters.
# However, the environment gets quite big, and some programs have problems
# with that.

export NO_SVN_TESTS

test: all
	$(MAKE) -C t/ all

test-ctype$X: ctype.o

test-date$X: date.o ctype.o

test-delta$X: diff-delta.o patch-delta.o

test-parse-options$X: parse-options.o

.PRECIOUS: $(patsubst test-%$X,test-%.o,$(TEST_PROGRAMS))

test-%$X: test-%.o $(GITLIBS)
	$(QUIET_LINK)$(CC) $(ALL_CFLAGS) -o $@ $(ALL_LDFLAGS) $(filter %.o,$^) $(LIBS)

check-sha1:: test-sha1$X
	./test-sha1.sh

check: common-cmds.h
	if sparse; \
	then \
		for i in *.c; \
		do \
			sparse $(ALL_CFLAGS) $(SPARSE_FLAGS) $$i || exit; \
		done; \
	else \
		echo 2>&1 "Did you mean 'make test'?"; \
		exit 1; \
	fi

remove-dashes:
	./fixup-builtins $(BUILT_INS) $(PROGRAMS) $(SCRIPTS)

### Installation rules

ifneq ($(filter /%,$(firstword $(template_dir))),)
template_instdir = $(template_dir)
else
template_instdir = $(prefix)/$(template_dir)
endif
export template_instdir

ifneq ($(filter /%,$(firstword $(gitexecdir))),)
gitexec_instdir = $(gitexecdir)
else
gitexec_instdir = $(prefix)/$(gitexecdir)
endif
gitexec_instdir_SQ = $(subst ','\'',$(gitexec_instdir))
export gitexec_instdir

install: all
	$(INSTALL) -d -m 755 '$(DESTDIR_SQ)$(bindir_SQ)'
	$(INSTALL) -d -m 755 '$(DESTDIR_SQ)$(gitexec_instdir_SQ)'
	$(INSTALL) $(ALL_PROGRAMS) '$(DESTDIR_SQ)$(gitexec_instdir_SQ)'
	$(INSTALL) git$X git-upload-pack$X git-receive-pack$X git-upload-archive$X git-shell$X git-cvsserver '$(DESTDIR_SQ)$(bindir_SQ)'
	$(MAKE) -C templates DESTDIR='$(DESTDIR_SQ)' install
ifndef NO_PERL
	$(MAKE) -C perl prefix='$(prefix_SQ)' DESTDIR='$(DESTDIR_SQ)' install
endif
ifndef NO_TCLTK
	$(MAKE) -C gitk-git install
	$(MAKE) -C git-gui gitexecdir='$(gitexec_instdir_SQ)' install
endif
ifneq (,$X)
	$(foreach p,$(patsubst %$X,%,$(filter %$X,$(ALL_PROGRAMS) $(BUILT_INS) git$X)), test '$(DESTDIR_SQ)$(gitexec_instdir_SQ)/$p' -ef '$(DESTDIR_SQ)$(gitexec_instdir_SQ)/$p$X' || $(RM) '$(DESTDIR_SQ)$(gitexec_instdir_SQ)/$p';)
endif
	bindir=$$(cd '$(DESTDIR_SQ)$(bindir_SQ)' && pwd) && \
	execdir=$$(cd '$(DESTDIR_SQ)$(gitexec_instdir_SQ)' && pwd) && \
	{ $(RM) "$$execdir/git-add$X" && \
		test -z "$(NO_CROSS_DIRECTORY_HARDLINKS)" && \
		ln "$$bindir/git$X" "$$execdir/git-add$X" 2>/dev/null || \
		cp "$$bindir/git$X" "$$execdir/git-add$X"; } && \
	{ for p in $(filter-out git-add$X,$(BUILT_INS)); do \
		$(RM) "$$execdir/$$p" && \
		ln "$$execdir/git-add$X" "$$execdir/$$p" 2>/dev/null || \
		ln -s "git-add$X" "$$execdir/$$p" 2>/dev/null || \
		cp "$$execdir/git-add$X" "$$execdir/$$p" || exit; \
	  done; } && \
	./check_bindir "z$$bindir" "z$$execdir" "$$bindir/git-add$X"

install-doc:
	$(MAKE) -C Documentation install

install-man:
	$(MAKE) -C Documentation install-man

install-html:
	$(MAKE) -C Documentation install-html

install-info:
	$(MAKE) -C Documentation install-info

install-pdf:
	$(MAKE) -C Documentation install-pdf

quick-install-doc:
	$(MAKE) -C Documentation quick-install

quick-install-man:
	$(MAKE) -C Documentation quick-install-man

quick-install-html:
	$(MAKE) -C Documentation quick-install-html



### Maintainer's dist rules

git.spec: git.spec.in
	sed -e 's/@@VERSION@@/$(GIT_VERSION)/g' < $< > $@+
	mv $@+ $@

GIT_TARNAME=git-$(GIT_VERSION)
dist: git.spec git-archive$(X) configure
	./git-archive --format=tar \
		--prefix=$(GIT_TARNAME)/ HEAD^{tree} > $(GIT_TARNAME).tar
	@mkdir -p $(GIT_TARNAME)
	@cp git.spec configure $(GIT_TARNAME)
	@echo $(GIT_VERSION) > $(GIT_TARNAME)/version
	@$(MAKE) -C git-gui TARDIR=../$(GIT_TARNAME)/git-gui dist-version
	$(TAR) rf $(GIT_TARNAME).tar \
		$(GIT_TARNAME)/git.spec \
		$(GIT_TARNAME)/configure \
		$(GIT_TARNAME)/version \
		$(GIT_TARNAME)/git-gui/version
	@$(RM) -r $(GIT_TARNAME)
	gzip -f -9 $(GIT_TARNAME).tar

rpm: dist
	$(RPMBUILD) -ta $(GIT_TARNAME).tar.gz

htmldocs = git-htmldocs-$(GIT_VERSION)
manpages = git-manpages-$(GIT_VERSION)
dist-doc:
	$(RM) -r .doc-tmp-dir
	mkdir .doc-tmp-dir
	$(MAKE) -C Documentation WEBDOC_DEST=../.doc-tmp-dir install-webdoc
	cd .doc-tmp-dir && $(TAR) cf ../$(htmldocs).tar .
	gzip -n -9 -f $(htmldocs).tar
	:
	$(RM) -r .doc-tmp-dir
	mkdir -p .doc-tmp-dir/man1 .doc-tmp-dir/man5 .doc-tmp-dir/man7
	$(MAKE) -C Documentation DESTDIR=./ \
		man1dir=../.doc-tmp-dir/man1 \
		man5dir=../.doc-tmp-dir/man5 \
		man7dir=../.doc-tmp-dir/man7 \
		install
	cd .doc-tmp-dir && $(TAR) cf ../$(manpages).tar .
	gzip -n -9 -f $(manpages).tar
	$(RM) -r .doc-tmp-dir

### Cleaning rules

distclean: clean
	$(RM) configure

clean:
	$(RM) *.o mozilla-sha1/*.o arm/*.o ppc/*.o compat/*.o xdiff/*.o \
		$(LIB_FILE) $(XDIFF_LIB)
	$(RM) $(ALL_PROGRAMS) $(BUILT_INS) git$X
	$(RM) $(TEST_PROGRAMS)
	$(RM) *.spec *.pyc *.pyo */*.pyc */*.pyo common-cmds.h TAGS tags cscope*
	$(RM) -r autom4te.cache
	$(RM) config.log config.mak.autogen config.mak.append config.status config.cache
	$(RM) -r $(GIT_TARNAME) .doc-tmp-dir
	$(RM) $(GIT_TARNAME).tar.gz git-core_$(GIT_VERSION)-*.tar.gz
	$(RM) $(htmldocs).tar.gz $(manpages).tar.gz
	$(MAKE) -C Documentation/ clean
ifndef NO_PERL
	$(RM) gitweb/gitweb.cgi
	$(MAKE) -C perl clean
endif
	$(MAKE) -C templates/ clean
	$(MAKE) -C t/ clean
ifndef NO_TCLTK
	$(MAKE) -C gitk-git clean
	$(MAKE) -C git-gui clean
endif
	$(RM) GIT-VERSION-FILE GIT-CFLAGS GIT-GUI-VARS GIT-BUILD-OPTIONS

.PHONY: all install clean strip
.PHONY: shell_compatibility_test please_set_SHELL_PATH_to_a_more_modern_shell
.PHONY: .FORCE-GIT-VERSION-FILE TAGS tags cscope .FORCE-GIT-CFLAGS
.PHONY: .FORCE-GIT-BUILD-OPTIONS

### Check documentation
#
check-docs::
	@(for v in $(ALL_PROGRAMS) $(BUILT_INS) git gitk; \
	do \
		case "$$v" in \
		git-merge-octopus | git-merge-ours | git-merge-recursive | \
		git-merge-resolve | git-merge-subtree | \
		git-fsck-objects | git-init-db | \
		git-?*--?* ) continue ;; \
		esac ; \
		test -f "Documentation/$$v.txt" || \
		echo "no doc: $$v"; \
		sed -e '/^#/d' command-list.txt | \
		grep -q "^$$v[ 	]" || \
		case "$$v" in \
		git) ;; \
		*) echo "no link: $$v";; \
		esac ; \
	done; \
	( \
		sed -e '/^#/d' \
		    -e 's/[ 	].*//' \
		    -e 's/^/listed /' command-list.txt; \
		ls -1 Documentation/git*txt | \
		sed -e 's|Documentation/|documented |' \
		    -e 's/\.txt//'; \
	) | while read how cmd; \
	do \
		case "$$how,$$cmd" in \
		*,git-citool | \
		*,git-gui | \
		*,git-help | \
		documented,gitattributes | \
		documented,gitignore | \
		documented,gitmodules | \
		documented,gitcli | \
		documented,git-tools | \
		documented,gitcore-tutorial | \
		documented,gitcvs-migration | \
		documented,gitdiffcore | \
		documented,gitglossary | \
		documented,githooks | \
		documented,gitrepository-layout | \
		documented,gittutorial | \
		documented,gittutorial-2 | \
		sentinel,not,matching,is,ok ) continue ;; \
		esac; \
		case " $(ALL_PROGRAMS) $(BUILT_INS) git gitk " in \
		*" $$cmd "*)	;; \
		*) echo "removed but $$how: $$cmd" ;; \
		esac; \
	done ) | sort

### Make sure built-ins do not have dups and listed in git.c
#
check-builtins::
	./check-builtins.sh

### Test suite coverage testing
#
.PHONY: coverage coverage-clean coverage-build coverage-report

coverage:
	$(MAKE) coverage-build
	$(MAKE) coverage-report

coverage-clean:
	rm -f *.gcda *.gcno

COVERAGE_CFLAGS = $(CFLAGS) -O0 -ftest-coverage -fprofile-arcs
COVERAGE_LDFLAGS = $(CFLAGS)  -O0 -lgcov

coverage-build: coverage-clean
	$(MAKE) CFLAGS="$(COVERAGE_CFLAGS)" LDFLAGS="$(COVERAGE_LDFLAGS)" all
	$(MAKE) CFLAGS="$(COVERAGE_CFLAGS)" LDFLAGS="$(COVERAGE_LDFLAGS)" \
		-j1 test

coverage-report:
	gcov -b *.c
	grep '^function.*called 0 ' *.c.gcov \
		| sed -e 's/\([^:]*\)\.gcov: *function \([^ ]*\) called.*/\1: \2/' \
		| tee coverage-untested-functions<|MERGE_RESOLUTION|>--- conflicted
+++ resolved
@@ -168,7 +168,6 @@
 # your external grep (e.g., if your system lacks grep, if its grep is
 # broken, or spawning external process is slower than built-in grep git has).
 #
-<<<<<<< HEAD
 # Define UNRELIABLE_FSTAT if your system's fstat does not return the same
 # information on a not yet closed file that lstat would return for the same
 # file after it was closed.
@@ -176,10 +175,9 @@
 # Define OBJECT_CREATION_USES_RENAMES if your operating systems has problems
 # when hardlinking a file to another name and unlinking the original file right
 # away (some NTFS drivers seem to zero the contents in that scenario).
-=======
+#
 # Define NO_CROSS_DIRECTORY_HARDLINKS if you plan to distribute the installed
 # programs as a tar, where bin/ and libexec/ might be on different file systems.
->>>>>>> 3426e34f
 
 GIT-VERSION-FILE: .FORCE-GIT-VERSION-FILE
 	@$(SHELL_PATH) ./GIT-VERSION-GEN
