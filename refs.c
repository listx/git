--- conflicted
+++ resolved
@@ -2585,7 +2585,6 @@
 	return -1;
 }
 
-<<<<<<< HEAD
 struct migration_data {
 	struct ref_store *old_refs;
 	struct ref_transaction *transaction;
@@ -2610,7 +2609,7 @@
 		if (ret < 0)
 			goto done;
 	} else {
-		ret = ref_transaction_create(data->transaction, refname, oid,
+		ret = ref_transaction_create(data->transaction, refname, oid, NULL,
 					     REF_SKIP_CREATE_REFLOG | REF_SKIP_OID_VERIFICATION,
 					     NULL, data->errbuf);
 		if (ret < 0)
@@ -2892,10 +2891,10 @@
 	ref_transaction_free(transaction);
 	strbuf_release(&new_gitdir);
 	return ret;
-=======
+}
+
 int ref_update_expects_existing_old_ref(struct ref_update *update)
 {
 	return (update->flags & REF_HAVE_OLD) &&
 		(!is_null_oid(&update->old_oid) || update->old_target);
->>>>>>> 7dd4051b
-}+}
