/*
 * not really _using_ the compat macros, just make sure the_index
 * declaration matches the definition in this file.
 */
#define USE_THE_INDEX_VARIABLE
<<<<<<< HEAD
#include "git-compat-util.h"
=======
#include "cache.h"
>>>>>>> 0f158320
#include "abspath.h"
#include "repository.h"
#include "object-store-ll.h"
#include "config.h"
#include "object.h"
#include "lockfile.h"
#include "path.h"
#include "read-cache-ll.h"
#include "remote.h"
#include "setup.h"
#include "submodule-config.h"
#include "sparse-index.h"
#include "trace2.h"
#include "promisor-remote.h"

/* The main repository */
static struct repository the_repo;
struct repository *the_repository;
struct index_state the_index;

void initialize_the_repository(void)
{
	the_repository = &the_repo;

	the_repo.index = &the_index;
	the_repo.objects = raw_object_store_new();
	the_repo.remote_state = remote_state_new();
	the_repo.parsed_objects = parsed_object_pool_new();

	index_state_init(&the_index, the_repository);

	repo_set_hash_algo(&the_repo, GIT_HASH_SHA1);
}

static void expand_base_dir(char **out, const char *in,
			    const char *base_dir, const char *def_in)
{
	free(*out);
	if (in)
		*out = xstrdup(in);
	else
		*out = xstrfmt("%s/%s", base_dir, def_in);
}

static void repo_set_commondir(struct repository *repo,
			       const char *commondir)
{
	struct strbuf sb = STRBUF_INIT;

	free(repo->commondir);

	if (commondir) {
		repo->different_commondir = 1;
		repo->commondir = xstrdup(commondir);
		return;
	}

	repo->different_commondir = get_common_dir_noenv(&sb, repo->gitdir);
	repo->commondir = strbuf_detach(&sb, NULL);
}

void repo_set_gitdir(struct repository *repo,
		     const char *root,
		     const struct set_gitdir_args *o)
{
	const char *gitfile = read_gitfile(root);
	/*
	 * repo->gitdir is saved because the caller could pass "root"
	 * that also points to repo->gitdir. We want to keep it alive
	 * until after xstrdup(root). Then we can free it.
	 */
	char *old_gitdir = repo->gitdir;

	repo->gitdir = xstrdup(gitfile ? gitfile : root);
	free(old_gitdir);

	repo_set_commondir(repo, o->commondir);

	if (!repo->objects->odb) {
		CALLOC_ARRAY(repo->objects->odb, 1);
		repo->objects->odb_tail = &repo->objects->odb->next;
	}
	expand_base_dir(&repo->objects->odb->path, o->object_dir,
			repo->commondir, "objects");

	repo->objects->odb->disable_ref_updates = o->disable_ref_updates;

	free(repo->objects->alternate_db);
	repo->objects->alternate_db = xstrdup_or_null(o->alternate_db);
	expand_base_dir(&repo->graft_file, o->graft_file,
			repo->commondir, "info/grafts");
	expand_base_dir(&repo->index_file, o->index_file,
			repo->gitdir, "index");
}

void repo_set_hash_algo(struct repository *repo, int hash_algo)
{
	repo->hash_algo = &hash_algos[hash_algo];
}

/*
 * Attempt to resolve and set the provided 'gitdir' for repository 'repo'.
 * Return 0 upon success and a non-zero value upon failure.
 */
static int repo_init_gitdir(struct repository *repo, const char *gitdir)
{
	int ret = 0;
	int error = 0;
	char *abspath = NULL;
	const char *resolved_gitdir;
	struct set_gitdir_args args = { NULL };

	abspath = real_pathdup(gitdir, 0);
	if (!abspath) {
		ret = -1;
		goto out;
	}

	/* 'gitdir' must reference the gitdir directly */
	resolved_gitdir = resolve_gitdir_gently(abspath, &error);
	if (!resolved_gitdir) {
		ret = -1;
		goto out;
	}

	repo_set_gitdir(repo, resolved_gitdir, &args);

out:
	free(abspath);
	return ret;
}

void repo_set_worktree(struct repository *repo, const char *path)
{
	repo->worktree = real_pathdup(path, 1);

	trace2_def_repo(repo);
}

static int read_and_verify_repository_format(struct repository_format *format,
					     const char *commondir)
{
	int ret = 0;
	struct strbuf sb = STRBUF_INIT;

	strbuf_addf(&sb, "%s/config", commondir);
	read_repository_format(format, sb.buf);
	strbuf_reset(&sb);

	if (verify_repository_format(format, &sb) < 0) {
		warning("%s", sb.buf);
		ret = -1;
	}

	strbuf_release(&sb);
	return ret;
}

/*
 * Initialize 'repo' based on the provided 'gitdir'.
 * Return 0 upon success and a non-zero value upon failure.
 */
int repo_init(struct repository *repo,
	      const char *gitdir,
	      const char *worktree)
{
	struct repository_format format = REPOSITORY_FORMAT_INIT;
	memset(repo, 0, sizeof(*repo));

	repo->objects = raw_object_store_new();
	repo->parsed_objects = parsed_object_pool_new();
	repo->remote_state = remote_state_new();

	if (repo_init_gitdir(repo, gitdir))
		goto error;

	if (read_and_verify_repository_format(&format, repo->commondir))
		goto error;

	repo_set_hash_algo(repo, format.hash_algo);
	repo->repository_format_worktree_config = format.worktree_config;

	/* take ownership of format.partial_clone */
	repo->repository_format_partial_clone = format.partial_clone;
	format.partial_clone = NULL;

	if (worktree)
		repo_set_worktree(repo, worktree);

	clear_repository_format(&format);
	return 0;

error:
	repo_clear(repo);
	return -1;
}

int repo_submodule_init(struct repository *subrepo,
			struct repository *superproject,
			const char *path,
			const struct object_id *treeish_name)
{
	struct strbuf gitdir = STRBUF_INIT;
	struct strbuf worktree = STRBUF_INIT;
	int ret = 0;

	strbuf_repo_worktree_path(&gitdir, superproject, "%s/.git", path);
	strbuf_repo_worktree_path(&worktree, superproject, "%s", path);

	if (repo_init(subrepo, gitdir.buf, worktree.buf)) {
		/*
		 * If initialization fails then it may be due to the submodule
		 * not being populated in the superproject's worktree.  Instead
		 * we can try to initialize the submodule by finding it's gitdir
		 * in the superproject's 'modules' directory.  In this case the
		 * submodule would not have a worktree.
		 */
		const struct submodule *sub =
			submodule_from_path(superproject, treeish_name, path);
		if (!sub) {
			ret = -1;
			goto out;
		}

		strbuf_reset(&gitdir);
		submodule_name_to_gitdir(&gitdir, superproject, sub->name);

		if (repo_init(subrepo, gitdir.buf, NULL)) {
			ret = -1;
			goto out;
		}
	}

	subrepo->submodule_prefix = xstrfmt("%s%s/",
					    superproject->submodule_prefix ?
					    superproject->submodule_prefix :
					    "", path);

out:
	strbuf_release(&gitdir);
	strbuf_release(&worktree);
	return ret;
}

static void repo_clear_path_cache(struct repo_path_cache *cache)
{
	FREE_AND_NULL(cache->squash_msg);
	FREE_AND_NULL(cache->squash_msg);
	FREE_AND_NULL(cache->merge_msg);
	FREE_AND_NULL(cache->merge_rr);
	FREE_AND_NULL(cache->merge_mode);
	FREE_AND_NULL(cache->merge_head);
	FREE_AND_NULL(cache->merge_autostash);
	FREE_AND_NULL(cache->auto_merge);
	FREE_AND_NULL(cache->fetch_head);
	FREE_AND_NULL(cache->shallow);
}

void repo_clear(struct repository *repo)
{
	FREE_AND_NULL(repo->gitdir);
	FREE_AND_NULL(repo->commondir);
	FREE_AND_NULL(repo->graft_file);
	FREE_AND_NULL(repo->index_file);
	FREE_AND_NULL(repo->worktree);
	FREE_AND_NULL(repo->submodule_prefix);

	raw_object_store_clear(repo->objects);
	FREE_AND_NULL(repo->objects);

	parsed_object_pool_clear(repo->parsed_objects);
	FREE_AND_NULL(repo->parsed_objects);

	FREE_AND_NULL(repo->settings.fsmonitor);

	if (repo->config) {
		git_configset_clear(repo->config);
		FREE_AND_NULL(repo->config);
	}

	if (repo->submodule_cache) {
		submodule_cache_free(repo->submodule_cache);
		repo->submodule_cache = NULL;
	}

	if (repo->index) {
		discard_index(repo->index);
		if (repo->index != &the_index)
			FREE_AND_NULL(repo->index);
	}

	if (repo->promisor_remote_config) {
		promisor_remote_clear(repo->promisor_remote_config);
		FREE_AND_NULL(repo->promisor_remote_config);
	}

	if (repo->remote_state) {
		remote_state_clear(repo->remote_state);
		FREE_AND_NULL(repo->remote_state);
	}

	repo_clear_path_cache(&repo->cached_paths);
}

int repo_read_index(struct repository *repo)
{
	int res;

	/* Complete the double-reference */
	if (!repo->index) {
		ALLOC_ARRAY(repo->index, 1);
		index_state_init(repo->index, repo);
	} else if (repo->index->repo != repo) {
		BUG("repo's index should point back at itself");
	}

	res = read_index_from(repo->index, repo->index_file, repo->gitdir);

	prepare_repo_settings(repo);
	if (repo->settings.command_requires_full_index)
		ensure_full_index(repo->index);

	/*
	 * If sparse checkouts are in use, check whether paths with the
	 * SKIP_WORKTREE attribute are missing from the worktree; if not,
	 * clear that attribute for that path.
	 */
	clear_skip_worktree_from_present_files(repo->index);

	return res;
}

int repo_hold_locked_index(struct repository *repo,
			   struct lock_file *lf,
			   int flags)
{
	if (!repo->index_file)
		BUG("the repo hasn't been setup");
	return hold_lock_file_for_update(lf, repo->index_file, flags);
}<|MERGE_RESOLUTION|>--- conflicted
+++ resolved
@@ -3,11 +3,7 @@
  * declaration matches the definition in this file.
  */
 #define USE_THE_INDEX_VARIABLE
-<<<<<<< HEAD
 #include "git-compat-util.h"
-=======
-#include "cache.h"
->>>>>>> 0f158320
 #include "abspath.h"
 #include "repository.h"
 #include "object-store-ll.h"
