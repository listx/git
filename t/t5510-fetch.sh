#!/bin/sh
# Copyright (c) 2006, Junio C Hamano.

test_description='Per branch config variables affects "git fetch".

'

. ./test-lib.sh

D=`pwd`

test_bundle_object_count () {
	git verify-pack -v "$1" >verify.out &&
	test "$2" = $(grep '^[0-9a-f]\{40\} ' verify.out | wc -l)
}

convert_bundle_to_pack () {
	while read x && test -n "$x"
	do
		:;
	done
	cat
}

test_expect_success setup '
	echo >file original &&
	git add file &&
	git commit -a -m original'

test_expect_success "clone and setup child repos" '
	git clone . one &&
	(
		cd one &&
		echo >file updated by one &&
		git commit -a -m "updated by one"
	) &&
	git clone . two &&
	(
		cd two &&
		git config branch.master.remote one &&
		git config remote.one.url ../one/.git/ &&
		git config remote.one.fetch refs/heads/master:refs/heads/one
	) &&
	git clone . three &&
	(
		cd three &&
		git config branch.master.remote two &&
		git config branch.master.merge refs/heads/one &&
		mkdir -p .git/remotes &&
		{
			echo "URL: ../two/.git/"
			echo "Pull: refs/heads/master:refs/heads/two"
			echo "Pull: refs/heads/one:refs/heads/one"
		} >.git/remotes/two
	) &&
	git clone . bundle &&
	git clone . seven
'

test_expect_success "fetch test" '
	cd "$D" &&
	echo >file updated by origin &&
	git commit -a -m "updated by origin" &&
	cd two &&
	git fetch &&
	test -f .git/refs/heads/one &&
	mine=`git rev-parse refs/heads/one` &&
	his=`cd ../one && git rev-parse refs/heads/master` &&
	test "z$mine" = "z$his"
'

test_expect_success "fetch test for-merge" '
	cd "$D" &&
	cd three &&
	git fetch &&
	test -f .git/refs/heads/two &&
	test -f .git/refs/heads/one &&
	master_in_two=`cd ../two && git rev-parse master` &&
	one_in_two=`cd ../two && git rev-parse one` &&
	{
		echo "$one_in_two	"
		echo "$master_in_two	not-for-merge"
	} >expected &&
	cut -f -2 .git/FETCH_HEAD >actual &&
	test_cmp expected actual'

test_expect_success 'fetch --prune on its own works as expected' '
	cd "$D" &&
	git clone . prune &&
	cd prune &&
	git update-ref refs/remotes/origin/extrabranch master &&

	git fetch --prune origin &&
	test_must_fail git rev-parse origin/extrabranch
'

test_expect_success 'fetch --prune with a branch name keeps branches' '
	cd "$D" &&
	git clone . prune-branch &&
	cd prune-branch &&
	git update-ref refs/remotes/origin/extrabranch master &&

	git fetch --prune origin master &&
	git rev-parse origin/extrabranch
'

test_expect_success 'fetch --prune with a namespace keeps other namespaces' '
	cd "$D" &&
	git clone . prune-namespace &&
	cd prune-namespace &&

	git fetch --prune origin refs/heads/a/*:refs/remotes/origin/a/* &&
	git rev-parse origin/master
'

test_expect_success 'fetch --prune --tags prunes branches but not tags' '
	cd "$D" &&
	git clone . prune-tags &&
	cd prune-tags &&
	git tag sometag master &&
	# Create what looks like a remote-tracking branch from an earlier
	# fetch that has since been deleted from the remote:
	git update-ref refs/remotes/origin/fake-remote master &&

	git fetch --prune --tags origin &&
	git rev-parse origin/master &&
	test_must_fail git rev-parse origin/fake-remote &&
	git rev-parse sometag
'

test_expect_success 'fetch --prune --tags with branch does not prune other things' '
	cd "$D" &&
	git clone . prune-tags-branch &&
	cd prune-tags-branch &&
	git tag sometag master &&
	git update-ref refs/remotes/origin/extrabranch master &&

	git fetch --prune --tags origin master &&
	git rev-parse origin/extrabranch &&
	git rev-parse sometag
'

test_expect_success 'fetch --prune --tags with refspec prunes based on refspec' '
	cd "$D" &&
	git clone . prune-tags-refspec &&
	cd prune-tags-refspec &&
	git tag sometag master &&
	git update-ref refs/remotes/origin/foo/otherbranch master &&
	git update-ref refs/remotes/origin/extrabranch master &&

	git fetch --prune --tags origin refs/heads/foo/*:refs/remotes/origin/foo/* &&
	test_must_fail git rev-parse refs/remotes/origin/foo/otherbranch &&
	git rev-parse origin/extrabranch &&
	git rev-parse sometag
'

test_expect_success 'fetch tags when there is no tags' '

    cd "$D" &&

    mkdir notags &&
    cd notags &&
    git init &&

    git fetch -t ..

'

test_expect_success 'fetch following tags' '

	cd "$D" &&
	git tag -a -m 'annotated' anno HEAD &&
	git tag light HEAD &&

	mkdir four &&
	cd four &&
	git init &&

	git fetch .. :track &&
	git show-ref --verify refs/tags/anno &&
	git show-ref --verify refs/tags/light

'

test_expect_success 'fetch uses remote ref names to describe new refs' '
	cd "$D" &&
	git init descriptive &&
	(
		cd descriptive &&
		git config remote.o.url .. &&
		git config remote.o.fetch "refs/heads/*:refs/crazyheads/*" &&
		git config --add remote.o.fetch "refs/others/*:refs/heads/*" &&
		git fetch o
	) &&
	git tag -a -m "Descriptive tag" descriptive-tag &&
	git branch descriptive-branch &&
	git checkout descriptive-branch &&
	echo "Nuts" >crazy &&
	git add crazy &&
	git commit -a -m "descriptive commit" &&
	git update-ref refs/others/crazy HEAD &&
	(
		cd descriptive &&
		git fetch o 2>actual &&
		grep " -> refs/crazyheads/descriptive-branch$" actual |
		test_i18ngrep "new branch" &&
		grep " -> descriptive-tag$" actual |
		test_i18ngrep "new tag" &&
		grep " -> crazy$" actual |
		test_i18ngrep "new ref"
	) &&
	git checkout master
'

test_expect_success 'fetch must not resolve short tag name' '

	cd "$D" &&

	mkdir five &&
	cd five &&
	git init &&

	test_must_fail git fetch .. anno:five

'

test_expect_success 'fetch can now resolve short remote name' '

	cd "$D" &&
	git update-ref refs/remotes/six/HEAD HEAD &&

	mkdir six &&
	cd six &&
	git init &&

	git fetch .. six:six
'

test_expect_success 'create bundle 1' '
	cd "$D" &&
	echo >file updated again by origin &&
	git commit -a -m "tip" &&
	git bundle create bundle1 master^..master
'

test_expect_success 'header of bundle looks right' '
	head -n 1 "$D"/bundle1 | grep "^#" &&
	head -n 2 "$D"/bundle1 | grep "^-[0-9a-f]\{40\} " &&
	head -n 3 "$D"/bundle1 | grep "^[0-9a-f]\{40\} " &&
	head -n 4 "$D"/bundle1 | grep "^$"
'

test_expect_success 'create bundle 2' '
	cd "$D" &&
	git bundle create bundle2 master~2..master
'

test_expect_success 'unbundle 1' '
	cd "$D/bundle" &&
	git checkout -b some-branch &&
	test_must_fail git fetch "$D/bundle1" master:master
'


test_expect_success 'bundle 1 has only 3 files ' '
	cd "$D" &&
	convert_bundle_to_pack <bundle1 >bundle.pack &&
	git index-pack bundle.pack &&
	test_bundle_object_count bundle.pack 3
'

test_expect_success 'unbundle 2' '
	cd "$D/bundle" &&
	git fetch ../bundle2 master:master &&
	test "tip" = "$(git log -1 --pretty=oneline master | cut -b42-)"
'

test_expect_success 'bundle does not prerequisite objects' '
	cd "$D" &&
	touch file2 &&
	git add file2 &&
	git commit -m add.file2 file2 &&
	git bundle create bundle3 -1 HEAD &&
	convert_bundle_to_pack <bundle3 >bundle.pack &&
	git index-pack bundle.pack &&
	test_bundle_object_count bundle.pack 3
'

test_expect_success 'bundle should be able to create a full history' '

	cd "$D" &&
	git tag -a -m '1.0' v1.0 master &&
	git bundle create bundle4 v1.0

'

! rsync --help > /dev/null 2> /dev/null &&
say 'Skipping rsync tests because rsync was not found' || {
test_expect_success 'fetch via rsync' '
	git pack-refs &&
	mkdir rsynced &&
	(cd rsynced &&
	 git init --bare &&
	 git fetch "rsync:$(pwd)/../.git" master:refs/heads/master &&
	 git gc --prune &&
	 test $(git rev-parse master) = $(cd .. && git rev-parse master) &&
	 git fsck --full)
'

test_expect_success 'push via rsync' '
	mkdir rsynced2 &&
	(cd rsynced2 &&
	 git init) &&
	(cd rsynced &&
	 git push "rsync:$(pwd)/../rsynced2/.git" master) &&
	(cd rsynced2 &&
	 git gc --prune &&
	 test $(git rev-parse master) = $(cd .. && git rev-parse master) &&
	 git fsck --full)
'

test_expect_success 'push via rsync' '
	mkdir rsynced3 &&
	(cd rsynced3 &&
	 git init) &&
	git push --all "rsync:$(pwd)/rsynced3/.git" &&
	(cd rsynced3 &&
	 test $(git rev-parse master) = $(cd .. && git rev-parse master) &&
	 git fsck --full)
'
}

test_expect_success 'fetch with a non-applying branch.<name>.merge' '
	git config branch.master.remote yeti &&
	git config branch.master.merge refs/heads/bigfoot &&
	git config remote.blub.url one &&
	git config remote.blub.fetch "refs/heads/*:refs/remotes/one/*" &&
	git fetch blub
'

# URL supplied to fetch does not match the url of the configured branch's remote
test_expect_success 'fetch from GIT URL with a non-applying branch.<name>.merge [1]' '
	one_head=$(cd one && git rev-parse HEAD) &&
	this_head=$(git rev-parse HEAD) &&
	git update-ref -d FETCH_HEAD &&
	git fetch one &&
	test $one_head = "$(git rev-parse --verify FETCH_HEAD)" &&
	test $this_head = "$(git rev-parse --verify HEAD)"
'

# URL supplied to fetch matches the url of the configured branch's remote and
# the merge spec matches the branch the remote HEAD points to
test_expect_success 'fetch from GIT URL with a non-applying branch.<name>.merge [2]' '
	one_ref=$(cd one && git symbolic-ref HEAD) &&
	git config branch.master.remote blub &&
	git config branch.master.merge "$one_ref" &&
	git update-ref -d FETCH_HEAD &&
	git fetch one &&
	test $one_head = "$(git rev-parse --verify FETCH_HEAD)" &&
	test $this_head = "$(git rev-parse --verify HEAD)"
'

# URL supplied to fetch matches the url of the configured branch's remote, but
# the merge spec does not match the branch the remote HEAD points to
test_expect_success 'fetch from GIT URL with a non-applying branch.<name>.merge [3]' '
	git config branch.master.merge "${one_ref}_not" &&
	git update-ref -d FETCH_HEAD &&
	git fetch one &&
	test $one_head = "$(git rev-parse --verify FETCH_HEAD)" &&
	test $this_head = "$(git rev-parse --verify HEAD)"
'

# the strange name is: a\!'b
test_expect_success 'quoting of a strangely named repo' '
	test_must_fail git fetch "a\\!'\''b" > result 2>&1 &&
	cat result &&
	grep "fatal: '\''a\\\\!'\''b'\''" result
'

test_expect_success 'bundle should record HEAD correctly' '

	cd "$D" &&
	git bundle create bundle5 HEAD master &&
	git bundle list-heads bundle5 >actual &&
	for h in HEAD refs/heads/master
	do
		echo "$(git rev-parse --verify $h) $h"
	done >expect &&
	test_cmp expect actual

'

test_expect_success 'mark initial state of origin/master' '
	(
		cd three &&
		git tag base-origin-master refs/remotes/origin/master
	)
'

test_expect_success 'explicit fetch should update tracking' '

	cd "$D" &&
	git branch -f side &&
	(
		cd three &&
		git update-ref refs/remotes/origin/master base-origin-master &&
		o=$(git rev-parse --verify refs/remotes/origin/master) &&
		git fetch origin master &&
		n=$(git rev-parse --verify refs/remotes/origin/master) &&
		test "$o" != "$n" &&
		test_must_fail git rev-parse --verify refs/remotes/origin/side
	)
'

test_expect_success 'explicit pull should update tracking' '

	cd "$D" &&
	git branch -f side &&
	(
		cd three &&
		git update-ref refs/remotes/origin/master base-origin-master &&
		o=$(git rev-parse --verify refs/remotes/origin/master) &&
		git pull origin master &&
		n=$(git rev-parse --verify refs/remotes/origin/master) &&
		test "$o" != "$n" &&
		test_must_fail git rev-parse --verify refs/remotes/origin/side
	)
'

test_expect_success 'configured fetch updates tracking' '

	cd "$D" &&
	git branch -f side &&
	(
		cd three &&
		git update-ref refs/remotes/origin/master base-origin-master &&
		o=$(git rev-parse --verify refs/remotes/origin/master) &&
		git fetch origin &&
		n=$(git rev-parse --verify refs/remotes/origin/master) &&
		test "$o" != "$n" &&
		git rev-parse --verify refs/remotes/origin/side
	)
'

test_expect_success 'non-matching refspecs do not confuse tracking update' '
	cd "$D" &&
	git update-ref refs/odd/location HEAD &&
	(
		cd three &&
		git update-ref refs/remotes/origin/master base-origin-master &&
		git config --add remote.origin.fetch \
			refs/odd/location:refs/remotes/origin/odd &&
		o=$(git rev-parse --verify refs/remotes/origin/master) &&
		git fetch origin master &&
		n=$(git rev-parse --verify refs/remotes/origin/master) &&
		test "$o" != "$n" &&
		test_must_fail git rev-parse --verify refs/remotes/origin/odd
	)
'

test_expect_success 'pushing nonexistent branch by mistake should not segv' '

	cd "$D" &&
	test_must_fail git push seven no:no

'

test_expect_success 'auto tag following fetches minimum' '

	cd "$D" &&
	git clone .git follow &&
	git checkout HEAD^0 &&
	(
		for i in 1 2 3 4 5 6 7
		do
			echo $i >>file &&
			git commit -m $i -a &&
			git tag -a -m $i excess-$i || exit 1
		done
	) &&
	git checkout master &&
	(
		cd follow &&
		git fetch
	)
'

test_expect_success 'refuse to fetch into the current branch' '

	test_must_fail git fetch . side:master

'

test_expect_success 'fetch into the current branch with --update-head-ok' '

	git fetch --update-head-ok . side:master

'

test_expect_success 'fetch --dry-run' '

	rm -f .git/FETCH_HEAD &&
	git fetch --dry-run . &&
	! test -f .git/FETCH_HEAD
'

test_expect_success "should be able to fetch with duplicate refspecs" '
	mkdir dups &&
	(
		cd dups &&
		git init &&
		git config branch.master.remote three &&
		git config remote.three.url ../three/.git &&
		git config remote.three.fetch +refs/heads/*:refs/remotes/origin/* &&
		git config --add remote.three.fetch +refs/heads/*:refs/remotes/origin/* &&
		git fetch three
	)
'

# configured prune tests

set_config_tristate () {
	# var=$1 val=$2
	case "$2" in
	unset)  test_unconfig "$1" ;;
	*)	git config "$1" "$2" ;;
	esac
}

test_configured_prune () {
	fetch_prune=$1 remote_origin_prune=$2 cmdline=$3 expected=$4

	test_expect_success "prune fetch.prune=$1 remote.origin.prune=$2${3:+ $3}; $4" '
		# make sure a newbranch is there in . and also in one
		git branch -f newbranch &&
		(
			cd one &&
			test_unconfig fetch.prune &&
			test_unconfig remote.origin.prune &&
			git fetch &&
			git rev-parse --verify refs/remotes/origin/newbranch
		)

		# now remove it
		git branch -d newbranch &&

		# then test
		(
			cd one &&
			set_config_tristate fetch.prune $fetch_prune &&
			set_config_tristate remote.origin.prune $remote_origin_prune &&

			git fetch $cmdline &&
			case "$expected" in
			pruned)
				test_must_fail git rev-parse --verify refs/remotes/origin/newbranch
				;;
			kept)
				git rev-parse --verify refs/remotes/origin/newbranch
				;;
			esac
		)
	'
}

test_configured_prune unset unset ""		kept
test_configured_prune unset unset "--no-prune"	kept
test_configured_prune unset unset "--prune"	pruned

test_configured_prune false unset ""		kept
test_configured_prune false unset "--no-prune"	kept
test_configured_prune false unset "--prune"	pruned

test_configured_prune true  unset ""		pruned
test_configured_prune true  unset "--prune"	pruned
test_configured_prune true  unset "--no-prune"	kept

test_configured_prune unset false ""		kept
test_configured_prune unset false "--no-prune"	kept
test_configured_prune unset false "--prune"	pruned

test_configured_prune false false ""		kept
test_configured_prune false false "--no-prune"	kept
test_configured_prune false false "--prune"	pruned

test_configured_prune true  false ""		kept
test_configured_prune true  false "--prune"	pruned
test_configured_prune true  false "--no-prune"	kept

test_configured_prune unset true  ""		pruned
test_configured_prune unset true  "--no-prune"	kept
test_configured_prune unset true  "--prune"	pruned

test_configured_prune false true  ""		pruned
test_configured_prune false true  "--no-prune"	kept
test_configured_prune false true  "--prune"	pruned

test_configured_prune true  true  ""		pruned
test_configured_prune true  true  "--prune"	pruned
test_configured_prune true  true  "--no-prune"	kept

test_expect_success 'all boundary commits are excluded' '
	test_commit base &&
	test_commit oneside &&
	git checkout HEAD^ &&
	test_commit otherside &&
	git checkout master &&
	test_tick &&
	git merge otherside &&
	ad=$(git log --no-walk --format=%ad HEAD) &&
	git bundle create twoside-boundary.bdl master --since="$ad" &&
	convert_bundle_to_pack <twoside-boundary.bdl >twoside-boundary.pack &&
	pack=$(git index-pack --fix-thin --stdin <twoside-boundary.pack) &&
	test_bundle_object_count .git/objects/pack/pack-${pack##pack	}.pack 3
'

<<<<<<< HEAD
test_expect_success 'fetch --prune prints the remotes url' '
	git branch goodbye &&
	git clone . only-prunes &&
	git branch -D goodbye &&
	(
		cd only-prunes &&
		git fetch --prune origin 2>&1 | head -n1 >../actual
	) &&
	echo "From ${D}/." >expect &&
	test_cmp expect actual
'

test_expect_success 'branchname D/F conflict resolved by --prune' '
	git branch dir/file &&
	git clone . prune-df-conflict &&
	git branch -D dir/file &&
	git branch dir &&
	(
		cd prune-df-conflict &&
		git fetch --prune &&
		git rev-parse origin/dir >../actual
	) &&
	git rev-parse dir >expect &&
	test_cmp expect actual
=======
test_expect_success 'fetching a one-level ref works' '
	test_commit extra &&
	git reset --hard HEAD^ &&
	git update-ref refs/foo extra &&
	git init one-level &&
	(
		cd one-level &&
		git fetch .. HEAD refs/foo
	)
>>>>>>> 4c224081
'

test_done<|MERGE_RESOLUTION|>--- conflicted
+++ resolved
@@ -614,7 +614,6 @@
 	test_bundle_object_count .git/objects/pack/pack-${pack##pack	}.pack 3
 '
 
-<<<<<<< HEAD
 test_expect_success 'fetch --prune prints the remotes url' '
 	git branch goodbye &&
 	git clone . only-prunes &&
@@ -639,7 +638,8 @@
 	) &&
 	git rev-parse dir >expect &&
 	test_cmp expect actual
-=======
+'
+
 test_expect_success 'fetching a one-level ref works' '
 	test_commit extra &&
 	git reset --hard HEAD^ &&
@@ -649,7 +649,6 @@
 		cd one-level &&
 		git fetch .. HEAD refs/foo
 	)
->>>>>>> 4c224081
 '
 
 test_done