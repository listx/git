#!/bin/sh

test_description='split index mode tests'

. ./test-lib.sh

# We need total control of index splitting here
sane_unset GIT_TEST_SPLIT_INDEX

test_expect_success 'enable split index' '
	git config splitIndex.maxPercentChange 100 &&
	git update-index --split-index &&
	test-dump-split-index .git/index >actual &&
	indexversion=$(test-index-version <.git/index) &&
	if test "$indexversion" = "4"
	then
		own=432ef4b63f32193984f339431fd50ca796493569
		base=508851a7f0dfa8691e9f69c7f055865389012491
	else
		own=8299b0bcd1ac364e5f1d7768efb62fa2da79a339
		base=39d890139ee5356c7ef572216cebcd27aa41f9df
	fi &&
	cat >expect <<-EOF &&
	own $own
	base $base
	replacements:
	deletions:
	EOF
	test_cmp expect actual
'

test_expect_success 'add one file' '
	: >one &&
	git update-index --add one &&
	git ls-files --stage >ls-files.actual &&
	cat >ls-files.expect <<-EOF &&
	100644 $EMPTY_BLOB 0	one
	EOF
	test_cmp ls-files.expect ls-files.actual &&

	test-dump-split-index .git/index | sed "/^own/d" >actual &&
	cat >expect <<-EOF &&
	base $base
	100644 $EMPTY_BLOB 0	one
	replacements:
	deletions:
	EOF
	test_cmp expect actual
'

test_expect_success 'disable split index' '
	git update-index --no-split-index &&
	git ls-files --stage >ls-files.actual &&
	cat >ls-files.expect <<-EOF &&
	100644 $EMPTY_BLOB 0	one
	EOF
	test_cmp ls-files.expect ls-files.actual &&

	BASE=$(test-dump-split-index .git/index | grep "^own" | sed "s/own/base/") &&
	test-dump-split-index .git/index | sed "/^own/d" >actual &&
	cat >expect <<-EOF &&
	not a split index
	EOF
	test_cmp expect actual
'

test_expect_success 'enable split index again, "one" now belongs to base index"' '
	git update-index --split-index &&
	git ls-files --stage >ls-files.actual &&
	cat >ls-files.expect <<-EOF &&
	100644 $EMPTY_BLOB 0	one
	EOF
	test_cmp ls-files.expect ls-files.actual &&

	test-dump-split-index .git/index | sed "/^own/d" >actual &&
	cat >expect <<-EOF &&
	$BASE
	replacements:
	deletions:
	EOF
	test_cmp expect actual
'

test_expect_success 'modify original file, base index untouched' '
	echo modified >one &&
	git update-index one &&
	git ls-files --stage >ls-files.actual &&
	cat >ls-files.expect <<-EOF &&
	100644 2e0996000b7e9019eabcad29391bf0f5c7702f0b 0	one
	EOF
	test_cmp ls-files.expect ls-files.actual &&

	test-dump-split-index .git/index | sed "/^own/d" >actual &&
	q_to_tab >expect <<-EOF &&
	$BASE
	100644 2e0996000b7e9019eabcad29391bf0f5c7702f0b 0Q
	replacements: 0
	deletions:
	EOF
	test_cmp expect actual
'

test_expect_success 'add another file, which stays index' '
	: >two &&
	git update-index --add two &&
	git ls-files --stage >ls-files.actual &&
	cat >ls-files.expect <<-EOF &&
	100644 2e0996000b7e9019eabcad29391bf0f5c7702f0b 0	one
	100644 $EMPTY_BLOB 0	two
	EOF
	test_cmp ls-files.expect ls-files.actual &&

	test-dump-split-index .git/index | sed "/^own/d" >actual &&
	q_to_tab >expect <<-EOF &&
	$BASE
	100644 2e0996000b7e9019eabcad29391bf0f5c7702f0b 0Q
	100644 $EMPTY_BLOB 0	two
	replacements: 0
	deletions:
	EOF
	test_cmp expect actual
'

test_expect_success 'remove file not in base index' '
	git update-index --force-remove two &&
	git ls-files --stage >ls-files.actual &&
	cat >ls-files.expect <<-EOF &&
	100644 2e0996000b7e9019eabcad29391bf0f5c7702f0b 0	one
	EOF
	test_cmp ls-files.expect ls-files.actual &&

	test-dump-split-index .git/index | sed "/^own/d" >actual &&
	q_to_tab >expect <<-EOF &&
	$BASE
	100644 2e0996000b7e9019eabcad29391bf0f5c7702f0b 0Q
	replacements: 0
	deletions:
	EOF
	test_cmp expect actual
'

test_expect_success 'remove file in base index' '
	git update-index --force-remove one &&
	git ls-files --stage >ls-files.actual &&
	cat >ls-files.expect <<-EOF &&
	EOF
	test_cmp ls-files.expect ls-files.actual &&

	test-dump-split-index .git/index | sed "/^own/d" >actual &&
	cat >expect <<-EOF &&
	$BASE
	replacements:
	deletions: 0
	EOF
	test_cmp expect actual
'

test_expect_success 'add original file back' '
	: >one &&
	git update-index --add one &&
	git ls-files --stage >ls-files.actual &&
	cat >ls-files.expect <<-EOF &&
	100644 $EMPTY_BLOB 0	one
	EOF
	test_cmp ls-files.expect ls-files.actual &&

	test-dump-split-index .git/index | sed "/^own/d" >actual &&
	cat >expect <<-EOF &&
	$BASE
	100644 $EMPTY_BLOB 0	one
	replacements:
	deletions: 0
	EOF
	test_cmp expect actual
'

test_expect_success 'add new file' '
	: >two &&
	git update-index --add two &&
	git ls-files --stage >actual &&
	cat >expect <<-EOF &&
	100644 $EMPTY_BLOB 0	one
	100644 $EMPTY_BLOB 0	two
	EOF
	test_cmp expect actual
'

test_expect_success 'unify index, two files remain' '
	git update-index --no-split-index &&
	git ls-files --stage >ls-files.actual &&
	cat >ls-files.expect <<-EOF &&
	100644 $EMPTY_BLOB 0	one
	100644 $EMPTY_BLOB 0	two
	EOF
	test_cmp ls-files.expect ls-files.actual &&

	test-dump-split-index .git/index | sed "/^own/d" >actual &&
	cat >expect <<-EOF &&
	not a split index
	EOF
	test_cmp expect actual
'

<<<<<<< HEAD
test_expect_success 'rev-parse --shared-index-path' '
	test_create_repo split-index &&
	(
		cd split-index &&
		git update-index --split-index &&
		echo .git/sharedindex* >expect &&
		git rev-parse --shared-index-path >actual &&
		test_cmp expect actual &&
		mkdir subdirectory &&
		cd subdirectory &&
		echo ../.git/sharedindex* >expect &&
		git rev-parse --shared-index-path >actual &&
		test_cmp expect actual
	)
=======
test_expect_success 'set core.splitIndex config variable to true' '
	git config core.splitIndex true &&
	: >three &&
	git update-index --add three &&
	git ls-files --stage >ls-files.actual &&
	cat >ls-files.expect <<-EOF &&
	100644 e69de29bb2d1d6434b8b29ae775ad8c2e48c5391 0	one
	100644 e69de29bb2d1d6434b8b29ae775ad8c2e48c5391 0	three
	100644 e69de29bb2d1d6434b8b29ae775ad8c2e48c5391 0	two
	EOF
	test_cmp ls-files.expect ls-files.actual &&
	BASE=$(test-dump-split-index .git/index | grep "^base") &&
	test-dump-split-index .git/index | sed "/^own/d" >actual &&
	cat >expect <<-EOF &&
	$BASE
	replacements:
	deletions:
	EOF
	test_cmp expect actual
'

test_expect_success 'set core.splitIndex config variable to false' '
	git config core.splitIndex false &&
	git update-index --force-remove three &&
	git ls-files --stage >ls-files.actual &&
	cat >ls-files.expect <<-EOF &&
	100644 e69de29bb2d1d6434b8b29ae775ad8c2e48c5391 0	one
	100644 e69de29bb2d1d6434b8b29ae775ad8c2e48c5391 0	two
	EOF
	test_cmp ls-files.expect ls-files.actual &&
	test-dump-split-index .git/index | sed "/^own/d" >actual &&
	cat >expect <<-EOF &&
	not a split index
	EOF
	test_cmp expect actual
'

test_expect_success 'set core.splitIndex config variable to true' '
	git config core.splitIndex true &&
	: >three &&
	git update-index --add three &&
	BASE=$(test-dump-split-index .git/index | grep "^base") &&
	test-dump-split-index .git/index | sed "/^own/d" >actual &&
	cat >expect <<-EOF &&
	$BASE
	replacements:
	deletions:
	EOF
	test_cmp expect actual &&
	: >four &&
	git update-index --add four &&
	test-dump-split-index .git/index | sed "/^own/d" >actual &&
	cat >expect <<-EOF &&
	$BASE
	100644 e69de29bb2d1d6434b8b29ae775ad8c2e48c5391 0	four
	replacements:
	deletions:
	EOF
	test_cmp expect actual
'

test_expect_success 'check behavior with splitIndex.maxPercentChange unset' '
	git config --unset splitIndex.maxPercentChange &&
	: >five &&
	git update-index --add five &&
	BASE=$(test-dump-split-index .git/index | grep "^base") &&
	test-dump-split-index .git/index | sed "/^own/d" >actual &&
	cat >expect <<-EOF &&
	$BASE
	replacements:
	deletions:
	EOF
	test_cmp expect actual &&
	: >six &&
	git update-index --add six &&
	test-dump-split-index .git/index | sed "/^own/d" >actual &&
	cat >expect <<-EOF &&
	$BASE
	100644 e69de29bb2d1d6434b8b29ae775ad8c2e48c5391 0	six
	replacements:
	deletions:
	EOF
	test_cmp expect actual
'

test_expect_success 'check splitIndex.maxPercentChange set to 0' '
	git config splitIndex.maxPercentChange 0 &&
	: >seven &&
	git update-index --add seven &&
	BASE=$(test-dump-split-index .git/index | grep "^base") &&
	test-dump-split-index .git/index | sed "/^own/d" >actual &&
	cat >expect <<-EOF &&
	$BASE
	replacements:
	deletions:
	EOF
	test_cmp expect actual &&
	: >eight &&
	git update-index --add eight &&
	BASE=$(test-dump-split-index .git/index | grep "^base") &&
	test-dump-split-index .git/index | sed "/^own/d" >actual &&
	cat >expect <<-EOF &&
	$BASE
	replacements:
	deletions:
	EOF
	test_cmp expect actual
'

test_expect_success 'shared index files expire after 2 weeks by default' '
	: >ten &&
	git update-index --add ten &&
	test $(ls .git/sharedindex.* | wc -l) -gt 2 &&
	just_under_2_weeks_ago=$((5-14*86400)) &&
	test-chmtime =$just_under_2_weeks_ago .git/sharedindex.* &&
	: >eleven &&
	git update-index --add eleven &&
	test $(ls .git/sharedindex.* | wc -l) -gt 2 &&
	just_over_2_weeks_ago=$((-1-14*86400)) &&
	test-chmtime =$just_over_2_weeks_ago .git/sharedindex.* &&
	: >twelve &&
	git update-index --add twelve &&
	test $(ls .git/sharedindex.* | wc -l) -le 2
'

test_expect_success 'check splitIndex.sharedIndexExpire set to 16 days' '
	git config splitIndex.sharedIndexExpire "16.days.ago" &&
	test-chmtime =$just_over_2_weeks_ago .git/sharedindex.* &&
	: >thirteen &&
	git update-index --add thirteen &&
	test $(ls .git/sharedindex.* | wc -l) -gt 2 &&
	just_over_16_days_ago=$((-1-16*86400)) &&
	test-chmtime =$just_over_16_days_ago .git/sharedindex.* &&
	: >fourteen &&
	git update-index --add fourteen &&
	test $(ls .git/sharedindex.* | wc -l) -le 2
'

test_expect_success 'check splitIndex.sharedIndexExpire set to "never" and "now"' '
	git config splitIndex.sharedIndexExpire never &&
	just_10_years_ago=$((-365*10*86400)) &&
	test-chmtime =$just_10_years_ago .git/sharedindex.* &&
	: >fifteen &&
	git update-index --add fifteen &&
	test $(ls .git/sharedindex.* | wc -l) -gt 2 &&
	git config splitIndex.sharedIndexExpire now &&
	just_1_second_ago=-1 &&
	test-chmtime =$just_1_second_ago .git/sharedindex.* &&
	: >sixteen &&
	git update-index --add sixteen &&
	test $(ls .git/sharedindex.* | wc -l) -le 2
>>>>>>> b4601395
'

test_done<|MERGE_RESOLUTION|>--- conflicted
+++ resolved
@@ -201,7 +201,6 @@
 	test_cmp expect actual
 '
 
-<<<<<<< HEAD
 test_expect_success 'rev-parse --shared-index-path' '
 	test_create_repo split-index &&
 	(
@@ -216,7 +215,8 @@
 		git rev-parse --shared-index-path >actual &&
 		test_cmp expect actual
 	)
-=======
+'
+
 test_expect_success 'set core.splitIndex config variable to true' '
 	git config core.splitIndex true &&
 	: >three &&
@@ -368,7 +368,6 @@
 	: >sixteen &&
 	git update-index --add sixteen &&
 	test $(ls .git/sharedindex.* | wc -l) -le 2
->>>>>>> b4601395
 '
 
 test_done