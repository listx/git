/*
 * ident.c
 *
 * create git identifier lines of the form "name <email> date"
 *
 * Copyright (C) 2005 Linus Torvalds
 */
#include "cache.h"
#include "config.h"

static struct strbuf git_default_name = STRBUF_INIT;
static struct strbuf git_default_email = STRBUF_INIT;
static struct strbuf git_default_date = STRBUF_INIT;
static struct strbuf git_author_name = STRBUF_INIT;
static struct strbuf git_author_email = STRBUF_INIT;
static struct strbuf git_committer_name = STRBUF_INIT;
static struct strbuf git_committer_email = STRBUF_INIT;
static int default_email_is_bogus;
static int default_name_is_bogus;

static int ident_use_config_only;

#define IDENT_NAME_GIVEN 01
#define IDENT_MAIL_GIVEN 02
#define IDENT_ALL_GIVEN (IDENT_NAME_GIVEN|IDENT_MAIL_GIVEN)
static int committer_ident_explicitly_given;
static int author_ident_explicitly_given;
static int ident_config_given;

#ifdef NO_GECOS_IN_PWENT
#define get_gecos(ignored) "&"
#else
#define get_gecos(struct_passwd) ((struct_passwd)->pw_gecos)
#endif

static struct passwd *xgetpwuid_self(int *is_bogus)
{
	struct passwd *pw;

	errno = 0;
	pw = getpwuid(getuid());
	if (!pw) {
		static struct passwd fallback;
		fallback.pw_name = "unknown";
#ifndef NO_GECOS_IN_PWENT
		fallback.pw_gecos = "Unknown";
#endif
		pw = &fallback;
		if (is_bogus)
			*is_bogus = 1;
	}
	return pw;
}

static void copy_gecos(const struct passwd *w, struct strbuf *name)
{
	char *src;

	/* Traditionally GECOS field had office phone numbers etc, separated
	 * with commas.  Also & stands for capitalized form of the login name.
	 */

	for (src = get_gecos(w); *src && *src != ','; src++) {
		int ch = *src;
		if (ch != '&')
			strbuf_addch(name, ch);
		else {
			/* Sorry, Mr. McDonald... */
			strbuf_addch(name, toupper(*w->pw_name));
			strbuf_addstr(name, w->pw_name + 1);
		}
	}
}

static int add_mailname_host(struct strbuf *buf)
{
	FILE *mailname;
	struct strbuf mailnamebuf = STRBUF_INIT;

	mailname = fopen_or_warn("/etc/mailname", "r");
	if (!mailname)
		return -1;

	if (strbuf_getline(&mailnamebuf, mailname) == EOF) {
		if (ferror(mailname))
			warning_errno("cannot read /etc/mailname");
		strbuf_release(&mailnamebuf);
		fclose(mailname);
		return -1;
	}
	/* success! */
	strbuf_addbuf(buf, &mailnamebuf);
	strbuf_release(&mailnamebuf);
	fclose(mailname);
	return 0;
}

static int canonical_name(const char *host, struct strbuf *out)
{
	int status = -1;

#ifndef NO_IPV6
	struct addrinfo hints, *ai;
	memset (&hints, '\0', sizeof (hints));
	hints.ai_flags = AI_CANONNAME;
	if (!getaddrinfo(host, NULL, &hints, &ai)) {
		if (ai && ai->ai_canonname && strchr(ai->ai_canonname, '.')) {
			strbuf_addstr(out, ai->ai_canonname);
			status = 0;
		}
		freeaddrinfo(ai);
	}
#else
	struct hostent *he = gethostbyname(host);
	if (he && strchr(he->h_name, '.')) {
		strbuf_addstr(out, he->h_name);
		status = 0;
	}
#endif /* NO_IPV6 */

	return status;
}

static void add_domainname(struct strbuf *out, int *is_bogus)
{
	char buf[HOST_NAME_MAX + 1];

	if (xgethostname(buf, sizeof(buf))) {
		warning_errno("cannot get host name");
		strbuf_addstr(out, "(none)");
		*is_bogus = 1;
		return;
	}
	if (strchr(buf, '.'))
		strbuf_addstr(out, buf);
	else if (canonical_name(buf, out) < 0) {
		strbuf_addf(out, "%s.(none)", buf);
		*is_bogus = 1;
	}
}

static void copy_email(const struct passwd *pw, struct strbuf *email,
		       int *is_bogus)
{
	/*
	 * Make up a fake email address
	 * (name + '@' + hostname [+ '.' + domainname])
	 */
	strbuf_addstr(email, pw->pw_name);
	strbuf_addch(email, '@');

	if (!add_mailname_host(email))
		return;	/* read from "/etc/mailname" (Debian) */
	add_domainname(email, is_bogus);
}

const char *ident_default_name(void)
{
	if (!(ident_config_given & IDENT_NAME_GIVEN) && !git_default_name.len) {
		copy_gecos(xgetpwuid_self(&default_name_is_bogus), &git_default_name);
		strbuf_trim(&git_default_name);
	}
	return git_default_name.buf;
}

const char *ident_default_email(void)
{
	if (!(ident_config_given & IDENT_MAIL_GIVEN) && !git_default_email.len) {
		const char *email = getenv("EMAIL");

		if (email && email[0]) {
			strbuf_addstr(&git_default_email, email);
			committer_ident_explicitly_given |= IDENT_MAIL_GIVEN;
			author_ident_explicitly_given |= IDENT_MAIL_GIVEN;
		} else if ((email = query_user_email()) && email[0]) {
			strbuf_addstr(&git_default_email, email);
			free((char *)email);
		} else
			copy_email(xgetpwuid_self(&default_email_is_bogus),
				   &git_default_email, &default_email_is_bogus);
		strbuf_trim(&git_default_email);
	}
	return git_default_email.buf;
}

static const char *ident_default_date(void)
{
	if (!git_default_date.len)
		datestamp(&git_default_date);
	return git_default_date.buf;
}

void reset_ident_date(void)
{
	strbuf_reset(&git_default_date);
}

static int crud(unsigned char c)
{
	return  c <= 32  ||
		c == '.' ||
		c == ',' ||
		c == ':' ||
		c == ';' ||
		c == '<' ||
		c == '>' ||
		c == '"' ||
		c == '\\' ||
		c == '\'';
}

static int has_non_crud(const char *str)
{
	for (; *str; str++) {
		if (!crud(*str))
			return 1;
	}
	return 0;
}

/*
 * Copy over a string to the destination, but avoid special
 * characters ('\n', '<' and '>') and remove crud at the end
 */
static void strbuf_addstr_without_crud(struct strbuf *sb, const char *src)
{
	size_t i, len;
	unsigned char c;

	/* Remove crud from the beginning.. */
	while ((c = *src) != 0) {
		if (!crud(c))
			break;
		src++;
	}

	/* Remove crud from the end.. */
	len = strlen(src);
	while (len > 0) {
		c = src[len-1];
		if (!crud(c))
			break;
		--len;
	}

	/*
	 * Copy the rest to the buffer, but avoid the special
	 * characters '\n' '<' and '>' that act as delimiters on
	 * an identification line. We can only remove crud, never add it,
	 * so 'len' is our maximum.
	 */
	strbuf_grow(sb, len);
	for (i = 0; i < len; i++) {
		c = *src++;
		switch (c) {
		case '\n': case '<': case '>':
			continue;
		}
		sb->buf[sb->len++] = c;
	}
	sb->buf[sb->len] = '\0';
}

/*
 * Reverse of fmt_ident(); given an ident line, split the fields
 * to allow the caller to parse it.
 * Signal a success by returning 0, but date/tz fields of the result
 * can still be NULL if the input line only has the name/email part
 * (e.g. reading from a reflog entry).
 */
int split_ident_line(struct ident_split *split, const char *line, int len)
{
	const char *cp;
	size_t span;
	int status = -1;

	memset(split, 0, sizeof(*split));

	split->name_begin = line;
	for (cp = line; *cp && cp < line + len; cp++)
		if (*cp == '<') {
			split->mail_begin = cp + 1;
			break;
		}
	if (!split->mail_begin)
		return status;

	for (cp = split->mail_begin - 2; line <= cp; cp--)
		if (!isspace(*cp)) {
			split->name_end = cp + 1;
			break;
		}
	if (!split->name_end) {
		/* no human readable name */
		split->name_end = split->name_begin;
	}

	for (cp = split->mail_begin; cp < line + len; cp++)
		if (*cp == '>') {
			split->mail_end = cp;
			break;
		}
	if (!split->mail_end)
		return status;

	/*
	 * Look from the end-of-line to find the trailing ">" of the mail
	 * address, even though we should already know it as split->mail_end.
	 * This can help in cases of broken idents with an extra ">" somewhere
	 * in the email address.  Note that we are assuming the timestamp will
	 * never have a ">" in it.
	 *
	 * Note that we will always find some ">" before going off the front of
	 * the string, because will always hit the split->mail_end closing
	 * bracket.
	 */
	for (cp = line + len - 1; *cp != '>'; cp--)
		;

	for (cp = cp + 1; cp < line + len && isspace(*cp); cp++)
		;
	if (line + len <= cp)
		goto person_only;
	split->date_begin = cp;
	span = strspn(cp, "0123456789");
	if (!span)
		goto person_only;
	split->date_end = split->date_begin + span;
	for (cp = split->date_end; cp < line + len && isspace(*cp); cp++)
		;
	if (line + len <= cp || (*cp != '+' && *cp != '-'))
		goto person_only;
	split->tz_begin = cp;
	span = strspn(cp + 1, "0123456789");
	if (!span)
		goto person_only;
	split->tz_end = split->tz_begin + 1 + span;
	return 0;

person_only:
	split->date_begin = NULL;
	split->date_end = NULL;
	split->tz_begin = NULL;
	split->tz_end = NULL;
	return 0;
}

static const char *env_hint =
N_("\n"
   "*** Please tell me who you are.\n"
   "\n"
   "Run\n"
   "\n"
   "  git config --global user.email \"you@example.com\"\n"
   "  git config --global user.name \"Your Name\"\n"
   "\n"
   "to set your account\'s default identity.\n"
   "Omit --global to set the identity only in this repository.\n"
   "\n");

const char *fmt_ident(const char *name, const char *email,
		      enum want_ident whose_ident, const char *date_str, int flag)
{
	static struct strbuf ident = STRBUF_INIT;
	int strict = (flag & IDENT_STRICT);
	int want_date = !(flag & IDENT_NO_DATE);
	int want_name = !(flag & IDENT_NO_NAME);

	if (!email) {
		if (whose_ident == WANT_AUTHOR_IDENT && git_author_email.len)
			email = git_author_email.buf;
		else if (whose_ident == WANT_COMMITTER_IDENT && git_committer_email.len)
			email = git_committer_email.buf;
	}
	if (!email) {
		if (strict && ident_use_config_only
		    && !(ident_config_given & IDENT_MAIL_GIVEN)) {
			fputs(_(env_hint), stderr);
			die(_("no email was given and auto-detection is disabled"));
		}
		email = ident_default_email();
		if (strict && default_email_is_bogus) {
			fputs(_(env_hint), stderr);
			die(_("unable to auto-detect email address (got '%s')"), email);
		}
	}

	if (want_name) {
		int using_default = 0;
		if (!name) {
			if (whose_ident == WANT_AUTHOR_IDENT && git_author_name.len)
				name = git_author_name.buf;
			else if (whose_ident == WANT_COMMITTER_IDENT &&
					git_committer_name.len)
				name = git_committer_name.buf;
		}
		if (!name) {
			if (strict && ident_use_config_only
			    && !(ident_config_given & IDENT_NAME_GIVEN)) {
				fputs(_(env_hint), stderr);
				die(_("no name was given and auto-detection is disabled"));
			}
			name = ident_default_name();
			using_default = 1;
			if (strict && default_name_is_bogus) {
				fputs(_(env_hint), stderr);
				die(_("unable to auto-detect name (got '%s')"), name);
			}
		}
		if (!*name) {
			struct passwd *pw;
			if (strict) {
				if (using_default)
					fputs(_(env_hint), stderr);
				die(_("empty ident name (for <%s>) not allowed"), email);
			}
			pw = xgetpwuid_self(NULL);
			name = pw->pw_name;
		}
		if (strict && !has_non_crud(name))
			die(_("name consists only of disallowed characters: %s"), name);
	}

	strbuf_reset(&ident);
	if (want_name) {
		strbuf_addstr_without_crud(&ident, name);
		strbuf_addstr(&ident, " <");
	}
	strbuf_addstr_without_crud(&ident, email);
	if (want_name)
			strbuf_addch(&ident, '>');
	if (want_date) {
		strbuf_addch(&ident, ' ');
		if (date_str && date_str[0]) {
			if (parse_date(date_str, &ident) < 0)
				die(_("invalid date format: %s"), date_str);
		}
		else
			strbuf_addstr(&ident, ident_default_date());
	}

	return ident.buf;
}

const char *fmt_name(enum want_ident whose_ident)
{
	char *name = NULL;
	char *email = NULL;

	switch (whose_ident) {
	case WANT_BLANK_IDENT:
		break;
	case WANT_AUTHOR_IDENT:
		name = getenv("GIT_AUTHOR_NAME");
		email = getenv("GIT_AUTHOR_EMAIL");
		break;
	case WANT_COMMITTER_IDENT:
		name = getenv("GIT_COMMITTER_NAME");
		email = getenv("GIT_COMMITTER_EMAIL");
		break;
	}
	return fmt_ident(name, email, whose_ident, NULL,
			IDENT_STRICT | IDENT_NO_DATE);
}

const char *git_author_info(int flag)
{
	if (getenv("GIT_AUTHOR_NAME"))
		author_ident_explicitly_given |= IDENT_NAME_GIVEN;
	if (getenv("GIT_AUTHOR_EMAIL"))
		author_ident_explicitly_given |= IDENT_MAIL_GIVEN;
	return fmt_ident(getenv("GIT_AUTHOR_NAME"),
			 getenv("GIT_AUTHOR_EMAIL"),
			 WANT_AUTHOR_IDENT,
			 getenv("GIT_AUTHOR_DATE"),
			 flag);
}

const char *git_committer_info(int flag)
{
	if (getenv("GIT_COMMITTER_NAME"))
		committer_ident_explicitly_given |= IDENT_NAME_GIVEN;
	if (getenv("GIT_COMMITTER_EMAIL"))
		committer_ident_explicitly_given |= IDENT_MAIL_GIVEN;
	return fmt_ident(getenv("GIT_COMMITTER_NAME"),
			 getenv("GIT_COMMITTER_EMAIL"),
			 WANT_COMMITTER_IDENT,
			 getenv("GIT_COMMITTER_DATE"),
			 flag);
}

static int ident_is_sufficient(int user_ident_explicitly_given)
{
#ifndef WINDOWS
	return (user_ident_explicitly_given & IDENT_MAIL_GIVEN);
#else
	return (user_ident_explicitly_given == IDENT_ALL_GIVEN);
#endif
}

int committer_ident_sufficiently_given(void)
{
	return ident_is_sufficient(committer_ident_explicitly_given);
}

int author_ident_sufficiently_given(void)
{
	return ident_is_sufficient(author_ident_explicitly_given);
}

static int set_ident(const char *var, const char *value)
{
	if (!strcmp(var, "author.name")) {
		if (!value)
			return config_error_nonbool(var);
		strbuf_reset(&git_author_name);
		strbuf_addstr(&git_author_name, value);
		author_ident_explicitly_given |= IDENT_NAME_GIVEN;
		ident_config_given |= IDENT_NAME_GIVEN;
		return 0;
	}

	if (!strcmp(var, "author.email")) {
		if (!value)
			return config_error_nonbool(var);
		strbuf_reset(&git_author_email);
		strbuf_addstr(&git_author_email, value);
		author_ident_explicitly_given |= IDENT_MAIL_GIVEN;
		ident_config_given |= IDENT_MAIL_GIVEN;
		return 0;
	}

	if (!strcmp(var, "committer.name")) {
		if (!value)
			return config_error_nonbool(var);
		strbuf_reset(&git_committer_name);
		strbuf_addstr(&git_committer_name, value);
		committer_ident_explicitly_given |= IDENT_NAME_GIVEN;
		ident_config_given |= IDENT_NAME_GIVEN;
		return 0;
	}

	if (!strcmp(var, "committer.email")) {
		if (!value)
			return config_error_nonbool(var);
		strbuf_reset(&git_committer_email);
		strbuf_addstr(&git_committer_email, value);
		committer_ident_explicitly_given |= IDENT_MAIL_GIVEN;
		ident_config_given |= IDENT_MAIL_GIVEN;
		return 0;
	}

	if (!strcmp(var, "user.name")) {
		if (!value)
			return config_error_nonbool(var);
		strbuf_reset(&git_default_name);
		strbuf_addstr(&git_default_name, value);
		committer_ident_explicitly_given |= IDENT_NAME_GIVEN;
		author_ident_explicitly_given |= IDENT_NAME_GIVEN;
		ident_config_given |= IDENT_NAME_GIVEN;
		return 0;
	}

	if (!strcmp(var, "user.email")) {
		if (!value)
			return config_error_nonbool(var);
		strbuf_reset(&git_default_email);
		strbuf_addstr(&git_default_email, value);
		committer_ident_explicitly_given |= IDENT_MAIL_GIVEN;
		author_ident_explicitly_given |= IDENT_MAIL_GIVEN;
		ident_config_given |= IDENT_MAIL_GIVEN;
		return 0;
	}

	return 0;
}

<<<<<<< HEAD
int git_ident_config(const char *var, const char *value, void *data)
{
	if (!strcmp(var, "user.useconfigonly")) {
		ident_use_config_only = git_config_bool(var, value);
		return 0;
	}

	return set_ident(var, value);
=======
static void set_env_if(const char *key, const char *value, int *given, int bit)
{
	if ((*given & bit) || getenv(key))
		return; /* nothing to do */
	setenv(key, value, 0);
	*given |= bit;
}

void prepare_fallback_ident(const char *name, const char *email)
{
	set_env_if("GIT_AUTHOR_NAME", name,
		   &author_ident_explicitly_given, IDENT_NAME_GIVEN);
	set_env_if("GIT_AUTHOR_EMAIL", email,
		   &author_ident_explicitly_given, IDENT_MAIL_GIVEN);
	set_env_if("GIT_COMMITTER_NAME", name,
		   &committer_ident_explicitly_given, IDENT_NAME_GIVEN);
	set_env_if("GIT_COMMITTER_EMAIL", email,
		   &committer_ident_explicitly_given, IDENT_MAIL_GIVEN);
>>>>>>> 7906af0c
}

static int buf_cmp(const char *a_begin, const char *a_end,
		   const char *b_begin, const char *b_end)
{
	int a_len = a_end - a_begin;
	int b_len = b_end - b_begin;
	int min = a_len < b_len ? a_len : b_len;
	int cmp;

	cmp = memcmp(a_begin, b_begin, min);
	if (cmp)
		return cmp;

	return a_len - b_len;
}

int ident_cmp(const struct ident_split *a,
	      const struct ident_split *b)
{
	int cmp;

	cmp = buf_cmp(a->mail_begin, a->mail_end,
		      b->mail_begin, b->mail_end);
	if (cmp)
		return cmp;

	return buf_cmp(a->name_begin, a->name_end,
		       b->name_begin, b->name_end);
}<|MERGE_RESOLUTION|>--- conflicted
+++ resolved
@@ -575,7 +575,6 @@
 	return 0;
 }
 
-<<<<<<< HEAD
 int git_ident_config(const char *var, const char *value, void *data)
 {
 	if (!strcmp(var, "user.useconfigonly")) {
@@ -584,7 +583,8 @@
 	}
 
 	return set_ident(var, value);
-=======
+}
+
 static void set_env_if(const char *key, const char *value, int *given, int bit)
 {
 	if ((*given & bit) || getenv(key))
@@ -603,7 +603,6 @@
 		   &committer_ident_explicitly_given, IDENT_NAME_GIVEN);
 	set_env_if("GIT_COMMITTER_EMAIL", email,
 		   &committer_ident_explicitly_given, IDENT_MAIL_GIVEN);
->>>>>>> 7906af0c
 }
 
 static int buf_cmp(const char *a_begin, const char *a_end,
