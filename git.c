--- conflicted
+++ resolved
@@ -745,18 +745,13 @@
 	}
 
 	builtin = get_builtin(cmd);
-<<<<<<< HEAD
-	if (builtin)
-		exit(run_builtin(builtin, argc, argv, the_repository));
-=======
 	if (builtin) {
-		int ret = run_builtin(builtin, argc, argv);
+		int ret = run_builtin(builtin, argc, argv, the_repository);
 		strvec_clear(&args);
 		free(argv_copy);
 		exit(ret);
 	}
 
->>>>>>> 12dfc247
 	strvec_clear(&args);
 	free(argv_copy);
 }
