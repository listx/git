--- conflicted
+++ resolved
@@ -992,14 +992,8 @@
 static void show_raw_diff(struct combine_diff_path *p, int num_parent, struct rev_info *rev)
 {
 	struct diff_options *opt = &rev->diffopt;
-<<<<<<< HEAD
 	int line_termination, inter_name_termination, i;
-=======
-	int i, offset;
-	const char *prefix;
-	int line_termination, inter_name_termination;
 	const char *line_prefix = diff_line_prefix(opt);
->>>>>>> 41ee2ad6
 
 	line_termination = opt->line_termination;
 	inter_name_termination = '\t';
@@ -1009,18 +1003,13 @@
 	if (rev->loginfo && !rev->no_commit_id)
 		show_log(rev);
 
+
 	if (opt->output_format & DIFF_FORMAT_RAW) {
-<<<<<<< HEAD
+		printf("%s", line_prefix);
+
 		/* As many colons as there are parents */
 		for (i = 0; i < num_parent; i++)
 			putchar(':');
-=======
-		printf("%s", line_prefix);
-		offset = strlen(COLONS) - num_parent;
-		if (offset < 0)
-			offset = 0;
-		prefix = COLONS + offset;
->>>>>>> 41ee2ad6
 
 		/* Show the modes */
 		for (i = 0; i < num_parent; i++)
