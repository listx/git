--- conflicted
+++ resolved
@@ -79,9 +79,6 @@
 
 int error_resolve_conflict(const char *me)
 {
-<<<<<<< HEAD
-	error("%s is not possible because you have unmerged files.", me);
-=======
 	if (!strcmp(me, "cherry-pick"))
 		error(_("Cherry-picking is not possible because you have unmerged files."));
 	else if (!strcmp(me, "commit"))
@@ -96,7 +93,6 @@
 		error(_("It is not possible to %s because you have unmerged files."),
 			me);
 
->>>>>>> 6ebdac1b
 	if (advice_resolve_conflict)
 		/*
 		 * Message used both when 'git commit' fails and when
@@ -110,11 +106,7 @@
 void NORETURN die_resolve_conflict(const char *me)
 {
 	error_resolve_conflict(me);
-<<<<<<< HEAD
-	die("Exiting because of an unresolved conflict.");
-=======
 	die(_("Exiting because of an unresolved conflict."));
->>>>>>> 6ebdac1b
 }
 
 void NORETURN die_conclude_merge(void)
@@ -127,23 +119,14 @@
 
 void detach_advice(const char *new_name)
 {
-<<<<<<< HEAD
-	const char fmt[] =
-	"Note: checking out '%s'.\n\n"
-=======
 	const char *fmt =
 	_("Note: checking out '%s'.\n\n"
->>>>>>> 6ebdac1b
 	"You are in 'detached HEAD' state. You can look around, make experimental\n"
 	"changes and commit them, and you can discard any commits you make in this\n"
 	"state without impacting any branches by performing another checkout.\n\n"
 	"If you want to create a new branch to retain commits you create, you may\n"
 	"do so (now or later) by using -b with the checkout command again. Example:\n\n"
-<<<<<<< HEAD
-	"  git checkout -b <new-branch-name>\n\n";
-=======
 	"  git checkout -b <new-branch-name>\n\n");
->>>>>>> 6ebdac1b
 
 	fprintf(stderr, fmt, new_name);
 }