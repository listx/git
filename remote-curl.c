#include "cache.h"
#include "config.h"
#include "remote.h"
#include "connect.h"
#include "strbuf.h"
#include "walker.h"
#include "http.h"
#include "exec_cmd.h"
#include "run-command.h"
#include "pkt-line.h"
#include "string-list.h"
#include "sideband.h"
#include "argv-array.h"
#include "credential.h"
#include "sha1-array.h"
#include "send-pack.h"
<<<<<<< HEAD
#include "quote.h"
=======
#include "protocol.h"
>>>>>>> a4d78ce2

static struct remote *remote;
/* always ends with a trailing slash */
static struct strbuf url = STRBUF_INIT;

struct options {
	int verbosity;
	unsigned long depth;
	char *deepen_since;
	struct string_list deepen_not;
	struct string_list push_options;
	char *filter;
	unsigned progress : 1,
		check_self_contained_and_connected : 1,
		cloning : 1,
		update_shallow : 1,
		followtags : 1,
		dry_run : 1,
		thin : 1,
		/* One of the SEND_PACK_PUSH_CERT_* constants. */
		push_cert : 2,
		deepen_relative : 1,
		from_promisor : 1,
		no_dependents : 1;
};
static struct options options;
static struct string_list cas_options = STRING_LIST_INIT_DUP;

static int set_option(const char *name, const char *value)
{
	if (!strcmp(name, "verbosity")) {
		char *end;
		int v = strtol(value, &end, 10);
		if (value == end || *end)
			return -1;
		options.verbosity = v;
		return 0;
	}
	else if (!strcmp(name, "progress")) {
		if (!strcmp(value, "true"))
			options.progress = 1;
		else if (!strcmp(value, "false"))
			options.progress = 0;
		else
			return -1;
		return 0;
	}
	else if (!strcmp(name, "depth")) {
		char *end;
		unsigned long v = strtoul(value, &end, 10);
		if (value == end || *end)
			return -1;
		options.depth = v;
		return 0;
	}
	else if (!strcmp(name, "deepen-since")) {
		options.deepen_since = xstrdup(value);
		return 0;
	}
	else if (!strcmp(name, "deepen-not")) {
		string_list_append(&options.deepen_not, value);
		return 0;
	}
	else if (!strcmp(name, "deepen-relative")) {
		if (!strcmp(value, "true"))
			options.deepen_relative = 1;
		else if (!strcmp(value, "false"))
			options.deepen_relative = 0;
		else
			return -1;
		return 0;
	}
	else if (!strcmp(name, "followtags")) {
		if (!strcmp(value, "true"))
			options.followtags = 1;
		else if (!strcmp(value, "false"))
			options.followtags = 0;
		else
			return -1;
		return 0;
	}
	else if (!strcmp(name, "dry-run")) {
		if (!strcmp(value, "true"))
			options.dry_run = 1;
		else if (!strcmp(value, "false"))
			options.dry_run = 0;
		else
			return -1;
		return 0;
	}
	else if (!strcmp(name, "check-connectivity")) {
		if (!strcmp(value, "true"))
			options.check_self_contained_and_connected = 1;
		else if (!strcmp(value, "false"))
			options.check_self_contained_and_connected = 0;
		else
			return -1;
		return 0;
	}
	else if (!strcmp(name, "cas")) {
		struct strbuf val = STRBUF_INIT;
		strbuf_addf(&val, "--" CAS_OPT_NAME "=%s", value);
		string_list_append(&cas_options, val.buf);
		strbuf_release(&val);
		return 0;
	} else if (!strcmp(name, "cloning")) {
		if (!strcmp(value, "true"))
			options.cloning = 1;
		else if (!strcmp(value, "false"))
			options.cloning = 0;
		else
			return -1;
		return 0;
	} else if (!strcmp(name, "update-shallow")) {
		if (!strcmp(value, "true"))
			options.update_shallow = 1;
		else if (!strcmp(value, "false"))
			options.update_shallow = 0;
		else
			return -1;
		return 0;
	} else if (!strcmp(name, "pushcert")) {
		if (!strcmp(value, "true"))
			options.push_cert = SEND_PACK_PUSH_CERT_ALWAYS;
		else if (!strcmp(value, "false"))
			options.push_cert = SEND_PACK_PUSH_CERT_NEVER;
		else if (!strcmp(value, "if-asked"))
			options.push_cert = SEND_PACK_PUSH_CERT_IF_ASKED;
		else
			return -1;
		return 0;
	} else if (!strcmp(name, "push-option")) {
		if (*value != '"')
			string_list_append(&options.push_options, value);
		else {
			struct strbuf unquoted = STRBUF_INIT;
			if (unquote_c_style(&unquoted, value, NULL) < 0)
				die("invalid quoting in push-option value");
			string_list_append_nodup(&options.push_options,
						 strbuf_detach(&unquoted, NULL));
		}
		return 0;

#if LIBCURL_VERSION_NUM >= 0x070a08
	} else if (!strcmp(name, "family")) {
		if (!strcmp(value, "ipv4"))
			git_curl_ipresolve = CURL_IPRESOLVE_V4;
		else if (!strcmp(value, "ipv6"))
			git_curl_ipresolve = CURL_IPRESOLVE_V6;
		else if (!strcmp(value, "all"))
			git_curl_ipresolve = CURL_IPRESOLVE_WHATEVER;
		else
			return -1;
		return 0;
#endif /* LIBCURL_VERSION_NUM >= 0x070a08 */
	} else if (!strcmp(name, "from-promisor")) {
		options.from_promisor = 1;
		return 0;
	} else if (!strcmp(name, "no-dependents")) {
		options.no_dependents = 1;
		return 0;
	} else if (!strcmp(name, "filter")) {
		options.filter = xstrdup(value);;
		return 0;
	} else {
		return 1 /* unsupported */;
	}
}

struct discovery {
	char *service;
	char *buf_alloc;
	char *buf;
	size_t len;
	struct ref *refs;
	struct oid_array shallow;
	enum protocol_version version;
	unsigned proto_git : 1;
};
static struct discovery *last_discovery;

static struct ref *parse_git_refs(struct discovery *heads, int for_push)
{
	struct ref *list = NULL;
	struct packet_reader reader;

	packet_reader_init(&reader, -1, heads->buf, heads->len,
			   PACKET_READ_CHOMP_NEWLINE |
			   PACKET_READ_GENTLE_ON_EOF);

	heads->version = discover_version(&reader);
	switch (heads->version) {
	case protocol_v2:
		/*
		 * Do nothing.  This isn't a list of refs but rather a
		 * capability advertisement.  Client would have run
		 * 'stateless-connect' so we'll dump this capability listing
		 * and let them request the refs themselves.
		 */
		break;
	case protocol_v1:
	case protocol_v0:
		get_remote_heads(&reader, &list, for_push ? REF_NORMAL : 0,
				 NULL, &heads->shallow);
		break;
	case protocol_unknown_version:
		BUG("unknown protocol version");
	}

	return list;
}

static struct ref *parse_info_refs(struct discovery *heads)
{
	char *data, *start, *mid;
	char *ref_name;
	int i = 0;

	struct ref *refs = NULL;
	struct ref *ref = NULL;
	struct ref *last_ref = NULL;

	data = heads->buf;
	start = NULL;
	mid = data;
	while (i < heads->len) {
		if (!start) {
			start = &data[i];
		}
		if (data[i] == '\t')
			mid = &data[i];
		if (data[i] == '\n') {
			if (mid - start != 40)
				die("%sinfo/refs not valid: is this a git repository?",
				    url.buf);
			data[i] = 0;
			ref_name = mid + 1;
			ref = alloc_ref(ref_name);
			get_oid_hex(start, &ref->old_oid);
			if (!refs)
				refs = ref;
			if (last_ref)
				last_ref->next = ref;
			last_ref = ref;
			start = NULL;
		}
		i++;
	}

	ref = alloc_ref("HEAD");
	if (!http_fetch_ref(url.buf, ref) &&
	    !resolve_remote_symref(ref, refs)) {
		ref->next = refs;
		refs = ref;
	} else {
		free(ref);
	}

	return refs;
}

static void free_discovery(struct discovery *d)
{
	if (d) {
		if (d == last_discovery)
			last_discovery = NULL;
		free(d->shallow.oid);
		free(d->buf_alloc);
		free_refs(d->refs);
		free(d->service);
		free(d);
	}
}

static int show_http_message(struct strbuf *type, struct strbuf *charset,
			     struct strbuf *msg)
{
	const char *p, *eol;

	/*
	 * We only show text/plain parts, as other types are likely
	 * to be ugly to look at on the user's terminal.
	 */
	if (strcmp(type->buf, "text/plain"))
		return -1;
	if (charset->len)
		strbuf_reencode(msg, charset->buf, get_log_output_encoding());

	strbuf_trim(msg);
	if (!msg->len)
		return -1;

	p = msg->buf;
	do {
		eol = strchrnul(p, '\n');
		fprintf(stderr, "remote: %.*s\n", (int)(eol - p), p);
		p = eol + 1;
	} while(*eol);
	return 0;
}

static int get_protocol_http_header(enum protocol_version version,
				    struct strbuf *header)
{
	if (version > 0) {
		strbuf_addf(header, GIT_PROTOCOL_HEADER ": version=%d",
			    version);

		return 1;
	}

	return 0;
}

static struct discovery *discover_refs(const char *service, int for_push)
{
	struct strbuf exp = STRBUF_INIT;
	struct strbuf type = STRBUF_INIT;
	struct strbuf charset = STRBUF_INIT;
	struct strbuf buffer = STRBUF_INIT;
	struct strbuf refs_url = STRBUF_INIT;
	struct strbuf effective_url = STRBUF_INIT;
	struct strbuf protocol_header = STRBUF_INIT;
	struct string_list extra_headers = STRING_LIST_INIT_DUP;
	struct discovery *last = last_discovery;
	int http_ret, maybe_smart = 0;
	struct http_get_options http_options;
	enum protocol_version version = get_protocol_version_config();

	if (last && !strcmp(service, last->service))
		return last;
	free_discovery(last);

	strbuf_addf(&refs_url, "%sinfo/refs", url.buf);
	if ((starts_with(url.buf, "http://") || starts_with(url.buf, "https://")) &&
	     git_env_bool("GIT_SMART_HTTP", 1)) {
		maybe_smart = 1;
		if (!strchr(url.buf, '?'))
			strbuf_addch(&refs_url, '?');
		else
			strbuf_addch(&refs_url, '&');
		strbuf_addf(&refs_url, "service=%s", service);
	}

	/*
	 * NEEDSWORK: If we are trying to use protocol v2 and we are planning
	 * to perform a push, then fallback to v0 since the client doesn't know
	 * how to push yet using v2.
	 */
	if (version == protocol_v2 && !strcmp("git-receive-pack", service))
		version = protocol_v0;

	/* Add the extra Git-Protocol header */
	if (get_protocol_http_header(version, &protocol_header))
		string_list_append(&extra_headers, protocol_header.buf);

	memset(&http_options, 0, sizeof(http_options));
	http_options.content_type = &type;
	http_options.charset = &charset;
	http_options.effective_url = &effective_url;
	http_options.base_url = &url;
	http_options.extra_headers = &extra_headers;
	http_options.initial_request = 1;
	http_options.no_cache = 1;
	http_options.keep_error = 1;

	http_ret = http_get_strbuf(refs_url.buf, &buffer, &http_options);
	switch (http_ret) {
	case HTTP_OK:
		break;
	case HTTP_MISSING_TARGET:
		show_http_message(&type, &charset, &buffer);
		die("repository '%s' not found", url.buf);
	case HTTP_NOAUTH:
		show_http_message(&type, &charset, &buffer);
		die("Authentication failed for '%s'", url.buf);
	default:
		show_http_message(&type, &charset, &buffer);
		die("unable to access '%s': %s", url.buf, curl_errorstr);
	}

	if (options.verbosity && !starts_with(refs_url.buf, url.buf))
		warning(_("redirecting to %s"), url.buf);

	last= xcalloc(1, sizeof(*last_discovery));
	last->service = xstrdup(service);
	last->buf_alloc = strbuf_detach(&buffer, &last->len);
	last->buf = last->buf_alloc;

	strbuf_addf(&exp, "application/x-%s-advertisement", service);
	if (maybe_smart &&
	    (5 <= last->len && last->buf[4] == '#') &&
	    !strbuf_cmp(&exp, &type)) {
		char *line;

		/*
		 * smart HTTP response; validate that the service
		 * pkt-line matches our request.
		 */
		line = packet_read_line_buf(&last->buf, &last->len, NULL);
		if (!line)
			die("invalid server response; expected service, got flush packet");

		strbuf_reset(&exp);
		strbuf_addf(&exp, "# service=%s", service);
		if (strcmp(line, exp.buf))
			die("invalid server response; got '%s'", line);
		strbuf_release(&exp);

		/* The header can include additional metadata lines, up
		 * until a packet flush marker.  Ignore these now, but
		 * in the future we might start to scan them.
		 */
		while (packet_read_line_buf(&last->buf, &last->len, NULL))
			;

		last->proto_git = 1;
	} else if (maybe_smart &&
		   last->len > 5 && starts_with(last->buf + 4, "version 2")) {
		last->proto_git = 1;
	}

	if (last->proto_git)
		last->refs = parse_git_refs(last, for_push);
	else
		last->refs = parse_info_refs(last);

	strbuf_release(&refs_url);
	strbuf_release(&exp);
	strbuf_release(&type);
	strbuf_release(&charset);
	strbuf_release(&effective_url);
	strbuf_release(&buffer);
	strbuf_release(&protocol_header);
	string_list_clear(&extra_headers, 0);
	last_discovery = last;
	return last;
}

static struct ref *get_refs(int for_push)
{
	struct discovery *heads;

	if (for_push)
		heads = discover_refs("git-receive-pack", for_push);
	else
		heads = discover_refs("git-upload-pack", for_push);

	return heads->refs;
}

static void output_refs(struct ref *refs)
{
	struct ref *posn;
	for (posn = refs; posn; posn = posn->next) {
		if (posn->symref)
			printf("@%s %s\n", posn->symref, posn->name);
		else
			printf("%s %s\n", oid_to_hex(&posn->old_oid), posn->name);
	}
	printf("\n");
	fflush(stdout);
}

struct rpc_state {
	const char *service_name;
	const char **argv;
	struct strbuf *stdin_preamble;
	char *service_url;
	char *hdr_content_type;
	char *hdr_accept;
	char *protocol_header;
	char *buf;
	size_t alloc;
	size_t len;
	size_t pos;
	int in;
	int out;
	int any_written;
	struct strbuf result;
	unsigned gzip_request : 1;
	unsigned initial_buffer : 1;
};

static size_t rpc_out(void *ptr, size_t eltsize,
		size_t nmemb, void *buffer_)
{
	size_t max = eltsize * nmemb;
	struct rpc_state *rpc = buffer_;
	size_t avail = rpc->len - rpc->pos;

	if (!avail) {
		rpc->initial_buffer = 0;
		avail = packet_read(rpc->out, NULL, NULL, rpc->buf, rpc->alloc, 0);
		if (!avail)
			return 0;
		rpc->pos = 0;
		rpc->len = avail;
	}

	if (max < avail)
		avail = max;
	memcpy(ptr, rpc->buf + rpc->pos, avail);
	rpc->pos += avail;
	return avail;
}

#ifndef NO_CURL_IOCTL
static curlioerr rpc_ioctl(CURL *handle, int cmd, void *clientp)
{
	struct rpc_state *rpc = clientp;

	switch (cmd) {
	case CURLIOCMD_NOP:
		return CURLIOE_OK;

	case CURLIOCMD_RESTARTREAD:
		if (rpc->initial_buffer) {
			rpc->pos = 0;
			return CURLIOE_OK;
		}
		error("unable to rewind rpc post data - try increasing http.postBuffer");
		return CURLIOE_FAILRESTART;

	default:
		return CURLIOE_UNKNOWNCMD;
	}
}
#endif

static size_t rpc_in(char *ptr, size_t eltsize,
		size_t nmemb, void *buffer_)
{
	size_t size = eltsize * nmemb;
	struct rpc_state *rpc = buffer_;
	if (size)
		rpc->any_written = 1;
	write_or_die(rpc->in, ptr, size);
	return size;
}

static int run_slot(struct active_request_slot *slot,
		    struct slot_results *results)
{
	int err;
	struct slot_results results_buf;

	if (!results)
		results = &results_buf;

	err = run_one_slot(slot, results);

	if (err != HTTP_OK && err != HTTP_REAUTH) {
		struct strbuf msg = STRBUF_INIT;
		if (results->http_code && results->http_code != 200)
			strbuf_addf(&msg, "HTTP %ld", results->http_code);
		if (results->curl_result != CURLE_OK) {
			if (msg.len)
				strbuf_addch(&msg, ' ');
			strbuf_addf(&msg, "curl %d", results->curl_result);
			if (curl_errorstr[0]) {
				strbuf_addch(&msg, ' ');
				strbuf_addstr(&msg, curl_errorstr);
			}
		}
		error("RPC failed; %s", msg.buf);
		strbuf_release(&msg);
	}

	return err;
}

static int probe_rpc(struct rpc_state *rpc, struct slot_results *results)
{
	struct active_request_slot *slot;
	struct curl_slist *headers = http_copy_default_headers();
	struct strbuf buf = STRBUF_INIT;
	int err;

	slot = get_active_slot();

	headers = curl_slist_append(headers, rpc->hdr_content_type);
	headers = curl_slist_append(headers, rpc->hdr_accept);

	curl_easy_setopt(slot->curl, CURLOPT_NOBODY, 0);
	curl_easy_setopt(slot->curl, CURLOPT_POST, 1);
	curl_easy_setopt(slot->curl, CURLOPT_URL, rpc->service_url);
	curl_easy_setopt(slot->curl, CURLOPT_ENCODING, NULL);
	curl_easy_setopt(slot->curl, CURLOPT_POSTFIELDS, "0000");
	curl_easy_setopt(slot->curl, CURLOPT_POSTFIELDSIZE, 4);
	curl_easy_setopt(slot->curl, CURLOPT_HTTPHEADER, headers);
	curl_easy_setopt(slot->curl, CURLOPT_WRITEFUNCTION, fwrite_buffer);
	curl_easy_setopt(slot->curl, CURLOPT_FILE, &buf);

	err = run_slot(slot, results);

	curl_slist_free_all(headers);
	strbuf_release(&buf);
	return err;
}

static curl_off_t xcurl_off_t(ssize_t len) {
	if (len > maximum_signed_value_of_type(curl_off_t))
		die("cannot handle pushes this big");
	return (curl_off_t) len;
}

static int post_rpc(struct rpc_state *rpc)
{
	struct active_request_slot *slot;
	struct curl_slist *headers = http_copy_default_headers();
	int use_gzip = rpc->gzip_request;
	char *gzip_body = NULL;
	size_t gzip_size = 0;
	int err, large_request = 0;
	int needs_100_continue = 0;

	/* Try to load the entire request, if we can fit it into the
	 * allocated buffer space we can use HTTP/1.0 and avoid the
	 * chunked encoding mess.
	 */
	while (1) {
		size_t left = rpc->alloc - rpc->len;
		char *buf = rpc->buf + rpc->len;
		int n;

		if (left < LARGE_PACKET_MAX) {
			large_request = 1;
			use_gzip = 0;
			break;
		}

		n = packet_read(rpc->out, NULL, NULL, buf, left, 0);
		if (!n)
			break;
		rpc->len += n;
	}

	if (large_request) {
		struct slot_results results;

		do {
			err = probe_rpc(rpc, &results);
			if (err == HTTP_REAUTH)
				credential_fill(&http_auth);
		} while (err == HTTP_REAUTH);
		if (err != HTTP_OK)
			return -1;

		if (results.auth_avail & CURLAUTH_GSSNEGOTIATE)
			needs_100_continue = 1;
	}

	headers = curl_slist_append(headers, rpc->hdr_content_type);
	headers = curl_slist_append(headers, rpc->hdr_accept);
	headers = curl_slist_append(headers, needs_100_continue ?
		"Expect: 100-continue" : "Expect:");

	/* Add the extra Git-Protocol header */
	if (rpc->protocol_header)
		headers = curl_slist_append(headers, rpc->protocol_header);

retry:
	slot = get_active_slot();

	curl_easy_setopt(slot->curl, CURLOPT_NOBODY, 0);
	curl_easy_setopt(slot->curl, CURLOPT_POST, 1);
	curl_easy_setopt(slot->curl, CURLOPT_URL, rpc->service_url);
	curl_easy_setopt(slot->curl, CURLOPT_ENCODING, "gzip");

	if (large_request) {
		/* The request body is large and the size cannot be predicted.
		 * We must use chunked encoding to send it.
		 */
		headers = curl_slist_append(headers, "Transfer-Encoding: chunked");
		rpc->initial_buffer = 1;
		curl_easy_setopt(slot->curl, CURLOPT_READFUNCTION, rpc_out);
		curl_easy_setopt(slot->curl, CURLOPT_INFILE, rpc);
#ifndef NO_CURL_IOCTL
		curl_easy_setopt(slot->curl, CURLOPT_IOCTLFUNCTION, rpc_ioctl);
		curl_easy_setopt(slot->curl, CURLOPT_IOCTLDATA, rpc);
#endif
		if (options.verbosity > 1) {
			fprintf(stderr, "POST %s (chunked)\n", rpc->service_name);
			fflush(stderr);
		}

	} else if (gzip_body) {
		/*
		 * If we are looping to retry authentication, then the previous
		 * run will have set up the headers and gzip buffer already,
		 * and we just need to send it.
		 */
		curl_easy_setopt(slot->curl, CURLOPT_POSTFIELDS, gzip_body);
		curl_easy_setopt(slot->curl, CURLOPT_POSTFIELDSIZE_LARGE, xcurl_off_t(gzip_size));

	} else if (use_gzip && 1024 < rpc->len) {
		/* The client backend isn't giving us compressed data so
		 * we can try to deflate it ourselves, this may save on.
		 * the transfer time.
		 */
		git_zstream stream;
		int ret;

		git_deflate_init_gzip(&stream, Z_BEST_COMPRESSION);
		gzip_size = git_deflate_bound(&stream, rpc->len);
		gzip_body = xmalloc(gzip_size);

		stream.next_in = (unsigned char *)rpc->buf;
		stream.avail_in = rpc->len;
		stream.next_out = (unsigned char *)gzip_body;
		stream.avail_out = gzip_size;

		ret = git_deflate(&stream, Z_FINISH);
		if (ret != Z_STREAM_END)
			die("cannot deflate request; zlib deflate error %d", ret);

		ret = git_deflate_end_gently(&stream);
		if (ret != Z_OK)
			die("cannot deflate request; zlib end error %d", ret);

		gzip_size = stream.total_out;

		headers = curl_slist_append(headers, "Content-Encoding: gzip");
		curl_easy_setopt(slot->curl, CURLOPT_POSTFIELDS, gzip_body);
		curl_easy_setopt(slot->curl, CURLOPT_POSTFIELDSIZE_LARGE, xcurl_off_t(gzip_size));

		if (options.verbosity > 1) {
			fprintf(stderr, "POST %s (gzip %lu to %lu bytes)\n",
				rpc->service_name,
				(unsigned long)rpc->len, (unsigned long)gzip_size);
			fflush(stderr);
		}
	} else {
		/* We know the complete request size in advance, use the
		 * more normal Content-Length approach.
		 */
		curl_easy_setopt(slot->curl, CURLOPT_POSTFIELDS, rpc->buf);
		curl_easy_setopt(slot->curl, CURLOPT_POSTFIELDSIZE_LARGE, xcurl_off_t(rpc->len));
		if (options.verbosity > 1) {
			fprintf(stderr, "POST %s (%lu bytes)\n",
				rpc->service_name, (unsigned long)rpc->len);
			fflush(stderr);
		}
	}

	curl_easy_setopt(slot->curl, CURLOPT_HTTPHEADER, headers);
	curl_easy_setopt(slot->curl, CURLOPT_WRITEFUNCTION, rpc_in);
	curl_easy_setopt(slot->curl, CURLOPT_FILE, rpc);


	rpc->any_written = 0;
	err = run_slot(slot, NULL);
	if (err == HTTP_REAUTH && !large_request) {
		credential_fill(&http_auth);
		goto retry;
	}
	if (err != HTTP_OK)
		err = -1;

	if (!rpc->any_written)
		err = -1;

	curl_slist_free_all(headers);
	free(gzip_body);
	return err;
}

static int rpc_service(struct rpc_state *rpc, struct discovery *heads)
{
	const char *svc = rpc->service_name;
	struct strbuf buf = STRBUF_INIT;
	struct strbuf *preamble = rpc->stdin_preamble;
	struct child_process client = CHILD_PROCESS_INIT;
	int err = 0;

	client.in = -1;
	client.out = -1;
	client.git_cmd = 1;
	client.argv = rpc->argv;
	if (start_command(&client))
		exit(1);
	if (preamble)
		write_or_die(client.in, preamble->buf, preamble->len);
	if (heads)
		write_or_die(client.in, heads->buf, heads->len);

	rpc->alloc = http_post_buffer;
	rpc->buf = xmalloc(rpc->alloc);
	rpc->in = client.in;
	rpc->out = client.out;
	strbuf_init(&rpc->result, 0);

	strbuf_addf(&buf, "%s%s", url.buf, svc);
	rpc->service_url = strbuf_detach(&buf, NULL);

	strbuf_addf(&buf, "Content-Type: application/x-%s-request", svc);
	rpc->hdr_content_type = strbuf_detach(&buf, NULL);

	strbuf_addf(&buf, "Accept: application/x-%s-result", svc);
	rpc->hdr_accept = strbuf_detach(&buf, NULL);

	if (get_protocol_http_header(heads->version, &buf))
		rpc->protocol_header = strbuf_detach(&buf, NULL);
	else
		rpc->protocol_header = NULL;

	while (!err) {
		int n = packet_read(rpc->out, NULL, NULL, rpc->buf, rpc->alloc, 0);
		if (!n)
			break;
		rpc->pos = 0;
		rpc->len = n;
		err |= post_rpc(rpc);
	}

	close(client.in);
	client.in = -1;
	if (!err) {
		strbuf_read(&rpc->result, client.out, 0);
	} else {
		char buf[4096];
		for (;;)
			if (xread(client.out, buf, sizeof(buf)) <= 0)
				break;
	}

	close(client.out);
	client.out = -1;

	err |= finish_command(&client);
	free(rpc->service_url);
	free(rpc->hdr_content_type);
	free(rpc->hdr_accept);
	free(rpc->protocol_header);
	free(rpc->buf);
	strbuf_release(&buf);
	return err;
}

static int fetch_dumb(int nr_heads, struct ref **to_fetch)
{
	struct walker *walker;
	char **targets;
	int ret, i;

	ALLOC_ARRAY(targets, nr_heads);
	if (options.depth || options.deepen_since)
		die("dumb http transport does not support shallow capabilities");
	for (i = 0; i < nr_heads; i++)
		targets[i] = xstrdup(oid_to_hex(&to_fetch[i]->old_oid));

	walker = get_http_walker(url.buf);
	walker->get_all = 1;
	walker->get_tree = 1;
	walker->get_history = 1;
	walker->get_verbosely = options.verbosity >= 3;
	walker->get_recover = 0;
	ret = walker_fetch(walker, nr_heads, targets, NULL, NULL);
	walker_free(walker);

	for (i = 0; i < nr_heads; i++)
		free(targets[i]);
	free(targets);

	return ret ? error("fetch failed.") : 0;
}

static int fetch_git(struct discovery *heads,
	int nr_heads, struct ref **to_fetch)
{
	struct rpc_state rpc;
	struct strbuf preamble = STRBUF_INIT;
	int i, err;
	struct argv_array args = ARGV_ARRAY_INIT;

	argv_array_pushl(&args, "fetch-pack", "--stateless-rpc",
			 "--stdin", "--lock-pack", NULL);
	if (options.followtags)
		argv_array_push(&args, "--include-tag");
	if (options.thin)
		argv_array_push(&args, "--thin");
	if (options.verbosity >= 3)
		argv_array_pushl(&args, "-v", "-v", NULL);
	if (options.check_self_contained_and_connected)
		argv_array_push(&args, "--check-self-contained-and-connected");
	if (options.cloning)
		argv_array_push(&args, "--cloning");
	if (options.update_shallow)
		argv_array_push(&args, "--update-shallow");
	if (!options.progress)
		argv_array_push(&args, "--no-progress");
	if (options.depth)
		argv_array_pushf(&args, "--depth=%lu", options.depth);
	if (options.deepen_since)
		argv_array_pushf(&args, "--shallow-since=%s", options.deepen_since);
	for (i = 0; i < options.deepen_not.nr; i++)
		argv_array_pushf(&args, "--shallow-exclude=%s",
				 options.deepen_not.items[i].string);
	if (options.deepen_relative && options.depth)
		argv_array_push(&args, "--deepen-relative");
	if (options.from_promisor)
		argv_array_push(&args, "--from-promisor");
	if (options.no_dependents)
		argv_array_push(&args, "--no-dependents");
	if (options.filter)
		argv_array_pushf(&args, "--filter=%s", options.filter);
	argv_array_push(&args, url.buf);

	for (i = 0; i < nr_heads; i++) {
		struct ref *ref = to_fetch[i];
		if (!*ref->name)
			die("cannot fetch by sha1 over smart http");
		packet_buf_write(&preamble, "%s %s\n",
				 oid_to_hex(&ref->old_oid), ref->name);
	}
	packet_buf_flush(&preamble);

	memset(&rpc, 0, sizeof(rpc));
	rpc.service_name = "git-upload-pack",
	rpc.argv = args.argv;
	rpc.stdin_preamble = &preamble;
	rpc.gzip_request = 1;

	err = rpc_service(&rpc, heads);
	if (rpc.result.len)
		write_or_die(1, rpc.result.buf, rpc.result.len);
	strbuf_release(&rpc.result);
	strbuf_release(&preamble);
	argv_array_clear(&args);
	return err;
}

static int fetch(int nr_heads, struct ref **to_fetch)
{
	struct discovery *d = discover_refs("git-upload-pack", 0);
	if (d->proto_git)
		return fetch_git(d, nr_heads, to_fetch);
	else
		return fetch_dumb(nr_heads, to_fetch);
}

static void parse_fetch(struct strbuf *buf)
{
	struct ref **to_fetch = NULL;
	struct ref *list_head = NULL;
	struct ref **list = &list_head;
	int alloc_heads = 0, nr_heads = 0;

	do {
		const char *p;
		if (skip_prefix(buf->buf, "fetch ", &p)) {
			const char *name;
			struct ref *ref;
			struct object_id old_oid;

			if (get_oid_hex(p, &old_oid))
				die("protocol error: expected sha/ref, got %s'", p);
			if (p[GIT_SHA1_HEXSZ] == ' ')
				name = p + GIT_SHA1_HEXSZ + 1;
			else if (!p[GIT_SHA1_HEXSZ])
				name = "";
			else
				die("protocol error: expected sha/ref, got %s'", p);

			ref = alloc_ref(name);
			oidcpy(&ref->old_oid, &old_oid);

			*list = ref;
			list = &ref->next;

			ALLOC_GROW(to_fetch, nr_heads + 1, alloc_heads);
			to_fetch[nr_heads++] = ref;
		}
		else
			die("http transport does not support %s", buf->buf);

		strbuf_reset(buf);
		if (strbuf_getline_lf(buf, stdin) == EOF)
			return;
		if (!*buf->buf)
			break;
	} while (1);

	if (fetch(nr_heads, to_fetch))
		exit(128); /* error already reported */
	free_refs(list_head);
	free(to_fetch);

	printf("\n");
	fflush(stdout);
	strbuf_reset(buf);
}

static int push_dav(int nr_spec, char **specs)
{
	struct child_process child = CHILD_PROCESS_INIT;
	size_t i;

	child.git_cmd = 1;
	argv_array_push(&child.args, "http-push");
	argv_array_push(&child.args, "--helper-status");
	if (options.dry_run)
		argv_array_push(&child.args, "--dry-run");
	if (options.verbosity > 1)
		argv_array_push(&child.args, "--verbose");
	argv_array_push(&child.args, url.buf);
	for (i = 0; i < nr_spec; i++)
		argv_array_push(&child.args, specs[i]);

	if (run_command(&child))
		die("git-http-push failed");
	return 0;
}

static int push_git(struct discovery *heads, int nr_spec, char **specs)
{
	struct rpc_state rpc;
	int i, err;
	struct argv_array args;
	struct string_list_item *cas_option;
	struct strbuf preamble = STRBUF_INIT;

	argv_array_init(&args);
	argv_array_pushl(&args, "send-pack", "--stateless-rpc", "--helper-status",
			 NULL);

	if (options.thin)
		argv_array_push(&args, "--thin");
	if (options.dry_run)
		argv_array_push(&args, "--dry-run");
	if (options.push_cert == SEND_PACK_PUSH_CERT_ALWAYS)
		argv_array_push(&args, "--signed=yes");
	else if (options.push_cert == SEND_PACK_PUSH_CERT_IF_ASKED)
		argv_array_push(&args, "--signed=if-asked");
	if (options.verbosity == 0)
		argv_array_push(&args, "--quiet");
	else if (options.verbosity > 1)
		argv_array_push(&args, "--verbose");
	for (i = 0; i < options.push_options.nr; i++)
		argv_array_pushf(&args, "--push-option=%s",
				 options.push_options.items[i].string);
	argv_array_push(&args, options.progress ? "--progress" : "--no-progress");
	for_each_string_list_item(cas_option, &cas_options)
		argv_array_push(&args, cas_option->string);
	argv_array_push(&args, url.buf);

	argv_array_push(&args, "--stdin");
	for (i = 0; i < nr_spec; i++)
		packet_buf_write(&preamble, "%s\n", specs[i]);
	packet_buf_flush(&preamble);

	memset(&rpc, 0, sizeof(rpc));
	rpc.service_name = "git-receive-pack",
	rpc.argv = args.argv;
	rpc.stdin_preamble = &preamble;

	err = rpc_service(&rpc, heads);
	if (rpc.result.len)
		write_or_die(1, rpc.result.buf, rpc.result.len);
	strbuf_release(&rpc.result);
	strbuf_release(&preamble);
	argv_array_clear(&args);
	return err;
}

static int push(int nr_spec, char **specs)
{
	struct discovery *heads = discover_refs("git-receive-pack", 1);
	int ret;

	if (heads->proto_git)
		ret = push_git(heads, nr_spec, specs);
	else
		ret = push_dav(nr_spec, specs);
	free_discovery(heads);
	return ret;
}

static void parse_push(struct strbuf *buf)
{
	char **specs = NULL;
	int alloc_spec = 0, nr_spec = 0, i, ret;

	do {
		if (starts_with(buf->buf, "push ")) {
			ALLOC_GROW(specs, nr_spec + 1, alloc_spec);
			specs[nr_spec++] = xstrdup(buf->buf + 5);
		}
		else
			die("http transport does not support %s", buf->buf);

		strbuf_reset(buf);
		if (strbuf_getline_lf(buf, stdin) == EOF)
			goto free_specs;
		if (!*buf->buf)
			break;
	} while (1);

	ret = push(nr_spec, specs);
	printf("\n");
	fflush(stdout);

	if (ret)
		exit(128); /* error already reported */

 free_specs:
	for (i = 0; i < nr_spec; i++)
		free(specs[i]);
	free(specs);
}

/*
 * Used to represent the state of a connection to an HTTP server when
 * communicating using git's wire-protocol version 2.
 */
struct proxy_state {
	char *service_name;
	char *service_url;
	struct curl_slist *headers;
	struct strbuf request_buffer;
	int in;
	int out;
	struct packet_reader reader;
	size_t pos;
	int seen_flush;
};

static void proxy_state_init(struct proxy_state *p, const char *service_name,
			     enum protocol_version version)
{
	struct strbuf buf = STRBUF_INIT;

	memset(p, 0, sizeof(*p));
	p->service_name = xstrdup(service_name);

	p->in = 0;
	p->out = 1;
	strbuf_init(&p->request_buffer, 0);

	strbuf_addf(&buf, "%s%s", url.buf, p->service_name);
	p->service_url = strbuf_detach(&buf, NULL);

	p->headers = http_copy_default_headers();

	strbuf_addf(&buf, "Content-Type: application/x-%s-request", p->service_name);
	p->headers = curl_slist_append(p->headers, buf.buf);
	strbuf_reset(&buf);

	strbuf_addf(&buf, "Accept: application/x-%s-result", p->service_name);
	p->headers = curl_slist_append(p->headers, buf.buf);
	strbuf_reset(&buf);

	p->headers = curl_slist_append(p->headers, "Transfer-Encoding: chunked");

	/* Add the Git-Protocol header */
	if (get_protocol_http_header(version, &buf))
		p->headers = curl_slist_append(p->headers, buf.buf);

	packet_reader_init(&p->reader, p->in, NULL, 0,
			   PACKET_READ_GENTLE_ON_EOF);

	strbuf_release(&buf);
}

static void proxy_state_clear(struct proxy_state *p)
{
	free(p->service_name);
	free(p->service_url);
	curl_slist_free_all(p->headers);
	strbuf_release(&p->request_buffer);
}

/*
 * CURLOPT_READFUNCTION callback function.
 * Attempts to copy over a single packet-line at a time into the
 * curl provided buffer.
 */
static size_t proxy_in(char *buffer, size_t eltsize,
		       size_t nmemb, void *userdata)
{
	size_t max;
	struct proxy_state *p = userdata;
	size_t avail = p->request_buffer.len - p->pos;


	if (eltsize != 1)
		BUG("curl read callback called with size = %"PRIuMAX" != 1",
		    (uintmax_t)eltsize);
	max = nmemb;

	if (!avail) {
		if (p->seen_flush) {
			p->seen_flush = 0;
			return 0;
		}

		strbuf_reset(&p->request_buffer);
		switch (packet_reader_read(&p->reader)) {
		case PACKET_READ_EOF:
			die("unexpected EOF when reading from parent process");
		case PACKET_READ_NORMAL:
			packet_buf_write_len(&p->request_buffer, p->reader.line,
					     p->reader.pktlen);
			break;
		case PACKET_READ_DELIM:
			packet_buf_delim(&p->request_buffer);
			break;
		case PACKET_READ_FLUSH:
			packet_buf_flush(&p->request_buffer);
			p->seen_flush = 1;
			break;
		}
		p->pos = 0;
		avail = p->request_buffer.len;
	}

	if (max < avail)
		avail = max;
	memcpy(buffer, p->request_buffer.buf + p->pos, avail);
	p->pos += avail;
	return avail;
}

static size_t proxy_out(char *buffer, size_t eltsize,
			size_t nmemb, void *userdata)
{
	size_t size;
	struct proxy_state *p = userdata;

	if (eltsize != 1)
		BUG("curl read callback called with size = %"PRIuMAX" != 1",
		    (uintmax_t)eltsize);
	size = nmemb;

	write_or_die(p->out, buffer, size);
	return size;
}

/* Issues a request to the HTTP server configured in `p` */
static int proxy_request(struct proxy_state *p)
{
	struct active_request_slot *slot;

	slot = get_active_slot();

	curl_easy_setopt(slot->curl, CURLOPT_NOBODY, 0);
	curl_easy_setopt(slot->curl, CURLOPT_POST, 1);
	curl_easy_setopt(slot->curl, CURLOPT_URL, p->service_url);
	curl_easy_setopt(slot->curl, CURLOPT_HTTPHEADER, p->headers);

	/* Setup function to read request from client */
	curl_easy_setopt(slot->curl, CURLOPT_READFUNCTION, proxy_in);
	curl_easy_setopt(slot->curl, CURLOPT_READDATA, p);

	/* Setup function to write server response to client */
	curl_easy_setopt(slot->curl, CURLOPT_WRITEFUNCTION, proxy_out);
	curl_easy_setopt(slot->curl, CURLOPT_WRITEDATA, p);

	if (run_slot(slot, NULL) != HTTP_OK)
		return -1;

	return 0;
}

static int stateless_connect(const char *service_name)
{
	struct discovery *discover;
	struct proxy_state p;

	/*
	 * Run the info/refs request and see if the server supports protocol
	 * v2.  If and only if the server supports v2 can we successfully
	 * establish a stateless connection, otherwise we need to tell the
	 * client to fallback to using other transport helper functions to
	 * complete their request.
	 */
	discover = discover_refs(service_name, 0);
	if (discover->version != protocol_v2) {
		printf("fallback\n");
		fflush(stdout);
		return -1;
	} else {
		/* Stateless Connection established */
		printf("\n");
		fflush(stdout);
	}

	proxy_state_init(&p, service_name, discover->version);

	/*
	 * Dump the capability listing that we got from the server earlier
	 * during the info/refs request.
	 */
	write_or_die(p.out, discover->buf, discover->len);

	/* Peek the next packet line.  Until we see EOF keep sending POSTs */
	while (packet_reader_peek(&p.reader) != PACKET_READ_EOF) {
		if (proxy_request(&p)) {
			/* We would have an err here */
			break;
		}
	}

	proxy_state_clear(&p);
	return 0;
}

int cmd_main(int argc, const char **argv)
{
	struct strbuf buf = STRBUF_INIT;
	int nongit;

	setup_git_directory_gently(&nongit);
	if (argc < 2) {
		error("remote-curl: usage: git remote-curl <remote> [<url>]");
		return 1;
	}

	options.verbosity = 1;
	options.progress = !!isatty(2);
	options.thin = 1;
	string_list_init(&options.deepen_not, 1);
	string_list_init(&options.push_options, 1);

	remote = remote_get(argv[1]);

	if (argc > 2) {
		end_url_with_slash(&url, argv[2]);
	} else {
		end_url_with_slash(&url, remote->url[0]);
	}

	http_init(remote, url.buf, 0);

	do {
		const char *arg;

		if (strbuf_getline_lf(&buf, stdin) == EOF) {
			if (ferror(stdin))
				error("remote-curl: error reading command stream from git");
			return 1;
		}
		if (buf.len == 0)
			break;
		if (starts_with(buf.buf, "fetch ")) {
			if (nongit)
				die("remote-curl: fetch attempted without a local repo");
			parse_fetch(&buf);

		} else if (!strcmp(buf.buf, "list") || starts_with(buf.buf, "list ")) {
			int for_push = !!strstr(buf.buf + 4, "for-push");
			output_refs(get_refs(for_push));

		} else if (starts_with(buf.buf, "push ")) {
			parse_push(&buf);

		} else if (skip_prefix(buf.buf, "option ", &arg)) {
			char *value = strchr(arg, ' ');
			int result;

			if (value)
				*value++ = '\0';
			else
				value = "true";

			result = set_option(arg, value);
			if (!result)
				printf("ok\n");
			else if (result < 0)
				printf("error invalid value\n");
			else
				printf("unsupported\n");
			fflush(stdout);

		} else if (!strcmp(buf.buf, "capabilities")) {
			printf("stateless-connect\n");
			printf("fetch\n");
			printf("option\n");
			printf("push\n");
			printf("check-connectivity\n");
			printf("\n");
			fflush(stdout);
		} else if (skip_prefix(buf.buf, "stateless-connect ", &arg)) {
			if (!stateless_connect(arg))
				break;
		} else {
			error("remote-curl: unknown command '%s' from git", buf.buf);
			return 1;
		}
		strbuf_reset(&buf);
	} while (1);

	http_cleanup();

	return 0;
}<|MERGE_RESOLUTION|>--- conflicted
+++ resolved
@@ -14,11 +14,8 @@
 #include "credential.h"
 #include "sha1-array.h"
 #include "send-pack.h"
-<<<<<<< HEAD
+#include "protocol.h"
 #include "quote.h"
-=======
-#include "protocol.h"
->>>>>>> a4d78ce2
 
 static struct remote *remote;
 /* always ends with a trailing slash */
