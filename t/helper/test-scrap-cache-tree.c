--- conflicted
+++ resolved
@@ -4,13 +4,7 @@
 #include "tree.h"
 #include "cache-tree.h"
 
-<<<<<<< HEAD
-static struct lock_file index_lock;
-
 int cmd__scrap_cache_tree(int ac, const char **av)
-=======
-int cmd_main(int ac, const char **av)
->>>>>>> 0fa5a2ed
 {
 	struct lock_file index_lock = LOCK_INIT;
 
