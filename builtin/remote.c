--- conflicted
+++ resolved
@@ -7,11 +7,8 @@
 #include "strbuf.h"
 #include "run-command.h"
 #include "refs.h"
-<<<<<<< HEAD
 #include "refspec.h"
-=======
 #include "object-store.h"
->>>>>>> b9dbddf6
 #include "argv-array.h"
 
 static const char * const builtin_remote_usage[] = {
