Scalar
======

Scalar is a repository management tool that optimizes Git for use in large
repositories. It accomplishes this by helping users to take advantage of
advanced performance features in Git. Unlike most other Git built-in commands,
Scalar is not executed as a subcommand of 'git'; rather, it is built as a
separate executable containing its own series of subcommands.

Background
----------

Scalar was originally designed as an add-on to Git and implemented as a .NET
Core application. It was created based on the learnings from the VFS for Git
project (another application aimed at improving the experience of working with
large repositories). As part of its initial implementation, Scalar relied on
custom features in the Microsoft fork of Git that have since been integrated
into core Git:

* partial clone,
* commit graphs,
* multi-pack index,
* sparse checkout (cone mode),
* scheduled background maintenance,
* etc

With the requisite Git functionality in place and a desire to bring the benefits
of Scalar to the larger Git community, the Scalar application itself was ported
from C# to C and integrated upstream.

Features
--------

Scalar is comprised of two major pieces of functionality: automatically
configuring built-in Git performance features and managing repository
enlistments.

The Git performance features configured by Scalar (see "Background" for
examples) confer substantial performance benefits to large repositories, but are
either too experimental to enable for all of Git yet, or only benefit large
repositories. As new features are introduced, Scalar should be updated
accordingly to incorporate them. This will prevent the tool from becoming stale
while also providing a path for more easily bringing features to the appropriate
users.

Enlistments are how Scalar knows which repositories on a user's system should
utilize Scalar-configured features. This allows it to update performance
settings when new ones are added to the tool, as well as centrally manage
repository maintenance. The enlistment structure - a root directory with a
`src/` subdirectory containing the cloned repository itself - is designed to
encourage users to route build outputs outside of the repository to avoid the
performance-limiting overhead of ignoring those files in Git.

Design
------

Scalar is implemented in C and interacts with Git via a mix of child process
invocations of Git and direct usage of `libgit.a`. Internally, it is structured
much like other built-ins with subcommands (e.g., `git stash`), containing a
`cmd_<subcommand>()` function for each subcommand, routed through a `cmd_main()`
function. Most options are unique to each subcommand, with `scalar` respecting
some "global" `git` options (e.g., `-c` and `-C`).

Because `scalar` is not invoked as a Git subcommand (like `git scalar`), it is
built and installed as its own executable in the `bin/` directory, alongside
`git`, `git-gui`, etc.

Roadmap
-------

NOTE: this section will be removed once the remaining tasks outlined in this
roadmap are complete.

Scalar is a large enough project that it is being upstreamed incrementally,
living in `contrib/` until it is feature-complete. So far, the following patch
series have been accepted:

- `scalar-the-beginning`: The initial patch series which sets up
  `contrib/scalar/` and populates it with a minimal `scalar` command that
  demonstrates the fundamental ideas.

- `scalar-c-and-C`: The `scalar` command learns about two options that can be
  specified before the command, `-c <key>=<value>` and `-C <directory>`.

- `scalar-diagnose`: The `scalar` command is taught the `diagnose` subcommand.

<<<<<<< HEAD
- `scalar-generalize-diagnose`: Move the functionality of `scalar diagnose`
  into `git diagnose` and `git bugreport --diagnose`.
=======
- 'scalar-add-fsmonitor: Enable the built-in FSMonitor in Scalar
  enlistments. At the end of this series, Scalar should be feature-complete
  from the perspective of a user.
>>>>>>> 8e284189

Roughly speaking (and subject to change), the following series are needed to
"finish" this initial version of Scalar:

<<<<<<< HEAD
- Finish Scalar features: Enable the built-in FSMonitor in Scalar enlistments
  and implement `scalar help`. At the end of this series, Scalar should be
  feature-complete from the perspective of a user.
=======
- Generalize features not specific to Scalar: In the spirit of making Scalar
  configure only what is needed for large repo performance, move common
  utilities into other parts of Git. Some of this will be internal-only, but one
  major change will be generalizing `scalar diagnose` for use with any Git
  repository.
>>>>>>> 8e284189

- Move Scalar to toplevel: Move Scalar out of `contrib/` and into the root of
  `git`. This includes a variety of related updates, including:
    - building & installing Scalar in the Git root-level 'make [install]'.
    - builing & testing Scalar as part of CI.
    - moving and expanding test coverage of Scalar (including perf tests).
    - implementing 'scalar help'/'git help scalar' to display scalar
      documentation.

Finally, there are two additional patch series that exist in Microsoft's fork of
Git, but there is no current plan to upstream them. There are some interesting
ideas there, but the implementation is too specific to Azure Repos and/or VFS
for Git to be of much help in general.

These still exist mainly because the GVFS protocol is what Azure Repos has
instead of partial clone, while Git is focused on improving partial clone:

- `scalar-with-gvfs`: The primary purpose of this patch series is to support
  existing Scalar users whose repositories are hosted in Azure Repos (which does
  not support Git's partial clones, but supports its predecessor, the GVFS
  protocol, which is used by Scalar to emulate the partial clone).

  Since the GVFS protocol will never be supported by core Git, this patch series
  will remain in Microsoft's fork of Git.

- `run-scalar-functional-tests`: The Scalar project developed a quite
  comprehensive set of integration tests (or, "Functional Tests"). They are the
  sole remaining part of the original C#-based Scalar project, and this patch
  adds a GitHub workflow that runs them all.

  Since the tests partially depend on features that are only provided in the
  `scalar-with-gvfs` patch series, this patch cannot be upstreamed.<|MERGE_RESOLUTION|>--- conflicted
+++ resolved
@@ -84,29 +84,15 @@
 
 - `scalar-diagnose`: The `scalar` command is taught the `diagnose` subcommand.
 
-<<<<<<< HEAD
 - `scalar-generalize-diagnose`: Move the functionality of `scalar diagnose`
   into `git diagnose` and `git bugreport --diagnose`.
-=======
+
 - 'scalar-add-fsmonitor: Enable the built-in FSMonitor in Scalar
   enlistments. At the end of this series, Scalar should be feature-complete
   from the perspective of a user.
->>>>>>> 8e284189
 
 Roughly speaking (and subject to change), the following series are needed to
 "finish" this initial version of Scalar:
-
-<<<<<<< HEAD
-- Finish Scalar features: Enable the built-in FSMonitor in Scalar enlistments
-  and implement `scalar help`. At the end of this series, Scalar should be
-  feature-complete from the perspective of a user.
-=======
-- Generalize features not specific to Scalar: In the spirit of making Scalar
-  configure only what is needed for large repo performance, move common
-  utilities into other parts of Git. Some of this will be internal-only, but one
-  major change will be generalizing `scalar diagnose` for use with any Git
-  repository.
->>>>>>> 8e284189
 
 - Move Scalar to toplevel: Move Scalar out of `contrib/` and into the root of
   `git`. This includes a variety of related updates, including:
