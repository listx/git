#!/bin/sh
# Copyright (c) 2006, Junio C Hamano.

test_description='Per branch config variables affects "git fetch".

'

. ./test-lib.sh
. "$TEST_DIRECTORY"/lib-bundle.sh

D=$(pwd)

test_expect_success setup '
	echo >file original &&
	git add file &&
	git commit -a -m original &&
	git branch -M main
'

test_expect_success "clone and setup child repos" '
	git clone . one &&
	(
		cd one &&
		echo >file updated by one &&
		git commit -a -m "updated by one"
	) &&
	git clone . two &&
	(
		cd two &&
		git config branch.main.remote one &&
		git config remote.one.url ../one/.git/ &&
		git config remote.one.fetch refs/heads/main:refs/heads/one
	) &&
	git clone . three &&
	(
		cd three &&
		git config branch.main.remote two &&
		git config branch.main.merge refs/heads/one &&
		mkdir -p .git/remotes &&
		cat >.git/remotes/two <<-\EOF
		URL: ../two/.git/
		Pull: refs/heads/main:refs/heads/two
		Pull: refs/heads/one:refs/heads/one
		EOF
	) &&
	git clone . bundle &&
	git clone . seven
'

test_expect_success "fetch test" '
	cd "$D" &&
	echo >file updated by origin &&
	git commit -a -m "updated by origin" &&
	cd two &&
	git fetch &&
	git rev-parse --verify refs/heads/one &&
	mine=$(git rev-parse refs/heads/one) &&
	his=$(cd ../one && git rev-parse refs/heads/main) &&
	test "z$mine" = "z$his"
'

test_expect_success "fetch test for-merge" '
	cd "$D" &&
	cd three &&
	git fetch &&
	git rev-parse --verify refs/heads/two &&
	git rev-parse --verify refs/heads/one &&
	main_in_two=$(cd ../two && git rev-parse main) &&
	one_in_two=$(cd ../two && git rev-parse one) &&
	{
		echo "$one_in_two	" &&
		echo "$main_in_two	not-for-merge"
	} >expected &&
	cut -f -2 .git/FETCH_HEAD >actual &&
	test_cmp expected actual'

test_expect_success 'fetch --prune on its own works as expected' '
	cd "$D" &&
	git clone . prune &&
	cd prune &&
	git update-ref refs/remotes/origin/extrabranch main &&

	git fetch --prune origin &&
	test_must_fail git rev-parse origin/extrabranch
'

test_expect_success 'fetch --prune with a branch name keeps branches' '
	cd "$D" &&
	git clone . prune-branch &&
	cd prune-branch &&
	git update-ref refs/remotes/origin/extrabranch main &&

	git fetch --prune origin main &&
	git rev-parse origin/extrabranch
'

test_expect_success 'fetch --prune with a namespace keeps other namespaces' '
	cd "$D" &&
	git clone . prune-namespace &&
	cd prune-namespace &&

	git fetch --prune origin refs/heads/a/*:refs/remotes/origin/a/* &&
	git rev-parse origin/main
'

test_expect_success 'fetch --prune handles overlapping refspecs' '
	cd "$D" &&
	git update-ref refs/pull/42/head main &&
	git clone . prune-overlapping &&
	cd prune-overlapping &&
	git config --add remote.origin.fetch refs/pull/*/head:refs/remotes/origin/pr/* &&

	git fetch --prune origin &&
	git rev-parse origin/main &&
	git rev-parse origin/pr/42 &&

	git config --unset-all remote.origin.fetch &&
	git config remote.origin.fetch refs/pull/*/head:refs/remotes/origin/pr/* &&
	git config --add remote.origin.fetch refs/heads/*:refs/remotes/origin/* &&

	git fetch --prune origin &&
	git rev-parse origin/main &&
	git rev-parse origin/pr/42
'

test_expect_success 'fetch --prune --tags prunes branches but not tags' '
	cd "$D" &&
	git clone . prune-tags &&
	cd prune-tags &&
	git tag sometag main &&
	# Create what looks like a remote-tracking branch from an earlier
	# fetch that has since been deleted from the remote:
	git update-ref refs/remotes/origin/fake-remote main &&

	git fetch --prune --tags origin &&
	git rev-parse origin/main &&
	test_must_fail git rev-parse origin/fake-remote &&
	git rev-parse sometag
'

test_expect_success 'fetch --prune --tags with branch does not prune other things' '
	cd "$D" &&
	git clone . prune-tags-branch &&
	cd prune-tags-branch &&
	git tag sometag main &&
	git update-ref refs/remotes/origin/extrabranch main &&

	git fetch --prune --tags origin main &&
	git rev-parse origin/extrabranch &&
	git rev-parse sometag
'

test_expect_success 'fetch --prune --tags with refspec prunes based on refspec' '
	cd "$D" &&
	git clone . prune-tags-refspec &&
	cd prune-tags-refspec &&
	git tag sometag main &&
	git update-ref refs/remotes/origin/foo/otherbranch main &&
	git update-ref refs/remotes/origin/extrabranch main &&

	git fetch --prune --tags origin refs/heads/foo/*:refs/remotes/origin/foo/* &&
	test_must_fail git rev-parse refs/remotes/origin/foo/otherbranch &&
	git rev-parse origin/extrabranch &&
	git rev-parse sometag
'

test_expect_success REFFILES 'fetch --prune fails to delete branches' '
	cd "$D" &&
	git clone . prune-fail &&
	cd prune-fail &&
	git update-ref refs/remotes/origin/extrabranch main &&
	: this will prevent --prune from locking packed-refs for deleting refs, but adding loose refs still succeeds  &&
	>.git/packed-refs.new &&

	test_must_fail git fetch --prune origin
'

test_expect_success 'fetch --atomic works with a single branch' '
	test_when_finished "rm -rf \"$D\"/atomic" &&

	cd "$D" &&
	git clone . atomic &&
	git branch atomic-branch &&
	oid=$(git rev-parse atomic-branch) &&
	echo "$oid" >expected &&

	git -C atomic fetch --atomic origin &&
	git -C atomic rev-parse origin/atomic-branch >actual &&
	test_cmp expected actual &&
	test $oid = "$(git -C atomic rev-parse --verify FETCH_HEAD)"
'

test_expect_success 'fetch --atomic works with multiple branches' '
	test_when_finished "rm -rf \"$D\"/atomic" &&

	cd "$D" &&
	git clone . atomic &&
	git branch atomic-branch-1 &&
	git branch atomic-branch-2 &&
	git branch atomic-branch-3 &&
	git rev-parse refs/heads/atomic-branch-1 refs/heads/atomic-branch-2 refs/heads/atomic-branch-3 >actual &&

	git -C atomic fetch --atomic origin &&
	git -C atomic rev-parse refs/remotes/origin/atomic-branch-1 refs/remotes/origin/atomic-branch-2 refs/remotes/origin/atomic-branch-3 >expected &&
	test_cmp expected actual
'

test_expect_success 'fetch --atomic works with mixed branches and tags' '
	test_when_finished "rm -rf \"$D\"/atomic" &&

	cd "$D" &&
	git clone . atomic &&
	git branch atomic-mixed-branch &&
	git tag atomic-mixed-tag &&
	git rev-parse refs/heads/atomic-mixed-branch refs/tags/atomic-mixed-tag >actual &&

	git -C atomic fetch --tags --atomic origin &&
	git -C atomic rev-parse refs/remotes/origin/atomic-mixed-branch refs/tags/atomic-mixed-tag >expected &&
	test_cmp expected actual
'

test_expect_success 'fetch --atomic prunes references' '
	test_when_finished "rm -rf \"$D\"/atomic" &&

	cd "$D" &&
	git branch atomic-prune-delete &&
	git clone . atomic &&
	git branch --delete atomic-prune-delete &&
	git branch atomic-prune-create &&
	git rev-parse refs/heads/atomic-prune-create >actual &&

	git -C atomic fetch --prune --atomic origin &&
	test_must_fail git -C atomic rev-parse refs/remotes/origin/atomic-prune-delete &&
	git -C atomic rev-parse refs/remotes/origin/atomic-prune-create >expected &&
	test_cmp expected actual
'

test_expect_success 'fetch --atomic aborts with non-fast-forward update' '
	test_when_finished "rm -rf \"$D\"/atomic" &&

	cd "$D" &&
	git branch atomic-non-ff &&
	git clone . atomic &&
	git rev-parse HEAD >actual &&

	git branch atomic-new-branch &&
	parent_commit=$(git rev-parse atomic-non-ff~) &&
	git update-ref refs/heads/atomic-non-ff $parent_commit &&

	test_must_fail git -C atomic fetch --atomic origin refs/heads/*:refs/remotes/origin/* &&
	test_must_fail git -C atomic rev-parse refs/remotes/origin/atomic-new-branch &&
	git -C atomic rev-parse refs/remotes/origin/atomic-non-ff >expected &&
	test_cmp expected actual &&
	test_must_be_empty atomic/.git/FETCH_HEAD
'

test_expect_success 'fetch --atomic executes a single reference transaction only' '
	test_when_finished "rm -rf \"$D\"/atomic" &&

	cd "$D" &&
	git clone . atomic &&
	git branch atomic-hooks-1 &&
	git branch atomic-hooks-2 &&
	head_oid=$(git rev-parse HEAD) &&

	cat >expected <<-EOF &&
		prepared
		$ZERO_OID $head_oid refs/remotes/origin/atomic-hooks-1
		$ZERO_OID $head_oid refs/remotes/origin/atomic-hooks-2
		committed
		$ZERO_OID $head_oid refs/remotes/origin/atomic-hooks-1
		$ZERO_OID $head_oid refs/remotes/origin/atomic-hooks-2
	EOF

	rm -f atomic/actual &&
	test_hook -C atomic reference-transaction <<-\EOF &&
		( echo "$*" && cat ) >>actual
	EOF

	git -C atomic fetch --atomic origin &&
	test_cmp expected atomic/actual
'

test_expect_success 'fetch --atomic aborts all reference updates if hook aborts' '
	test_when_finished "rm -rf \"$D\"/atomic" &&

	cd "$D" &&
	git clone . atomic &&
	git branch atomic-hooks-abort-1 &&
	git branch atomic-hooks-abort-2 &&
	git branch atomic-hooks-abort-3 &&
	git tag atomic-hooks-abort &&
	head_oid=$(git rev-parse HEAD) &&

	cat >expected <<-EOF &&
		prepared
		$ZERO_OID $head_oid refs/remotes/origin/atomic-hooks-abort-1
		$ZERO_OID $head_oid refs/remotes/origin/atomic-hooks-abort-2
		$ZERO_OID $head_oid refs/remotes/origin/atomic-hooks-abort-3
		$ZERO_OID $head_oid refs/tags/atomic-hooks-abort
		aborted
		$ZERO_OID $head_oid refs/remotes/origin/atomic-hooks-abort-1
		$ZERO_OID $head_oid refs/remotes/origin/atomic-hooks-abort-2
		$ZERO_OID $head_oid refs/remotes/origin/atomic-hooks-abort-3
		$ZERO_OID $head_oid refs/tags/atomic-hooks-abort
	EOF

	rm -f atomic/actual &&
	test_hook -C atomic/.git reference-transaction <<-\EOF &&
		( echo "$*" && cat ) >>actual
		exit 1
	EOF

	git -C atomic for-each-ref >expected-refs &&
	test_must_fail git -C atomic fetch --tags --atomic origin &&
	git -C atomic for-each-ref >actual-refs &&
	test_cmp expected-refs actual-refs &&
	test_must_be_empty atomic/.git/FETCH_HEAD
'

test_expect_success 'fetch --atomic --append appends to FETCH_HEAD' '
	test_when_finished "rm -rf \"$D\"/atomic" &&

	cd "$D" &&
	git clone . atomic &&
	oid=$(git rev-parse HEAD) &&

	git branch atomic-fetch-head-1 &&
	git -C atomic fetch --atomic origin atomic-fetch-head-1 &&
	test_line_count = 1 atomic/.git/FETCH_HEAD &&

	git branch atomic-fetch-head-2 &&
	git -C atomic fetch --atomic --append origin atomic-fetch-head-2 &&
	test_line_count = 2 atomic/.git/FETCH_HEAD &&
	cp atomic/.git/FETCH_HEAD expected &&

	test_hook -C atomic reference-transaction <<-\EOF &&
		exit 1
	EOF

	git branch atomic-fetch-head-3 &&
	test_must_fail git -C atomic fetch --atomic --append origin atomic-fetch-head-3 &&
	test_cmp expected atomic/.git/FETCH_HEAD
'

test_expect_success '--refmap="" ignores configured refspec' '
	cd "$TRASH_DIRECTORY" &&
	git clone "$D" remote-refs &&
	git -C remote-refs rev-parse remotes/origin/main >old &&
	git -C remote-refs update-ref refs/remotes/origin/main main~1 &&
	git -C remote-refs rev-parse remotes/origin/main >new &&
	git -C remote-refs fetch --refmap= origin "+refs/heads/*:refs/hidden/origin/*" &&
	git -C remote-refs rev-parse remotes/origin/main >actual &&
	test_cmp new actual &&
	git -C remote-refs fetch origin &&
	git -C remote-refs rev-parse remotes/origin/main >actual &&
	test_cmp old actual
'

test_expect_success '--refmap="" and --prune' '
	git -C remote-refs update-ref refs/remotes/origin/foo/otherbranch main &&
	git -C remote-refs update-ref refs/hidden/foo/otherbranch main &&
	git -C remote-refs fetch --prune --refmap="" origin +refs/heads/*:refs/hidden/* &&
	git -C remote-refs rev-parse remotes/origin/foo/otherbranch &&
	test_must_fail git -C remote-refs rev-parse refs/hidden/foo/otherbranch &&
	git -C remote-refs fetch --prune origin &&
	test_must_fail git -C remote-refs rev-parse remotes/origin/foo/otherbranch
'

test_expect_success 'fetch tags when there is no tags' '

    cd "$D" &&

    mkdir notags &&
    cd notags &&
    git init &&

    git fetch -t ..

'

test_expect_success 'fetch following tags' '

	cd "$D" &&
	git tag -a -m "annotated" anno HEAD &&
	git tag light HEAD &&

	mkdir four &&
	cd four &&
	git init &&

	git fetch .. :track &&
	git show-ref --verify refs/tags/anno &&
	git show-ref --verify refs/tags/light

'

test_expect_success 'fetch uses remote ref names to describe new refs' '
	cd "$D" &&
	git init descriptive &&
	(
		cd descriptive &&
		git config remote.o.url .. &&
		git config remote.o.fetch "refs/heads/*:refs/crazyheads/*" &&
		git config --add remote.o.fetch "refs/others/*:refs/heads/*" &&
		git fetch o
	) &&
	git tag -a -m "Descriptive tag" descriptive-tag &&
	git branch descriptive-branch &&
	git checkout descriptive-branch &&
	echo "Nuts" >crazy &&
	git add crazy &&
	git commit -a -m "descriptive commit" &&
	git update-ref refs/others/crazy HEAD &&
	(
		cd descriptive &&
		git fetch o 2>actual &&
		test_i18ngrep "new branch.* -> refs/crazyheads/descriptive-branch$" actual &&
		test_i18ngrep "new tag.* -> descriptive-tag$" actual &&
		test_i18ngrep "new ref.* -> crazy$" actual
	) &&
	git checkout main
'

test_expect_success 'fetch must not resolve short tag name' '

	cd "$D" &&

	mkdir five &&
	cd five &&
	git init &&

	test_must_fail git fetch .. anno:five

'

test_expect_success 'fetch can now resolve short remote name' '

	cd "$D" &&
	git update-ref refs/remotes/six/HEAD HEAD &&

	mkdir six &&
	cd six &&
	git init &&

	git fetch .. six:six
'

test_expect_success 'create bundle 1' '
	cd "$D" &&
	echo >file updated again by origin &&
	git commit -a -m "tip" &&
	git bundle create --version=3 bundle1 main^..main
'

test_expect_success 'header of bundle looks right' '
	cat >expect <<-EOF &&
	# v3 git bundle
	@object-format=$(test_oid algo)
	-OID updated by origin
	OID refs/heads/main

	EOF
	sed -e "s/$OID_REGEX/OID/g" -e "5q" "$D"/bundle1 >actual &&
	test_cmp expect actual
'

test_expect_success 'create bundle 2' '
	cd "$D" &&
	git bundle create bundle2 main~2..main
'

test_expect_success 'unbundle 1' '
	cd "$D/bundle" &&
	git checkout -b some-branch &&
	test_must_fail git fetch "$D/bundle1" main:main
'


test_expect_success 'bundle 1 has only 3 files ' '
	cd "$D" &&
	test_bundle_object_count bundle1 3
'

test_expect_success 'unbundle 2' '
	cd "$D/bundle" &&
	git fetch ../bundle2 main:main &&
	test "tip" = "$(git log -1 --pretty=oneline main | cut -d" " -f2)"
'

test_expect_success 'bundle does not prerequisite objects' '
	cd "$D" &&
	touch file2 &&
	git add file2 &&
	git commit -m add.file2 file2 &&
	git bundle create bundle3 -1 HEAD &&
	test_bundle_object_count bundle3 3
'

test_expect_success 'bundle should be able to create a full history' '

	cd "$D" &&
	git tag -a -m "1.0" v1.0 main &&
	git bundle create bundle4 v1.0

'

test_expect_success 'fetch with a non-applying branch.<name>.merge' '
	git config branch.main.remote yeti &&
	git config branch.main.merge refs/heads/bigfoot &&
	git config remote.blub.url one &&
	git config remote.blub.fetch "refs/heads/*:refs/remotes/one/*" &&
	git fetch blub
'

# URL supplied to fetch does not match the url of the configured branch's remote
test_expect_success 'fetch from GIT URL with a non-applying branch.<name>.merge [1]' '
	one_head=$(cd one && git rev-parse HEAD) &&
	this_head=$(git rev-parse HEAD) &&
	git update-ref -d FETCH_HEAD &&
	git fetch one &&
	test $one_head = "$(git rev-parse --verify FETCH_HEAD)" &&
	test $this_head = "$(git rev-parse --verify HEAD)"
'

# URL supplied to fetch matches the url of the configured branch's remote and
# the merge spec matches the branch the remote HEAD points to
test_expect_success 'fetch from GIT URL with a non-applying branch.<name>.merge [2]' '
	one_ref=$(cd one && git symbolic-ref HEAD) &&
	git config branch.main.remote blub &&
	git config branch.main.merge "$one_ref" &&
	git update-ref -d FETCH_HEAD &&
	git fetch one &&
	test $one_head = "$(git rev-parse --verify FETCH_HEAD)" &&
	test $this_head = "$(git rev-parse --verify HEAD)"
'

# URL supplied to fetch matches the url of the configured branch's remote, but
# the merge spec does not match the branch the remote HEAD points to
test_expect_success 'fetch from GIT URL with a non-applying branch.<name>.merge [3]' '
	git config branch.main.merge "${one_ref}_not" &&
	git update-ref -d FETCH_HEAD &&
	git fetch one &&
	test $one_head = "$(git rev-parse --verify FETCH_HEAD)" &&
	test $this_head = "$(git rev-parse --verify HEAD)"
'

# the strange name is: a\!'b
test_expect_success 'quoting of a strangely named repo' '
	test_must_fail git fetch "a\\!'\''b" > result 2>&1 &&
	grep "fatal: '\''a\\\\!'\''b'\''" result
'

test_expect_success 'bundle should record HEAD correctly' '

	cd "$D" &&
	git bundle create bundle5 HEAD main &&
	git bundle list-heads bundle5 >actual &&
	for h in HEAD refs/heads/main
	do
		echo "$(git rev-parse --verify $h) $h" || return 1
	done >expect &&
	test_cmp expect actual

'

test_expect_success 'mark initial state of origin/main' '
	(
		cd three &&
		git tag base-origin-main refs/remotes/origin/main
	)
'

test_expect_success 'explicit fetch should update tracking' '

	cd "$D" &&
	git branch -f side &&
	(
		cd three &&
		git update-ref refs/remotes/origin/main base-origin-main &&
		o=$(git rev-parse --verify refs/remotes/origin/main) &&
		git fetch origin main &&
		n=$(git rev-parse --verify refs/remotes/origin/main) &&
		test "$o" != "$n" &&
		test_must_fail git rev-parse --verify refs/remotes/origin/side
	)
'

test_expect_success 'explicit pull should update tracking' '

	cd "$D" &&
	git branch -f side &&
	(
		cd three &&
		git update-ref refs/remotes/origin/main base-origin-main &&
		o=$(git rev-parse --verify refs/remotes/origin/main) &&
		git pull origin main &&
		n=$(git rev-parse --verify refs/remotes/origin/main) &&
		test "$o" != "$n" &&
		test_must_fail git rev-parse --verify refs/remotes/origin/side
	)
'

test_expect_success 'explicit --refmap is allowed only with command-line refspec' '
	cd "$D" &&
	(
		cd three &&
		test_must_fail git fetch --refmap="*:refs/remotes/none/*"
	)
'

test_expect_success 'explicit --refmap option overrides remote.*.fetch' '
	cd "$D" &&
	git branch -f side &&
	(
		cd three &&
		git update-ref refs/remotes/origin/main base-origin-main &&
		o=$(git rev-parse --verify refs/remotes/origin/main) &&
		git fetch --refmap="refs/heads/*:refs/remotes/other/*" origin main &&
		n=$(git rev-parse --verify refs/remotes/origin/main) &&
		test "$o" = "$n" &&
		test_must_fail git rev-parse --verify refs/remotes/origin/side &&
		git rev-parse --verify refs/remotes/other/main
	)
'

test_expect_success 'explicitly empty --refmap option disables remote.*.fetch' '
	cd "$D" &&
	git branch -f side &&
	(
		cd three &&
		git update-ref refs/remotes/origin/main base-origin-main &&
		o=$(git rev-parse --verify refs/remotes/origin/main) &&
		git fetch --refmap="" origin main &&
		n=$(git rev-parse --verify refs/remotes/origin/main) &&
		test "$o" = "$n" &&
		test_must_fail git rev-parse --verify refs/remotes/origin/side
	)
'

test_expect_success 'configured fetch updates tracking' '

	cd "$D" &&
	git branch -f side &&
	(
		cd three &&
		git update-ref refs/remotes/origin/main base-origin-main &&
		o=$(git rev-parse --verify refs/remotes/origin/main) &&
		git fetch origin &&
		n=$(git rev-parse --verify refs/remotes/origin/main) &&
		test "$o" != "$n" &&
		git rev-parse --verify refs/remotes/origin/side
	)
'

test_expect_success 'non-matching refspecs do not confuse tracking update' '
	cd "$D" &&
	git update-ref refs/odd/location HEAD &&
	(
		cd three &&
		git update-ref refs/remotes/origin/main base-origin-main &&
		git config --add remote.origin.fetch \
			refs/odd/location:refs/remotes/origin/odd &&
		o=$(git rev-parse --verify refs/remotes/origin/main) &&
		git fetch origin main &&
		n=$(git rev-parse --verify refs/remotes/origin/main) &&
		test "$o" != "$n" &&
		test_must_fail git rev-parse --verify refs/remotes/origin/odd
	)
'

test_expect_success 'pushing nonexistent branch by mistake should not segv' '

	cd "$D" &&
	test_must_fail git push seven no:no

'

test_expect_success 'auto tag following fetches minimum' '

	cd "$D" &&
	git clone .git follow &&
	git checkout HEAD^0 &&
	(
		for i in 1 2 3 4 5 6 7
		do
			echo $i >>file &&
			git commit -m $i -a &&
			git tag -a -m $i excess-$i || exit 1
		done
	) &&
	git checkout main &&
	(
		cd follow &&
		git fetch
	)
'

test_expect_success 'refuse to fetch into the current branch' '

	test_must_fail git fetch . side:main

'

test_expect_success 'fetch into the current branch with --update-head-ok' '

	git fetch --update-head-ok . side:main

'

test_expect_success 'fetch --dry-run does not touch FETCH_HEAD, but still prints what would be written' '
	rm -f .git/FETCH_HEAD err &&
	git fetch --dry-run . 2>err &&
	! test -f .git/FETCH_HEAD &&
	grep FETCH_HEAD err
'

test_expect_success '--no-write-fetch-head does not touch FETCH_HEAD, and does not print what would be written' '
	rm -f .git/FETCH_HEAD err &&
	git fetch --no-write-fetch-head . 2>err &&
	! test -f .git/FETCH_HEAD &&
	! grep FETCH_HEAD err
'

test_expect_success '--write-fetch-head gets defeated by --dry-run' '
	rm -f .git/FETCH_HEAD &&
	git fetch --dry-run --write-fetch-head . &&
	! test -f .git/FETCH_HEAD
'

test_expect_success "should be able to fetch with duplicate refspecs" '
	mkdir dups &&
	(
		cd dups &&
		git init &&
		git config branch.main.remote three &&
		git config remote.three.url ../three/.git &&
		git config remote.three.fetch +refs/heads/*:refs/remotes/origin/* &&
		git config --add remote.three.fetch +refs/heads/*:refs/remotes/origin/* &&
		git fetch three
	)
'

test_expect_success 'LHS of refspec follows ref disambiguation rules' '
	mkdir lhs-ambiguous &&
	(
		cd lhs-ambiguous &&
		git init server &&
		test_commit -C server unwanted &&
		test_commit -C server wanted &&

		git init client &&

		# Check a name coming after "refs" alphabetically ...
		git -C server update-ref refs/heads/s wanted &&
		git -C server update-ref refs/heads/refs/heads/s unwanted &&
		git -C client fetch ../server +refs/heads/s:refs/heads/checkthis &&
		git -C server rev-parse wanted >expect &&
		git -C client rev-parse checkthis >actual &&
		test_cmp expect actual &&

		# ... and one before.
		git -C server update-ref refs/heads/q wanted &&
		git -C server update-ref refs/heads/refs/heads/q unwanted &&
		git -C client fetch ../server +refs/heads/q:refs/heads/checkthis &&
		git -C server rev-parse wanted >expect &&
		git -C client rev-parse checkthis >actual &&
		test_cmp expect actual &&

		# Tags are preferred over branches like refs/{heads,tags}/*
		git -C server update-ref refs/tags/t wanted &&
		git -C server update-ref refs/heads/t unwanted &&
		git -C client fetch ../server +t:refs/heads/checkthis &&
		git -C server rev-parse wanted >expect &&
		git -C client rev-parse checkthis >actual
	)
'

test_expect_success 'fetch.writeCommitGraph' '
	git clone three write &&
	(
		cd three &&
		test_commit new
	) &&
	(
		cd write &&
		git -c fetch.writeCommitGraph fetch origin &&
		test_path_is_file .git/objects/info/commit-graphs/commit-graph-chain
	)
'

test_expect_success 'fetch.writeCommitGraph with submodules' '
	test_config_global protocol.file.allow always &&
	git clone dups super &&
	(
		cd super &&
		git submodule add "file://$TRASH_DIRECTORY/three" &&
		git commit -m "add submodule"
	) &&
	git clone "super" super-clone &&
	(
		cd super-clone &&
		rm -rf .git/objects/info &&
		git -c fetch.writeCommitGraph=true fetch origin &&
		test_path_is_file .git/objects/info/commit-graphs/commit-graph-chain
	)
'

# fetches from first configured url
test_expect_success 'fetch from multiple configured URLs in single remote' '
	git init url1 &&
	git remote add multipleurls url1 &&
	git remote set-url --add multipleurls url2 &&
	git fetch multipleurls
'

# configured prune tests

set_config_tristate () {
	# var=$1 val=$2
	case "$2" in
	unset)
		test_unconfig "$1"
		;;
	*)
		git config "$1" "$2"
		key=$(echo $1 | sed -e 's/^remote\.origin/fetch/')
		git_fetch_c="$git_fetch_c -c $key=$2"
		;;
	esac
}

test_configured_prune () {
	test_configured_prune_type "$@" "name"
	test_configured_prune_type "$@" "link"
}

test_configured_prune_type () {
	fetch_prune=$1
	remote_origin_prune=$2
	fetch_prune_tags=$3
	remote_origin_prune_tags=$4
	expected_branch=$5
	expected_tag=$6
	cmdline=$7
	mode=$8

	if test -z "$cmdline_setup"
	then
		test_expect_success 'setup cmdline_setup variable for subsequent test' '
			remote_url="file://$(git -C one config remote.origin.url)" &&
			remote_fetch="$(git -C one config remote.origin.fetch)" &&
			cmdline_setup="\"$remote_url\" \"$remote_fetch\""
		'
	fi

	if test "$mode" = 'link'
	then
		new_cmdline=""

		if test "$cmdline" = ""
		then
			new_cmdline=$cmdline_setup
		else
			new_cmdline=$(perl -e '
				my ($cmdline, $url) = @ARGV;
				$cmdline =~ s[origin(?!/)][quotemeta($url)]ge;
				print $cmdline;
			' -- "$cmdline" "$remote_url")
		fi

		if test "$fetch_prune_tags" = 'true' ||
		   test "$remote_origin_prune_tags" = 'true'
		then
			if ! printf '%s' "$cmdline\n" | grep -q refs/remotes/origin/
			then
				new_cmdline="$new_cmdline refs/tags/*:refs/tags/*"
			fi
		fi

		cmdline="$new_cmdline"
	fi

	test_expect_success "$mode prune fetch.prune=$1 remote.origin.prune=$2 fetch.pruneTags=$3 remote.origin.pruneTags=$4${7:+ $7}; branch:$5 tag:$6" '
		# make sure a newbranch is there in . and also in one
		git branch -f newbranch &&
		git tag -f newtag &&
		(
			cd one &&
			test_unconfig fetch.prune &&
			test_unconfig fetch.pruneTags &&
			test_unconfig remote.origin.prune &&
			test_unconfig remote.origin.pruneTags &&
			git fetch '"$cmdline_setup"' &&
			git rev-parse --verify refs/remotes/origin/newbranch &&
			git rev-parse --verify refs/tags/newtag
		) &&

		# now remove them
		git branch -d newbranch &&
		git tag -d newtag &&

		# then test
		(
			cd one &&
			git_fetch_c="" &&
			set_config_tristate fetch.prune $fetch_prune &&
			set_config_tristate fetch.pruneTags $fetch_prune_tags &&
			set_config_tristate remote.origin.prune $remote_origin_prune &&
			set_config_tristate remote.origin.pruneTags $remote_origin_prune_tags &&

			if test "$mode" != "link"
			then
				git_fetch_c=""
			fi &&
			git$git_fetch_c fetch '"$cmdline"' &&
			case "$expected_branch" in
			pruned)
				test_must_fail git rev-parse --verify refs/remotes/origin/newbranch
				;;
			kept)
				git rev-parse --verify refs/remotes/origin/newbranch
				;;
			esac &&
			case "$expected_tag" in
			pruned)
				test_must_fail git rev-parse --verify refs/tags/newtag
				;;
			kept)
				git rev-parse --verify refs/tags/newtag
				;;
			esac
		)
	'
}

# $1 config: fetch.prune
# $2 config: remote.<name>.prune
# $3 config: fetch.pruneTags
# $4 config: remote.<name>.pruneTags
# $5 expect: branch to be pruned?
# $6 expect: tag to be pruned?
# $7 git-fetch $cmdline:
#
#                     $1    $2    $3    $4    $5     $6     $7
test_configured_prune unset unset unset unset kept   kept   ""
test_configured_prune unset unset unset unset kept   kept   "--no-prune"
test_configured_prune unset unset unset unset pruned kept   "--prune"
test_configured_prune unset unset unset unset kept   pruned \
	"--prune origin refs/tags/*:refs/tags/*"
test_configured_prune unset unset unset unset pruned pruned \
	"--prune origin refs/tags/*:refs/tags/* +refs/heads/*:refs/remotes/origin/*"

test_configured_prune false unset unset unset kept   kept   ""
test_configured_prune false unset unset unset kept   kept   "--no-prune"
test_configured_prune false unset unset unset pruned kept   "--prune"

test_configured_prune true  unset unset unset pruned kept   ""
test_configured_prune true  unset unset unset pruned kept   "--prune"
test_configured_prune true  unset unset unset kept   kept   "--no-prune"

test_configured_prune unset false unset unset kept   kept   ""
test_configured_prune unset false unset unset kept   kept   "--no-prune"
test_configured_prune unset false unset unset pruned kept   "--prune"

test_configured_prune false false unset unset kept   kept   ""
test_configured_prune false false unset unset kept   kept   "--no-prune"
test_configured_prune false false unset unset pruned kept   "--prune"
test_configured_prune false false unset unset kept   pruned \
	"--prune origin refs/tags/*:refs/tags/*"
test_configured_prune false false unset unset pruned pruned \
	"--prune origin refs/tags/*:refs/tags/* +refs/heads/*:refs/remotes/origin/*"

test_configured_prune true  false unset unset kept   kept   ""
test_configured_prune true  false unset unset pruned kept   "--prune"
test_configured_prune true  false unset unset kept   kept   "--no-prune"

test_configured_prune unset true  unset unset pruned kept   ""
test_configured_prune unset true  unset unset kept   kept   "--no-prune"
test_configured_prune unset true  unset unset pruned kept   "--prune"

test_configured_prune false true  unset unset pruned kept   ""
test_configured_prune false true  unset unset kept   kept   "--no-prune"
test_configured_prune false true  unset unset pruned kept   "--prune"

test_configured_prune true  true  unset unset pruned kept   ""
test_configured_prune true  true  unset unset pruned kept   "--prune"
test_configured_prune true  true  unset unset kept   kept   "--no-prune"
test_configured_prune true  true  unset unset kept   pruned \
	"--prune origin refs/tags/*:refs/tags/*"
test_configured_prune true  true  unset unset pruned pruned \
	"--prune origin refs/tags/*:refs/tags/* +refs/heads/*:refs/remotes/origin/*"

# --prune-tags on its own does nothing, needs --prune as well, same
# for fetch.pruneTags without fetch.prune
test_configured_prune unset unset unset unset kept kept     "--prune-tags"
test_configured_prune unset unset true unset  kept kept     ""
test_configured_prune unset unset unset true  kept kept     ""

# These will prune the tags
test_configured_prune unset unset unset unset pruned pruned "--prune --prune-tags"
test_configured_prune true  unset true  unset pruned pruned ""
test_configured_prune unset true  unset true  pruned pruned ""

# remote.<name>.pruneTags overrides fetch.pruneTags, just like
# remote.<name>.prune overrides fetch.prune if set.
test_configured_prune true  unset true unset pruned pruned  ""
test_configured_prune false true  false true  pruned pruned ""
test_configured_prune true  false true  false kept   kept   ""

# When --prune-tags is supplied it's ignored if an explicit refspec is
# given, same for the configuration options.
test_configured_prune unset unset unset unset pruned kept \
	"--prune --prune-tags origin +refs/heads/*:refs/remotes/origin/*"
test_configured_prune unset unset true  unset pruned kept \
	"--prune origin +refs/heads/*:refs/remotes/origin/*"
test_configured_prune unset unset unset true pruned  kept \
	"--prune origin +refs/heads/*:refs/remotes/origin/*"

# Pruning that also takes place if a file:// url replaces a named
# remote. However, because there's no implicit
# +refs/heads/*:refs/remotes/origin/* refspec and supplying it on the
# command-line negates --prune-tags, the branches will not be pruned.
test_configured_prune_type unset unset unset unset kept   kept   "origin --prune-tags" "name"
test_configured_prune_type unset unset unset unset kept   kept   "origin --prune-tags" "link"
test_configured_prune_type unset unset unset unset pruned pruned "origin --prune --prune-tags" "name"
test_configured_prune_type unset unset unset unset kept   pruned "origin --prune --prune-tags" "link"
test_configured_prune_type unset unset unset unset pruned pruned "--prune --prune-tags origin" "name"
test_configured_prune_type unset unset unset unset kept   pruned "--prune --prune-tags origin" "link"
test_configured_prune_type unset unset true  unset pruned pruned "--prune origin" "name"
test_configured_prune_type unset unset true  unset kept   pruned "--prune origin" "link"
test_configured_prune_type unset unset unset true  pruned pruned "--prune origin" "name"
test_configured_prune_type unset unset unset true  kept   pruned "--prune origin" "link"
test_configured_prune_type true  unset true  unset pruned pruned "origin" "name"
test_configured_prune_type true  unset true  unset kept   pruned "origin" "link"
test_configured_prune_type unset  true true  unset pruned pruned "origin" "name"
test_configured_prune_type unset  true true  unset kept   pruned "origin" "link"
test_configured_prune_type unset  true unset true  pruned pruned "origin" "name"
test_configured_prune_type unset  true unset true  kept   pruned "origin" "link"

# When all remote.origin.fetch settings are deleted a --prune
# --prune-tags still implicitly supplies refs/tags/*:refs/tags/* so
# tags, but not tracking branches, will be deleted.
test_expect_success 'remove remote.origin.fetch "one"' '
	(
		cd one &&
		git config --unset-all remote.origin.fetch
	)
'
test_configured_prune_type unset unset unset unset kept pruned "origin --prune --prune-tags" "name"
test_configured_prune_type unset unset unset unset kept pruned "origin --prune --prune-tags" "link"

test_expect_success 'all boundary commits are excluded' '
	test_commit base &&
	test_commit oneside &&
	git checkout HEAD^ &&
	test_commit otherside &&
	git checkout main &&
	test_tick &&
	git merge otherside &&
	ad=$(git log --no-walk --format=%ad HEAD) &&
	git bundle create twoside-boundary.bdl main --since="$ad" &&
	test_bundle_object_count --thin twoside-boundary.bdl 3
'

test_expect_success 'fetch --prune prints the remotes url' '
	git branch goodbye &&
	git clone . only-prunes &&
	git branch -D goodbye &&
	(
		cd only-prunes &&
		git fetch --prune origin 2>&1 | head -n1 >../actual
	) &&
	echo "From ${D}/." >expect &&
	test_cmp expect actual
'

test_expect_success 'branchname D/F conflict resolved by --prune' '
	git branch dir/file &&
	git clone . prune-df-conflict &&
	git branch -D dir/file &&
	git branch dir &&
	(
		cd prune-df-conflict &&
		git fetch --prune &&
		git rev-parse origin/dir >../actual
	) &&
	git rev-parse dir >expect &&
	test_cmp expect actual
'

test_expect_success 'fetching a one-level ref works' '
	test_commit extra &&
	git reset --hard HEAD^ &&
	git update-ref refs/foo extra &&
	git init one-level &&
	(
		cd one-level &&
		git fetch .. HEAD refs/foo
	)
'

test_expect_success 'fetching with auto-gc does not lock up' '
	write_script askyesno <<-\EOF &&
	echo "$*" &&
	false
	EOF
	git clone "file://$D" auto-gc &&
	test_commit test2 &&
	(
		cd auto-gc &&
		git config fetch.unpackLimit 1 &&
		git config gc.autoPackLimit 1 &&
		git config gc.autoDetach false &&
		GIT_ASK_YESNO="$D/askyesno" git fetch --verbose >fetch.out 2>&1 &&
		test_i18ngrep "Auto packing the repository" fetch.out &&
		! grep "Should I try again" fetch.out
	)
'

for section in fetch transfer
do
	test_expect_success "$section.hideRefs affects connectivity check" '
		GIT_TRACE="$PWD"/trace git -c $section.hideRefs=refs -c \
			$section.hideRefs="!refs/tags/" fetch &&
		grep "git rev-list .*--exclude-hidden=fetch" trace
	'
done
<<<<<<< HEAD

test_expect_success 'prepare source branch' '
	echo one >onebranch &&
	git checkout --orphan onebranch &&
	git rm --cached -r . &&
	git add onebranch &&
	git commit -m onebranch &&
	git rev-list --objects onebranch -- >actual &&
	# 3 objects should be created, at least ...
	test 3 -le $(wc -l <actual)
'

validate_store_type () {
	git -C dest count-objects -v >actual &&
	case "$store_type" in
	packed)
		grep "^count: 0$" actual ;;
	loose)
		grep "^packs: 0$" actual ;;
	esac || {
		echo "store_type is $store_type"
		cat actual
		false
	}
}

test_unpack_limit () {
	store_type=$1

	case "$store_type" in
	packed) fetch_limit=1 transfer_limit=10000 ;;
	loose) fetch_limit=10000 transfer_limit=1 ;;
	esac

	test_expect_success "fetch trumps transfer limit" '
		rm -fr dest &&
		git --bare init dest &&
		git -C dest config fetch.unpacklimit $fetch_limit &&
		git -C dest config transfer.unpacklimit $transfer_limit &&
		git -C dest fetch .. onebranch &&
		validate_store_type
	'
}

test_unpack_limit packed
test_unpack_limit loose
=======
>>>>>>> 0f158320

setup_negotiation_tip () {
	SERVER="$1"
	URL="$2"
	USE_PROTOCOL_V2="$3"

	rm -rf "$SERVER" client trace &&
	git init -b main "$SERVER" &&
	test_commit -C "$SERVER" alpha_1 &&
	test_commit -C "$SERVER" alpha_2 &&
	git -C "$SERVER" checkout --orphan beta &&
	test_commit -C "$SERVER" beta_1 &&
	test_commit -C "$SERVER" beta_2 &&

	git clone "$URL" client &&

	if test "$USE_PROTOCOL_V2" -eq 1
	then
		git -C "$SERVER" config protocol.version 2 &&
		git -C client config protocol.version 2
	fi &&

	test_commit -C "$SERVER" beta_s &&
	git -C "$SERVER" checkout main &&
	test_commit -C "$SERVER" alpha_s &&
	git -C "$SERVER" tag -d alpha_1 alpha_2 beta_1 beta_2
}

check_negotiation_tip () {
	# Ensure that {alpha,beta}_1 are sent as "have", but not {alpha_beta}_2
	ALPHA_1=$(git -C client rev-parse alpha_1) &&
	grep "fetch> have $ALPHA_1" trace &&
	BETA_1=$(git -C client rev-parse beta_1) &&
	grep "fetch> have $BETA_1" trace &&
	ALPHA_2=$(git -C client rev-parse alpha_2) &&
	! grep "fetch> have $ALPHA_2" trace &&
	BETA_2=$(git -C client rev-parse beta_2) &&
	! grep "fetch> have $BETA_2" trace
}

test_expect_success '--negotiation-tip limits "have" lines sent' '
	setup_negotiation_tip server server 0 &&
	GIT_TRACE_PACKET="$(pwd)/trace" git -C client fetch \
		--negotiation-tip=alpha_1 --negotiation-tip=beta_1 \
		origin alpha_s beta_s &&
	check_negotiation_tip
'

test_expect_success '--negotiation-tip understands globs' '
	setup_negotiation_tip server server 0 &&
	GIT_TRACE_PACKET="$(pwd)/trace" git -C client fetch \
		--negotiation-tip=*_1 \
		origin alpha_s beta_s &&
	check_negotiation_tip
'

test_expect_success '--negotiation-tip understands abbreviated SHA-1' '
	setup_negotiation_tip server server 0 &&
	GIT_TRACE_PACKET="$(pwd)/trace" git -C client fetch \
		--negotiation-tip=$(git -C client rev-parse --short alpha_1) \
		--negotiation-tip=$(git -C client rev-parse --short beta_1) \
		origin alpha_s beta_s &&
	check_negotiation_tip
'

test_expect_success '--negotiation-tip rejects missing OIDs' '
	setup_negotiation_tip server server 0 &&
	test_must_fail git -C client fetch \
		--negotiation-tip=alpha_1 \
		--negotiation-tip=$(test_oid zero) \
		origin alpha_s beta_s 2>err &&
	cat >fatal-expect <<-EOF &&
	fatal: the object $(test_oid zero) does not exist
EOF
	grep fatal: err >fatal-actual &&
	test_cmp fatal-expect fatal-actual
'

test_expect_success SYMLINKS 'clone does not get confused by a D/F conflict' '
	git init df-conflict &&
	(
		cd df-conflict &&
		ln -s .git a &&
		git add a &&
		test_tick &&
		git commit -m symlink &&
		test_commit a- &&
		rm a &&
		mkdir -p a/hooks &&
		write_script a/hooks/post-checkout <<-EOF &&
		echo WHOOPSIE >&2
		echo whoopsie >"$TRASH_DIRECTORY"/whoops
		EOF
		git add a/hooks/post-checkout &&
		test_tick &&
		git commit -m post-checkout
	) &&
	git clone df-conflict clone 2>err &&
	! grep WHOOPS err &&
	test_path_is_missing whoops
'

. "$TEST_DIRECTORY"/lib-httpd.sh
start_httpd

test_expect_success '--negotiation-tip limits "have" lines sent with HTTP protocol v2' '
	setup_negotiation_tip "$HTTPD_DOCUMENT_ROOT_PATH/server" \
		"$HTTPD_URL/smart/server" 1 &&
	GIT_TRACE_PACKET="$(pwd)/trace" git -C client fetch \
		--negotiation-tip=alpha_1 --negotiation-tip=beta_1 \
		origin alpha_s beta_s &&
	check_negotiation_tip
'

# DO NOT add non-httpd-specific tests here, because the last part of this
# test script is only executed when httpd is available and enabled.

test_done<|MERGE_RESOLUTION|>--- conflicted
+++ resolved
@@ -1126,7 +1126,6 @@
 		grep "git rev-list .*--exclude-hidden=fetch" trace
 	'
 done
-<<<<<<< HEAD
 
 test_expect_success 'prepare source branch' '
 	echo one >onebranch &&
@@ -1173,8 +1172,6 @@
 
 test_unpack_limit packed
 test_unpack_limit loose
-=======
->>>>>>> 0f158320
 
 setup_negotiation_tip () {
 	SERVER="$1"
