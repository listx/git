--- conflicted
+++ resolved
@@ -81,15 +81,10 @@
 			strbuf_setlen(path, baselen);
 			continue;
 		}
-<<<<<<< HEAD
 		if (starts_with(de->d_name, "tmp_obj_")) {
-			prune_tmp_object(path, de->d_name);
-=======
-		if (!prefixcmp(de->d_name, "tmp_obj_")) {
 			strbuf_addf(path, "/%s", de->d_name);
 			prune_tmp_file(path->buf);
 			strbuf_setlen(path, baselen);
->>>>>>> 4454e9cb
 			continue;
 		}
 		fprintf(stderr, "bad sha1 file: %s/%s\n", path->buf, de->d_name);
@@ -134,13 +129,8 @@
 		return;
 	}
 	while ((de = readdir(dir)) != NULL)
-<<<<<<< HEAD
 		if (starts_with(de->d_name, "tmp_"))
-			prune_tmp_object(path, de->d_name);
-=======
-		if (!prefixcmp(de->d_name, "tmp_"))
 			prune_tmp_file(mkpath("%s/%s", path, de->d_name));
->>>>>>> 4454e9cb
 	closedir(dir);
 }
 
