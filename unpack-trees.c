--- conflicted
+++ resolved
@@ -457,16 +457,12 @@
 	stop_progress(&progress);
 	errs |= finish_delayed_checkout(&state);
 	if (o->update)
-<<<<<<< HEAD
 		git_attr_set_direction(GIT_ATTR_CHECKIN);
 
 	if (o->clone)
 		report_collided_checkout(index);
 
-=======
-		git_attr_set_direction(GIT_ATTR_CHECKIN, NULL);
 	trace_performance_leave("check_updates");
->>>>>>> 5f4436a7
 	return errs != 0;
 }
 
