--- conflicted
+++ resolved
@@ -24,11 +24,7 @@
 			size_t pos;
 		} buf;
 	} u;
-<<<<<<< HEAD
-	const char *origin_type;
-=======
 	enum config_origin_type origin_type;
->>>>>>> 6ebdac1b
 	const char *name;
 	const char *path;
 	int die_on_error;
@@ -41,11 +37,6 @@
 	int (*do_ungetc)(int c, struct config_source *conf);
 	long (*do_ftell)(struct config_source *c);
 };
-<<<<<<< HEAD
-
-static struct config_source *cf;
-
-=======
 
 /*
  * These variables record the "current" config source, which
@@ -75,7 +66,6 @@
  */
 static enum config_scope current_parsing_scope;
 
->>>>>>> 6ebdac1b
 static int zlib_compression_seen;
 
 /*
@@ -167,13 +157,9 @@
 	if (!access_or_die(path, R_OK, 0)) {
 		if (++inc->depth > MAX_INCLUDE_DEPTH)
 			die(include_depth_advice, MAX_INCLUDE_DEPTH, path,
-<<<<<<< HEAD
-			    cf && cf->name ? cf->name : "the command line");
-=======
 			    !cf ? "<unknown>" :
 			    cf->name ? cf->name :
 			    "the command line");
->>>>>>> 6ebdac1b
 		ret = git_config_from_file(git_config_include, path, inc);
 		inc->depth--;
 	}
@@ -247,19 +233,11 @@
 int git_config_from_parameters(config_fn_t fn, void *data)
 {
 	const char *env = getenv(CONFIG_DATA_ENVIRONMENT);
-<<<<<<< HEAD
-=======
 	int ret = 0;
->>>>>>> 6ebdac1b
 	char *envw;
 	const char **argv = NULL;
 	int nr = 0, alloc = 0;
 	int i;
-<<<<<<< HEAD
-
-	if (!env)
-		return 0;
-=======
 	struct config_source source;
 
 	if (!env)
@@ -270,33 +248,16 @@
 	source.origin_type = CONFIG_ORIGIN_CMDLINE;
 	cf = &source;
 
->>>>>>> 6ebdac1b
 	/* sq_dequote will write over it */
 	envw = xstrdup(env);
 
 	if (sq_dequote_to_argv(envw, &argv, &nr, &alloc) < 0) {
-<<<<<<< HEAD
-		free(envw);
-		return error("bogus format in " CONFIG_DATA_ENVIRONMENT);
-=======
 		ret = error("bogus format in " CONFIG_DATA_ENVIRONMENT);
 		goto out;
->>>>>>> 6ebdac1b
 	}
 
 	for (i = 0; i < nr; i++) {
 		if (git_config_parse_parameter(argv[i], fn, data) < 0) {
-<<<<<<< HEAD
-			free(argv);
-			free(envw);
-			return -1;
-		}
-	}
-
-	free(argv);
-	free(envw);
-	return nr > 0;
-=======
 			ret = -1;
 			goto out;
 		}
@@ -307,7 +268,6 @@
 	free(envw);
 	cf = source.prev;
 	return ret;
->>>>>>> 6ebdac1b
 }
 
 static int get_next_char(void)
@@ -494,11 +454,8 @@
 	int comment = 0;
 	int baselen = 0;
 	struct strbuf *var = &cf->var;
-<<<<<<< HEAD
-=======
 	int error_return = 0;
 	char *error_msg = NULL;
->>>>>>> 6ebdac1b
 
 	/* U+FEFF Byte Order Mark in UTF8 */
 	const char *bomptr = utf8_bom;
@@ -553,12 +510,6 @@
 		if (get_value(fn, data, var) < 0)
 			break;
 	}
-<<<<<<< HEAD
-	if (cf->die_on_error)
-		die(_("bad config line %d in %s %s"), cf->linenr, cf->origin_type, cf->name);
-	else
-		return error(_("bad config line %d in %s %s"), cf->linenr, cf->origin_type, cf->name);
-=======
 
 	switch (cf->origin_type) {
 	case CONFIG_ORIGIN_BLOB:
@@ -593,7 +544,6 @@
 
 	free(error_msg);
 	return error_return;
->>>>>>> 6ebdac1b
 }
 
 static int parse_unit_factor(const char *end, uintmax_t *val)
@@ -626,17 +576,10 @@
 		errno = 0;
 		val = strtoimax(value, &end, 0);
 		if (errno == ERANGE)
-<<<<<<< HEAD
 			return 0;
 		if (!parse_unit_factor(end, &factor)) {
 			errno = EINVAL;
 			return 0;
-=======
-			return 0;
-		if (!parse_unit_factor(end, &factor)) {
-			errno = EINVAL;
-			return 0;
->>>>>>> 6ebdac1b
 		}
 		uval = labs(val);
 		uval *= factor;
@@ -666,21 +609,12 @@
 		oldval = val;
 		if (!parse_unit_factor(end, &val)) {
 			errno = EINVAL;
-<<<<<<< HEAD
 			return 0;
 		}
 		if (val > max || oldval > val) {
 			errno = ERANGE;
 			return 0;
 		}
-=======
-			return 0;
-		}
-		if (val > max || oldval > val) {
-			errno = ERANGE;
-			return 0;
-		}
->>>>>>> 6ebdac1b
 		*ret = val;
 		return 1;
 	}
@@ -718,18 +652,6 @@
 NORETURN
 static void die_bad_number(const char *name, const char *value)
 {
-<<<<<<< HEAD
-	const char *reason = errno == ERANGE ?
-			     "out of range" :
-			     "invalid unit";
-	if (!value)
-		value = "";
-
-	if (cf && cf->origin_type && cf->name)
-		die(_("bad numeric config value '%s' for '%s' in %s %s: %s"),
-		    value, name, cf->origin_type, cf->name, reason);
-	die(_("bad numeric config value '%s' for '%s': %s"), value, name, reason);
-=======
 	const char * error_type = (errno == ERANGE)? _("out of range"):_("invalid unit");
 
 	if (!value)
@@ -759,7 +681,6 @@
 		die(_("bad numeric config value '%s' for '%s' in %s: %s"),
 		    value, name, cf->name, error_type);
 	}
->>>>>>> 6ebdac1b
 }
 
 int git_config_int(const char *name, const char *value)
@@ -1236,12 +1157,8 @@
 }
 
 static int do_config_from_file(config_fn_t fn,
-<<<<<<< HEAD
-		const char *origin_type, const char *name, const char *path, FILE *f,
-=======
 		const enum config_origin_type origin_type,
 		const char *name, const char *path, FILE *f,
->>>>>>> 6ebdac1b
 		void *data)
 {
 	struct config_source top;
@@ -1260,11 +1177,7 @@
 
 static int git_config_from_stdin(config_fn_t fn, void *data)
 {
-<<<<<<< HEAD
-	return do_config_from_file(fn, "standard input", "", NULL, stdin, data);
-=======
 	return do_config_from_file(fn, CONFIG_ORIGIN_STDIN, "", NULL, stdin, data);
->>>>>>> 6ebdac1b
 }
 
 int git_config_from_file(config_fn_t fn, const char *filename, void *data)
@@ -1275,22 +1188,14 @@
 	f = fopen(filename, "r");
 	if (f) {
 		flockfile(f);
-<<<<<<< HEAD
-		ret = do_config_from_file(fn, "file", filename, filename, f, data);
-=======
 		ret = do_config_from_file(fn, CONFIG_ORIGIN_FILE, filename, filename, f, data);
->>>>>>> 6ebdac1b
 		funlockfile(f);
 		fclose(f);
 	}
 	return ret;
 }
 
-<<<<<<< HEAD
-int git_config_from_mem(config_fn_t fn, const char *origin_type,
-=======
 int git_config_from_mem(config_fn_t fn, const enum config_origin_type origin_type,
->>>>>>> 6ebdac1b
 			const char *name, const char *buf, size_t len, void *data)
 {
 	struct config_source top;
@@ -1327,11 +1232,7 @@
 		return error("reference '%s' does not point to a blob", name);
 	}
 
-<<<<<<< HEAD
-	ret = git_config_from_mem(fn, "blob", name, buf, size, data);
-=======
 	ret = git_config_from_mem(fn, CONFIG_ORIGIN_BLOB, name, buf, size, data);
->>>>>>> 6ebdac1b
 	free(buf);
 
 	return ret;
@@ -1385,56 +1286,16 @@
 
 static int do_git_config_sequence(config_fn_t fn, void *data)
 {
-<<<<<<< HEAD
-	int ret = 0, found = 0;
-=======
 	int ret = 0;
->>>>>>> 6ebdac1b
 	char *xdg_config = xdg_config_home("config");
 	char *user_config = expand_user_path("~/.gitconfig");
 	char *repo_config = git_pathdup("config");
 
-<<<<<<< HEAD
-	if (git_config_system() && !access_or_die(git_etc_gitconfig(), R_OK, 0)) {
-=======
 	current_parsing_scope = CONFIG_SCOPE_SYSTEM;
 	if (git_config_system() && !access_or_die(git_etc_gitconfig(), R_OK, 0))
->>>>>>> 6ebdac1b
 		ret += git_config_from_file(fn, git_etc_gitconfig(),
 					    data);
 
-<<<<<<< HEAD
-	if (xdg_config && !access_or_die(xdg_config, R_OK, ACCESS_EACCES_OK)) {
-		ret += git_config_from_file(fn, xdg_config, data);
-		found += 1;
-	}
-
-	if (user_config && !access_or_die(user_config, R_OK, ACCESS_EACCES_OK)) {
-		ret += git_config_from_file(fn, user_config, data);
-		found += 1;
-	}
-
-	if (repo_config && !access_or_die(repo_config, R_OK, 0)) {
-		ret += git_config_from_file(fn, repo_config, data);
-		found += 1;
-	}
-
-	switch (git_config_from_parameters(fn, data)) {
-	case -1: /* error */
-		die(_("unable to parse command-line config"));
-		break;
-	case 0: /* found nothing */
-		break;
-	default: /* found at least one item */
-		found++;
-		break;
-	}
-
-	free(xdg_config);
-	free(user_config);
-	free(repo_config);
-	return ret == 0 ? found : ret;
-=======
 	current_parsing_scope = CONFIG_SCOPE_GLOBAL;
 	if (xdg_config && !access_or_die(xdg_config, R_OK, ACCESS_EACCES_OK))
 		ret += git_config_from_file(fn, xdg_config, data);
@@ -1455,7 +1316,6 @@
 	free(user_config);
 	free(repo_config);
 	return ret;
->>>>>>> 6ebdac1b
 }
 
 int git_config_with_options(config_fn_t fn, void *data,
@@ -1463,416 +1323,6 @@
 			    int respect_includes)
 {
 	struct config_include_data inc = CONFIG_INCLUDE_INIT;
-<<<<<<< HEAD
-
-	if (respect_includes) {
-		inc.fn = fn;
-		inc.data = data;
-		fn = git_config_include;
-		data = &inc;
-	}
-
-	/*
-	 * If we have a specific filename, use it. Otherwise, follow the
-	 * regular lookup sequence.
-	 */
-	if (config_source && config_source->use_stdin)
-		return git_config_from_stdin(fn, data);
-	else if (config_source && config_source->file)
-		return git_config_from_file(fn, config_source->file, data);
-	else if (config_source && config_source->blob)
-		return git_config_from_blob_ref(fn, config_source->blob, data);
-
-	return do_git_config_sequence(fn, data);
-}
-
-static void git_config_raw(config_fn_t fn, void *data)
-{
-	if (git_config_with_options(fn, data, NULL, 1) < 0)
-		/*
-		 * git_config_with_options() normally returns only
-		 * positive values, as most errors are fatal, and
-		 * non-fatal potential errors are guarded by "if"
-		 * statements that are entered only when no error is
-		 * possible.
-		 *
-		 * If we ever encounter a non-fatal error, it means
-		 * something went really wrong and we should stop
-		 * immediately.
-		 */
-		die(_("unknown error occurred while reading the configuration files"));
-}
-
-static void configset_iter(struct config_set *cs, config_fn_t fn, void *data)
-{
-	int i, value_index;
-	struct string_list *values;
-	struct config_set_element *entry;
-	struct configset_list *list = &cs->list;
-	struct key_value_info *kv_info;
-
-	for (i = 0; i < list->nr; i++) {
-		entry = list->items[i].e;
-		value_index = list->items[i].value_index;
-		values = &entry->value_list;
-		if (fn(entry->key, values->items[value_index].string, data) < 0) {
-			kv_info = values->items[value_index].util;
-			git_die_config_linenr(entry->key, kv_info->filename, kv_info->linenr);
-		}
-	}
-}
-
-static void git_config_check_init(void);
-
-void git_config(config_fn_t fn, void *data)
-{
-	git_config_check_init();
-	configset_iter(&the_config_set, fn, data);
-}
-
-static struct config_set_element *configset_find_element(struct config_set *cs, const char *key)
-{
-	struct config_set_element k;
-	struct config_set_element *found_entry;
-	char *normalized_key;
-	/*
-	 * `key` may come from the user, so normalize it before using it
-	 * for querying entries from the hashmap.
-	 */
-	if (git_config_parse_key(key, &normalized_key, NULL))
-		return NULL;
-
-	hashmap_entry_init(&k, strhash(normalized_key));
-	k.key = normalized_key;
-	found_entry = hashmap_get(&cs->config_hash, &k, NULL);
-	free(normalized_key);
-	return found_entry;
-}
-
-static int configset_add_value(struct config_set *cs, const char *key, const char *value)
-{
-	struct config_set_element *e;
-	struct string_list_item *si;
-	struct configset_list_item *l_item;
-	struct key_value_info *kv_info = xmalloc(sizeof(*kv_info));
-
-	e = configset_find_element(cs, key);
-	/*
-	 * Since the keys are being fed by git_config*() callback mechanism, they
-	 * are already normalized. So simply add them without any further munging.
-	 */
-	if (!e) {
-		e = xmalloc(sizeof(*e));
-		hashmap_entry_init(e, strhash(key));
-		e->key = xstrdup(key);
-		string_list_init(&e->value_list, 1);
-		hashmap_add(&cs->config_hash, e);
-	}
-	si = string_list_append_nodup(&e->value_list, xstrdup_or_null(value));
-
-	ALLOC_GROW(cs->list.items, cs->list.nr + 1, cs->list.alloc);
-	l_item = &cs->list.items[cs->list.nr++];
-	l_item->e = e;
-	l_item->value_index = e->value_list.nr - 1;
-
-	if (cf) {
-		kv_info->filename = strintern(cf->name);
-		kv_info->linenr = cf->linenr;
-	} else {
-		/* for values read from `git_config_from_parameters()` */
-		kv_info->filename = NULL;
-		kv_info->linenr = -1;
-	}
-	si->util = kv_info;
-
-	return 0;
-}
-
-static int config_set_element_cmp(const struct config_set_element *e1,
-				 const struct config_set_element *e2, const void *unused)
-{
-	return strcmp(e1->key, e2->key);
-}
-
-void git_configset_init(struct config_set *cs)
-{
-	hashmap_init(&cs->config_hash, (hashmap_cmp_fn)config_set_element_cmp, 0);
-	cs->hash_initialized = 1;
-	cs->list.nr = 0;
-	cs->list.alloc = 0;
-	cs->list.items = NULL;
-}
-
-void git_configset_clear(struct config_set *cs)
-{
-	struct config_set_element *entry;
-	struct hashmap_iter iter;
-	if (!cs->hash_initialized)
-		return;
-
-	hashmap_iter_init(&cs->config_hash, &iter);
-	while ((entry = hashmap_iter_next(&iter))) {
-		free(entry->key);
-		string_list_clear(&entry->value_list, 1);
-	}
-	hashmap_free(&cs->config_hash, 1);
-	cs->hash_initialized = 0;
-	free(cs->list.items);
-	cs->list.nr = 0;
-	cs->list.alloc = 0;
-	cs->list.items = NULL;
-}
-
-static int config_set_callback(const char *key, const char *value, void *cb)
-{
-	struct config_set *cs = cb;
-	configset_add_value(cs, key, value);
-	return 0;
-}
-
-int git_configset_add_file(struct config_set *cs, const char *filename)
-{
-	return git_config_from_file(config_set_callback, filename, cs);
-}
-
-int git_configset_get_value(struct config_set *cs, const char *key, const char **value)
-{
-	const struct string_list *values = NULL;
-	/*
-	 * Follows "last one wins" semantic, i.e., if there are multiple matches for the
-	 * queried key in the files of the configset, the value returned will be the last
-	 * value in the value list for that key.
-	 */
-	values = git_configset_get_value_multi(cs, key);
-
-	if (!values)
-		return 1;
-	assert(values->nr > 0);
-	*value = values->items[values->nr - 1].string;
-	return 0;
-}
-
-const struct string_list *git_configset_get_value_multi(struct config_set *cs, const char *key)
-{
-	struct config_set_element *e = configset_find_element(cs, key);
-	return e ? &e->value_list : NULL;
-}
-
-int git_configset_get_string_const(struct config_set *cs, const char *key, const char **dest)
-{
-	const char *value;
-	if (!git_configset_get_value(cs, key, &value))
-		return git_config_string(dest, key, value);
-	else
-		return 1;
-}
-
-int git_configset_get_string(struct config_set *cs, const char *key, char **dest)
-{
-	return git_configset_get_string_const(cs, key, (const char **)dest);
-}
-
-int git_configset_get_int(struct config_set *cs, const char *key, int *dest)
-{
-	const char *value;
-	if (!git_configset_get_value(cs, key, &value)) {
-		*dest = git_config_int(key, value);
-		return 0;
-	} else
-		return 1;
-}
-
-int git_configset_get_ulong(struct config_set *cs, const char *key, unsigned long *dest)
-{
-	const char *value;
-	if (!git_configset_get_value(cs, key, &value)) {
-		*dest = git_config_ulong(key, value);
-		return 0;
-	} else
-		return 1;
-}
-
-int git_configset_get_bool(struct config_set *cs, const char *key, int *dest)
-{
-	const char *value;
-	if (!git_configset_get_value(cs, key, &value)) {
-		*dest = git_config_bool(key, value);
-		return 0;
-	} else
-		return 1;
-}
-
-int git_configset_get_bool_or_int(struct config_set *cs, const char *key,
-				int *is_bool, int *dest)
-{
-	const char *value;
-	if (!git_configset_get_value(cs, key, &value)) {
-		*dest = git_config_bool_or_int(key, value, is_bool);
-		return 0;
-	} else
-		return 1;
-}
-
-int git_configset_get_maybe_bool(struct config_set *cs, const char *key, int *dest)
-{
-	const char *value;
-	if (!git_configset_get_value(cs, key, &value)) {
-		*dest = git_config_maybe_bool(key, value);
-		if (*dest == -1)
-			return -1;
-		return 0;
-	} else
-		return 1;
-}
-
-int git_configset_get_pathname(struct config_set *cs, const char *key, const char **dest)
-{
-	const char *value;
-	if (!git_configset_get_value(cs, key, &value))
-		return git_config_pathname(dest, key, value);
-	else
-		return 1;
-}
-
-static void git_config_check_init(void)
-{
-	if (the_config_set.hash_initialized)
-		return;
-	git_configset_init(&the_config_set);
-	git_config_raw(config_set_callback, &the_config_set);
-}
-
-void git_config_clear(void)
-{
-	if (!the_config_set.hash_initialized)
-		return;
-	git_configset_clear(&the_config_set);
-}
-
-int git_config_get_value(const char *key, const char **value)
-{
-	git_config_check_init();
-	return git_configset_get_value(&the_config_set, key, value);
-}
-
-const struct string_list *git_config_get_value_multi(const char *key)
-{
-	git_config_check_init();
-	return git_configset_get_value_multi(&the_config_set, key);
-}
-
-int git_config_get_string_const(const char *key, const char **dest)
-{
-	int ret;
-	git_config_check_init();
-	ret = git_configset_get_string_const(&the_config_set, key, dest);
-	if (ret < 0)
-		git_die_config(key, NULL);
-	return ret;
-}
-
-int git_config_get_string(const char *key, char **dest)
-{
-	git_config_check_init();
-	return git_config_get_string_const(key, (const char **)dest);
-}
-
-int git_config_get_int(const char *key, int *dest)
-{
-	git_config_check_init();
-	return git_configset_get_int(&the_config_set, key, dest);
-}
-
-int git_config_get_ulong(const char *key, unsigned long *dest)
-{
-	git_config_check_init();
-	return git_configset_get_ulong(&the_config_set, key, dest);
-}
-
-int git_config_get_bool(const char *key, int *dest)
-{
-	git_config_check_init();
-	return git_configset_get_bool(&the_config_set, key, dest);
-}
-
-int git_config_get_bool_or_int(const char *key, int *is_bool, int *dest)
-{
-	git_config_check_init();
-	return git_configset_get_bool_or_int(&the_config_set, key, is_bool, dest);
-}
-
-int git_config_get_maybe_bool(const char *key, int *dest)
-{
-	git_config_check_init();
-	return git_configset_get_maybe_bool(&the_config_set, key, dest);
-}
-
-int git_config_get_pathname(const char *key, const char **dest)
-{
-	int ret;
-	git_config_check_init();
-	ret = git_configset_get_pathname(&the_config_set, key, dest);
-	if (ret < 0)
-		git_die_config(key, NULL);
-	return ret;
-}
-
-int git_config_get_untracked_cache(void)
-{
-	int val = -1;
-	const char *v;
-
-	/* Hack for test programs like test-dump-untracked-cache */
-	if (ignore_untracked_cache_config)
-		return -1;
-
-	if (!git_config_get_maybe_bool("core.untrackedcache", &val))
-		return val;
-
-	if (!git_config_get_value("core.untrackedcache", &v)) {
-		if (!strcasecmp(v, "keep"))
-			return -1;
-
-		error("unknown core.untrackedCache value '%s'; "
-		      "using 'keep' default value", v);
-		return -1;
-	}
-
-	return -1; /* default value */
-}
-
-NORETURN
-void git_die_config_linenr(const char *key, const char *filename, int linenr)
-{
-	if (!filename)
-		die(_("unable to parse '%s' from command-line config"), key);
-	else
-		die(_("bad config variable '%s' in file '%s' at line %d"),
-		    key, filename, linenr);
-}
-
-NORETURN __attribute__((format(printf, 2, 3)))
-void git_die_config(const char *key, const char *err, ...)
-{
-	const struct string_list *values;
-	struct key_value_info *kv_info;
-
-	if (err) {
-		va_list params;
-		va_start(params, err);
-		vreportf("error: ", err, params);
-		va_end(params);
-	}
-	values = git_config_get_value_multi(key);
-	kv_info = values->items[values->nr - 1].util;
-	git_die_config_linenr(key, kv_info->filename, kv_info->linenr);
-}
-
-/*
- * Find all the stuff for git_config_set() below.
- */
-
-=======
 
 	if (respect_includes) {
 		inc.fn = fn;
@@ -2290,7 +1740,6 @@
  * Find all the stuff for git_config_set() below.
  */
 
->>>>>>> 6ebdac1b
 static struct {
 	int baselen;
 	char *key;
@@ -2493,7 +1942,6 @@
 
 int git_config_set_in_file_gently(const char *config_filename,
 				  const char *key, const char *value)
-<<<<<<< HEAD
 {
 	return git_config_set_multivar_in_file_gently(config_filename, key, value, NULL, 0);
 }
@@ -2593,107 +2041,6 @@
 
 int git_config_parse_key(const char *key, char **store_key, int *baselen)
 {
-=======
-{
-	return git_config_set_multivar_in_file_gently(config_filename, key, value, NULL, 0);
-}
-
-void git_config_set_in_file(const char *config_filename,
-			    const char *key, const char *value)
-{
-	git_config_set_multivar_in_file(config_filename, key, value, NULL, 0);
-}
-
-int git_config_set_gently(const char *key, const char *value)
-{
-	return git_config_set_multivar_gently(key, value, NULL, 0);
-}
-
-void git_config_set(const char *key, const char *value)
-{
-	git_config_set_multivar(key, value, NULL, 0);
-}
-
-/*
- * Auxiliary function to sanity-check and split the key into the section
- * identifier and variable name.
- *
- * Returns 0 on success, -1 when there is an invalid character in the key and
- * -2 if there is no section name in the key.
- *
- * store_key - pointer to char* which will hold a copy of the key with
- *             lowercase section and variable name
- * baselen - pointer to int which will hold the length of the
- *           section + subsection part, can be NULL
- */
-static int git_config_parse_key_1(const char *key, char **store_key, int *baselen_, int quiet)
-{
-	int i, dot, baselen;
-	const char *last_dot = strrchr(key, '.');
-
-	/*
-	 * Since "key" actually contains the section name and the real
-	 * key name separated by a dot, we have to know where the dot is.
-	 */
-
-	if (last_dot == NULL || last_dot == key) {
-		if (!quiet)
-			error("key does not contain a section: %s", key);
-		return -CONFIG_NO_SECTION_OR_NAME;
-	}
-
-	if (!last_dot[1]) {
-		if (!quiet)
-			error("key does not contain variable name: %s", key);
-		return -CONFIG_NO_SECTION_OR_NAME;
-	}
-
-	baselen = last_dot - key;
-	if (baselen_)
-		*baselen_ = baselen;
-
-	/*
-	 * Validate the key and while at it, lower case it for matching.
-	 */
-	if (store_key)
-		*store_key = xmallocz(strlen(key));
-
-	dot = 0;
-	for (i = 0; key[i]; i++) {
-		unsigned char c = key[i];
-		if (c == '.')
-			dot = 1;
-		/* Leave the extended basename untouched.. */
-		if (!dot || i > baselen) {
-			if (!iskeychar(c) ||
-			    (i == baselen + 1 && !isalpha(c))) {
-				if (!quiet)
-					error("invalid key: %s", key);
-				goto out_free_ret_1;
-			}
-			c = tolower(c);
-		} else if (c == '\n') {
-			if (!quiet)
-				error("invalid key (newline): %s", key);
-			goto out_free_ret_1;
-		}
-		if (store_key)
-			(*store_key)[i] = c;
-	}
-
-	return 0;
-
-out_free_ret_1:
-	if (store_key) {
-		free(*store_key);
-		*store_key = NULL;
-	}
-	return -CONFIG_INVALID_KEY;
-}
-
-int git_config_parse_key(const char *key, char **store_key, int *baselen)
-{
->>>>>>> 6ebdac1b
 	return git_config_parse_key_1(key, store_key, baselen, 0);
 }
 
@@ -3182,9 +2529,6 @@
 
 const char *current_config_origin_type(void)
 {
-<<<<<<< HEAD
-	return cf && cf->origin_type ? cf->origin_type : "command line";
-=======
 	int type;
 	if (current_config_kvi)
 		type = current_config_kvi->origin_type;
@@ -3207,14 +2551,10 @@
 	default:
 		die("BUG: unknown config origin type");
 	}
->>>>>>> 6ebdac1b
 }
 
 const char *current_config_name(void)
 {
-<<<<<<< HEAD
-	return cf && cf->name ? cf->name : "";
-=======
 	const char *name;
 	if (current_config_kvi)
 		name = current_config_kvi->filename;
@@ -3231,5 +2571,4 @@
 		return current_config_kvi->scope;
 	else
 		return current_parsing_scope;
->>>>>>> 6ebdac1b
 }