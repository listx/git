#!/bin/sh
#
# Copyright (c) 2007 Lars Hjemli
#

test_description='git merge

Testing basic merge operations/option parsing.

! [c0] commit 0
 ! [c1] commit 1
  ! [c2] commit 2
   ! [c3] commit 3
    ! [c4] c4
     ! [c5] c5
      ! [c6] c6
       * [master] Merge commit 'c1'
--------
       - [master] Merge commit 'c1'
 +     * [c1] commit 1
      +  [c6] c6
     +   [c5] c5
    ++   [c4] c4
   ++++  [c3] commit 3
  +      [c2] commit 2
+++++++* [c0] commit 0
'

. ./test-lib.sh
. "$TEST_DIRECTORY"/lib-gpg.sh

printf '%s\n' 1 2 3 4 5 6 7 8 9 >file
printf '%s\n' '1 X' 2 3 4 5 6 7 8 9 >file.1
printf '%s\n' 1 2 3 4 '5 X' 6 7 8 9 >file.5
printf '%s\n' 1 2 3 4 5 6 7 8 '9 X' >file.9
printf '%s\n' 1 2 3 4 5 6 7 8 '9 Y' >file.9y
printf '%s\n' '1 X' 2 3 4 5 6 7 8 9 >result.1
printf '%s\n' '1 X' 2 3 4 '5 X' 6 7 8 9 >result.1-5
printf '%s\n' '1 X' 2 3 4 '5 X' 6 7 8 '9 X' >result.1-5-9
printf '%s\n' 1 2 3 4 5 6 7 8 '9 Z' >result.9z

create_merge_msgs () {
	echo "Merge tag 'c2'" >msg.1-5 &&
	echo "Merge tags 'c2' and 'c3'" >msg.1-5-9 &&
	{
		echo "Squashed commit of the following:" &&
		echo &&
		git log --no-merges ^HEAD c1
	} >squash.1 &&
	{
		echo "Squashed commit of the following:" &&
		echo &&
		git log --no-merges ^HEAD c2
	} >squash.1-5 &&
	{
		echo "Squashed commit of the following:" &&
		echo &&
		git log --no-merges ^HEAD c2 c3
	} >squash.1-5-9 &&
	{
		echo "* tag 'c3':" &&
		echo "  commit 3"
	} >msg.log
}

verify_merge () {
	test_cmp "$2" "$1" &&
	git update-index --refresh &&
	git diff --exit-code &&
	if test -n "$3"
	then
		git show -s --pretty=tformat:%s HEAD >msg.act &&
		test_cmp "$3" msg.act
	fi
}

verify_head () {
	echo "$1" >head.expected &&
	git rev-parse HEAD >head.actual &&
	test_cmp head.expected head.actual
}

verify_parents () {
	printf '%s\n' "$@" >parents.expected &&
	>parents.actual &&
	i=1 &&
	while test $i -le $#
	do
		git rev-parse HEAD^$i >>parents.actual &&
		i=$(expr $i + 1) ||
		return 1
	done &&
	test_must_fail git rev-parse --verify "HEAD^$i" &&
	test_cmp parents.expected parents.actual
}

verify_mergeheads () {
	printf '%s\n' "$@" >mergehead.expected &&
	while read sha1 rest
	do
		git rev-parse $sha1
	done <.git/MERGE_HEAD >mergehead.actual &&
	test_cmp mergehead.expected mergehead.actual
}

verify_no_mergehead () {
	! test -e .git/MERGE_HEAD
}

test_expect_success 'setup' '
	git add file &&
	test_tick &&
	git commit -m "commit 0" &&
	git tag c0 &&
	c0=$(git rev-parse HEAD) &&
	cp file.1 file &&
	git add file &&
	test_tick &&
	git commit -m "commit 1" &&
	git tag c1 &&
	c1=$(git rev-parse HEAD) &&
	git reset --hard "$c0" &&
	cp file.5 file &&
	git add file &&
	test_tick &&
	git commit -m "commit 2" &&
	git tag c2 &&
	c2=$(git rev-parse HEAD) &&
	git reset --hard "$c0" &&
	cp file.9y file &&
	git add file &&
	test_tick &&
	git commit -m "commit 7" &&
	git tag c7 &&
	git reset --hard "$c0" &&
	cp file.9 file &&
	git add file &&
	test_tick &&
	git commit -m "commit 3" &&
	git tag c3 &&
	c3=$(git rev-parse HEAD) &&
	git reset --hard "$c0" &&
	create_merge_msgs
'

test_debug 'git log --graph --decorate --oneline --all'

test_expect_success 'test option parsing' '
	test_must_fail git merge -$ c1 &&
	test_must_fail git merge --no-such c1 &&
	test_must_fail git merge -s foobar c1 &&
	test_must_fail git merge -s=foobar c1 &&
	test_must_fail git merge -m &&
	test_must_fail git merge --abort foobar &&
	test_must_fail git merge --abort --quiet &&
	test_must_fail git merge --continue foobar &&
	test_must_fail git merge --continue --quiet &&
	test_must_fail git merge
'

test_expect_success 'merge -h with invalid index' '
	mkdir broken &&
	(
		cd broken &&
		git init &&
		>.git/index &&
		test_expect_code 129 git merge -h 2>usage
	) &&
	test_i18ngrep "[Uu]sage: git merge" broken/usage
'

test_expect_success 'reject non-strategy with a git-merge-foo name' '
	test_must_fail git merge -s index c1
'

test_expect_success 'merge c0 with c1' '
	echo "OBJID HEAD@{0}: merge c1: Fast-forward" >reflog.expected &&

	git reset --hard c0 &&
	git merge c1 &&
	verify_merge file result.1 &&
	verify_head "$c1" &&

	git reflog -1 >reflog.actual &&
	sed "s/$_x05[0-9a-f]*/OBJID/g" reflog.actual >reflog.fuzzy &&
	test_cmp reflog.expected reflog.fuzzy
'

test_debug 'git log --graph --decorate --oneline --all'

test_expect_success 'merge c0 with c1 with --ff-only' '
	git reset --hard c0 &&
	git merge --ff-only c1 &&
	git merge --ff-only HEAD c0 c1 &&
	verify_merge file result.1 &&
	verify_head "$c1"
'

test_debug 'git log --graph --decorate --oneline --all'

test_expect_success 'merge from unborn branch' '
	git checkout -f master &&
	test_might_fail git branch -D kid &&

	echo "OBJID HEAD@{0}: initial pull" >reflog.expected &&

	git checkout --orphan kid &&
	test_when_finished "git checkout -f master" &&
	git rm -fr . &&
	test_tick &&
	git merge --ff-only c1 &&
	verify_merge file result.1 &&
	verify_head "$c1" &&

	git reflog -1 >reflog.actual &&
	sed "s/$_x05[0-9a-f][0-9a-f]/OBJID/g" reflog.actual >reflog.fuzzy &&
	test_cmp reflog.expected reflog.fuzzy
'

test_debug 'git log --graph --decorate --oneline --all'

test_expect_success 'merge c1 with c2' '
	git reset --hard c1 &&
	test_tick &&
	git merge c2 &&
	verify_merge file result.1-5 msg.1-5 &&
	verify_parents $c1 $c2
'

test_expect_success 'merge --squash c3 with c7' '
	git reset --hard c3 &&
	test_must_fail git merge --squash c7 &&
	cat result.9z >file &&
	git commit --no-edit -a &&

	cat >expect <<-EOF &&
	Squashed commit of the following:

	$(git show -s c7)

	# Conflicts:
	#	file
	EOF
	git cat-file commit HEAD >raw &&
	sed -e '1,/^$/d' raw >actual &&
	test_cmp expect actual
'

test_expect_success 'merge c3 with c7 with commit.cleanup = scissors' '
	git config commit.cleanup scissors &&
	git reset --hard c3 &&
	test_must_fail git merge c7 &&
	cat result.9z >file &&
	git commit --no-edit -a &&

	cat >expect <<-\EOF &&
	Merge tag '"'"'c7'"'"'

	# ------------------------ >8 ------------------------
	# Do not modify or remove the line above.
	# Everything below it will be ignored.
	#
	# Conflicts:
	#	file
	EOF
	git cat-file commit HEAD >raw &&
	sed -e '1,/^$/d' raw >actual &&
	test_i18ncmp expect actual
'

test_expect_success 'merge c3 with c7 with --squash commit.cleanup = scissors' '
	git config commit.cleanup scissors &&
	git reset --hard c3 &&
	test_must_fail git merge --squash c7 &&
	cat result.9z >file &&
	git commit --no-edit -a &&

	cat >expect <<-EOF &&
	Squashed commit of the following:

	$(git show -s c7)

	# ------------------------ >8 ------------------------
	# Do not modify or remove the line above.
	# Everything below it will be ignored.
	#
	# Conflicts:
	#	file
	EOF
	git cat-file commit HEAD >raw &&
	sed -e '1,/^$/d' raw >actual &&
	test_i18ncmp expect actual
'

test_debug 'git log --graph --decorate --oneline --all'

test_expect_success 'merge c1 with c2 and c3' '
	git reset --hard c1 &&
	test_tick &&
	git merge c2 c3 &&
	verify_merge file result.1-5-9 msg.1-5-9 &&
	verify_parents $c1 $c2 $c3
'

test_debug 'git log --graph --decorate --oneline --all'

test_expect_success 'merges with --ff-only' '
	git reset --hard c1 &&
	test_tick &&
	test_must_fail git merge --ff-only c2 &&
	test_must_fail git merge --ff-only c3 &&
	test_must_fail git merge --ff-only c2 c3 &&
	git reset --hard c0 &&
	git merge c3 &&
	verify_head $c3
'

test_expect_success 'merges with merge.ff=only' '
	git reset --hard c1 &&
	test_tick &&
	test_config merge.ff "only" &&
	test_must_fail git merge c2 &&
	test_must_fail git merge c3 &&
	test_must_fail git merge c2 c3 &&
	git reset --hard c0 &&
	git merge c3 &&
	verify_head $c3
'

test_expect_success 'merge c0 with c1 (no-commit)' '
	git reset --hard c0 &&
	git merge --no-commit c1 &&
	verify_merge file result.1 &&
	verify_head $c1
'

test_debug 'git log --graph --decorate --oneline --all'

test_expect_success 'merge c1 with c2 (no-commit)' '
	git reset --hard c1 &&
	git merge --no-commit c2 &&
	verify_merge file result.1-5 &&
	verify_head $c1 &&
	verify_mergeheads $c2
'

test_debug 'git log --graph --decorate --oneline --all'

test_expect_success 'merge c1 with c2 and c3 (no-commit)' '
	git reset --hard c1 &&
	git merge --no-commit c2 c3 &&
	verify_merge file result.1-5-9 &&
	verify_head $c1 &&
	verify_mergeheads $c2 $c3
'

test_debug 'git log --graph --decorate --oneline --all'

test_expect_success 'merge c0 with c1 (squash)' '
	git reset --hard c0 &&
	git merge --squash c1 &&
	verify_merge file result.1 &&
	verify_head $c0 &&
	verify_no_mergehead &&
	test_cmp squash.1 .git/SQUASH_MSG
'

test_debug 'git log --graph --decorate --oneline --all'

test_expect_success 'merge c0 with c1 (squash, ff-only)' '
	git reset --hard c0 &&
	git merge --squash --ff-only c1 &&
	verify_merge file result.1 &&
	verify_head $c0 &&
	verify_no_mergehead &&
	test_cmp squash.1 .git/SQUASH_MSG
'

test_debug 'git log --graph --decorate --oneline --all'

test_expect_success 'merge c1 with c2 (squash)' '
	git reset --hard c1 &&
	git merge --squash c2 &&
	verify_merge file result.1-5 &&
	verify_head $c1 &&
	verify_no_mergehead &&
	test_cmp squash.1-5 .git/SQUASH_MSG
'

test_debug 'git log --graph --decorate --oneline --all'

test_expect_success 'unsuccessful merge of c1 with c2 (squash, ff-only)' '
	git reset --hard c1 &&
	test_must_fail git merge --squash --ff-only c2
'

test_debug 'git log --graph --decorate --oneline --all'

test_expect_success 'merge c1 with c2 and c3 (squash)' '
	git reset --hard c1 &&
	git merge --squash c2 c3 &&
	verify_merge file result.1-5-9 &&
	verify_head $c1 &&
	verify_no_mergehead &&
	test_cmp squash.1-5-9 .git/SQUASH_MSG
'

test_debug 'git log --graph --decorate --oneline --all'

test_expect_success 'merge c1 with c2 (no-commit in config)' '
	git reset --hard c1 &&
	test_config branch.master.mergeoptions "--no-commit" &&
	git merge c2 &&
	verify_merge file result.1-5 &&
	verify_head $c1 &&
	verify_mergeheads $c2
'

test_debug 'git log --graph --decorate --oneline --all'

test_expect_success 'merge c1 with c2 (log in config)' '
	git reset --hard c1 &&
	git merge --log c2 &&
	git show -s --pretty=tformat:%s%n%b >expect &&

	test_config branch.master.mergeoptions "--log" &&
	git reset --hard c1 &&
	git merge c2 &&
	git show -s --pretty=tformat:%s%n%b >actual &&

	test_cmp expect actual
'

test_expect_success 'merge c1 with c2 (log in config gets overridden)' '
	git reset --hard c1 &&
	git merge c2 &&
	git show -s --pretty=tformat:%s%n%b >expect &&

	test_config branch.master.mergeoptions "--no-log" &&
	test_config merge.log "true" &&
	git reset --hard c1 &&
	git merge c2 &&
	git show -s --pretty=tformat:%s%n%b >actual &&

	test_cmp expect actual
'

test_expect_success 'merge c1 with c2 (squash in config)' '
	git reset --hard c1 &&
	test_config branch.master.mergeoptions "--squash" &&
	git merge c2 &&
	verify_merge file result.1-5 &&
	verify_head $c1 &&
	verify_no_mergehead &&
	test_cmp squash.1-5 .git/SQUASH_MSG
'

test_debug 'git log --graph --decorate --oneline --all'

test_expect_success 'override config option -n with --summary' '
	git reset --hard c1 &&
	test_config branch.master.mergeoptions "-n" &&
	test_tick &&
	git merge --summary c2 >diffstat.txt &&
	verify_merge file result.1-5 msg.1-5 &&
	verify_parents $c1 $c2 &&
	if ! grep "^ file |  *2 +-$" diffstat.txt
	then
		echo "[OOPS] diffstat was not generated with --summary"
		false
	fi
'

test_expect_success 'override config option -n with --stat' '
	git reset --hard c1 &&
	test_config branch.master.mergeoptions "-n" &&
	test_tick &&
	git merge --stat c2 >diffstat.txt &&
	verify_merge file result.1-5 msg.1-5 &&
	verify_parents $c1 $c2 &&
	if ! grep "^ file |  *2 +-$" diffstat.txt
	then
		echo "[OOPS] diffstat was not generated with --stat"
		false
	fi
'

test_debug 'git log --graph --decorate --oneline --all'

test_expect_success 'override config option --stat' '
	git reset --hard c1 &&
	test_config branch.master.mergeoptions "--stat" &&
	test_tick &&
	git merge -n c2 >diffstat.txt &&
	verify_merge file result.1-5 msg.1-5 &&
	verify_parents $c1 $c2 &&
	if grep "^ file |  *2 +-$" diffstat.txt
	then
		echo "[OOPS] diffstat was generated"
		false
	fi
'

test_debug 'git log --graph --decorate --oneline --all'

test_expect_success 'merge c1 with c2 (override --no-commit)' '
	git reset --hard c1 &&
	test_config branch.master.mergeoptions "--no-commit" &&
	test_tick &&
	git merge --commit c2 &&
	verify_merge file result.1-5 msg.1-5 &&
	verify_parents $c1 $c2
'

test_debug 'git log --graph --decorate --oneline --all'

test_expect_success 'merge c1 with c2 (override --squash)' '
	git reset --hard c1 &&
	test_config branch.master.mergeoptions "--squash" &&
	test_tick &&
	git merge --no-squash c2 &&
	verify_merge file result.1-5 msg.1-5 &&
	verify_parents $c1 $c2
'

test_debug 'git log --graph --decorate --oneline --all'

test_expect_success 'merge c0 with c1 (no-ff)' '
	git reset --hard c0 &&
	test_tick &&
	git merge --no-ff c1 &&
	verify_merge file result.1 &&
	verify_parents $c0 $c1
'

test_debug 'git log --graph --decorate --oneline --all'

test_expect_success 'merge c0 with c1 (merge.ff=false)' '
	git reset --hard c0 &&
	test_config merge.ff "false" &&
	test_tick &&
	git merge c1 &&
	verify_merge file result.1 &&
	verify_parents $c0 $c1
'
test_debug 'git log --graph --decorate --oneline --all'

test_expect_success 'combine branch.master.mergeoptions with merge.ff' '
	git reset --hard c0 &&
	test_config branch.master.mergeoptions "--ff" &&
	test_config merge.ff "false" &&
	test_tick &&
	git merge c1 &&
	verify_merge file result.1 &&
	verify_parents "$c0"
'

test_expect_success 'tolerate unknown values for merge.ff' '
	git reset --hard c0 &&
	test_config merge.ff "something-new" &&
	test_tick &&
	git merge c1 2>message &&
	verify_head "$c1" &&
	test_must_be_empty message
'

test_expect_success 'combining --squash and --no-ff is refused' '
	git reset --hard c0 &&
	test_must_fail git merge --squash --no-ff c1 &&
	test_must_fail git merge --no-ff --squash c1
'

test_expect_success 'option --ff-only overwrites --no-ff' '
	git merge --no-ff --ff-only c1 &&
	test_must_fail git merge --no-ff --ff-only c2
'

test_expect_success 'option --no-ff overrides merge.ff=only config' '
	git reset --hard c0 &&
	test_config merge.ff only &&
	git merge --no-ff c1
'

test_expect_success 'merge c0 with c1 (ff overrides no-ff)' '
	git reset --hard c0 &&
	test_config branch.master.mergeoptions "--no-ff" &&
	git merge --ff c1 &&
	verify_merge file result.1 &&
	verify_head $c1
'

test_expect_success 'merge log message' '
	git reset --hard c0 &&
	git merge --no-log c2 &&
	git show -s --pretty=format:%b HEAD >msg.act &&
	test_must_be_empty msg.act &&

	git reset --hard c0 &&
	test_config branch.master.mergeoptions "--no-ff" &&
	git merge --no-log c2 &&
	git show -s --pretty=format:%b HEAD >msg.act &&
	test_must_be_empty msg.act &&

	git merge --log c3 &&
	git show -s --pretty=format:%b HEAD >msg.act &&
	test_cmp msg.log msg.act &&

	git reset --hard HEAD^ &&
	test_config merge.log "yes" &&
	git merge c3 &&
	git show -s --pretty=format:%b HEAD >msg.act &&
	test_cmp msg.log msg.act
'

test_debug 'git log --graph --decorate --oneline --all'

test_expect_success 'merge c1 with c0, c2, c0, and c1' '
       git reset --hard c1 &&
       test_tick &&
       git merge c0 c2 c0 c1 &&
       verify_merge file result.1-5 &&
       verify_parents $c1 $c2
'

test_debug 'git log --graph --decorate --oneline --all'

test_expect_success 'merge c1 with c0, c2, c0, and c1' '
       git reset --hard c1 &&
       test_tick &&
       git merge c0 c2 c0 c1 &&
       verify_merge file result.1-5 &&
       verify_parents $c1 $c2
'

test_debug 'git log --graph --decorate --oneline --all'

test_expect_success 'merge c1 with c1 and c2' '
       git reset --hard c1 &&
       test_tick &&
       git merge c1 c2 &&
       verify_merge file result.1-5 &&
       verify_parents $c1 $c2
'

test_debug 'git log --graph --decorate --oneline --all'

test_expect_success 'merge fast-forward in a dirty tree' '
       git reset --hard c0 &&
       mv file file1 &&
       cat file1 >file &&
       rm -f file1 &&
       git merge c2
'

test_debug 'git log --graph --decorate --oneline --all'

test_expect_success 'in-index merge' '
	git reset --hard c0 &&
	git merge --no-ff -s resolve c1 >out &&
	test_i18ngrep "Wonderful." out &&
	verify_parents $c0 $c1
'

test_debug 'git log --graph --decorate --oneline --all'

test_expect_success 'refresh the index before merging' '
	git reset --hard c1 &&
	cp file file.n && mv -f file.n file &&
	git merge c3
'

cat >expected.branch <<\EOF
Merge branch 'c5-branch' (early part)
EOF
cat >expected.tag <<\EOF
Merge commit 'c5~1'
EOF

test_expect_success 'merge early part of c2' '
	git reset --hard c3 &&
	echo c4 >c4.c &&
	git add c4.c &&
	git commit -m c4 &&
	git tag c4 &&
	echo c5 >c5.c &&
	git add c5.c &&
	git commit -m c5 &&
	git tag c5 &&
	git reset --hard c3 &&
	echo c6 >c6.c &&
	git add c6.c &&
	git commit -m c6 &&
	git tag c6 &&
	git branch -f c5-branch c5 &&
	git merge c5-branch~1 &&
	git show -s --pretty=tformat:%s HEAD >actual.branch &&
	git reset --keep HEAD^ &&
	git merge c5~1 &&
	git show -s --pretty=tformat:%s HEAD >actual.tag &&
	test_cmp expected.branch actual.branch &&
	test_cmp expected.tag actual.tag
'

test_debug 'git log --graph --decorate --oneline --all'

test_expect_success 'merge --no-ff --no-commit && commit' '
	git reset --hard c0 &&
	git merge --no-ff --no-commit c1 &&
	EDITOR=: git commit &&
	verify_parents $c0 $c1
'

test_debug 'git log --graph --decorate --oneline --all'

test_expect_success 'amending no-ff merge commit' '
	EDITOR=: git commit --amend &&
	verify_parents $c0 $c1
'

test_debug 'git log --graph --decorate --oneline --all'

cat >editor <<\EOF
#!/bin/sh
# Add a new message string that was not in the template
(
	echo "Merge work done on the side branch c1"
	echo
	cat "$1"
) >"$1.tmp" && mv "$1.tmp" "$1"
# strip comments and blank lines from end of message
sed -e '/^#/d' "$1" | sed -e :a -e '/^\n*$/{$d;N;ba' -e '}' >expected
EOF
chmod 755 editor

test_expect_success 'merge --no-ff --edit' '
	git reset --hard c0 &&
	EDITOR=./editor git merge --no-ff --edit c1 &&
	verify_parents $c0 $c1 &&
	git cat-file commit HEAD >raw &&
	grep "work done on the side branch" raw &&
	sed "1,/^$/d" >actual raw &&
	test_cmp expected actual
'

test_expect_success 'merge annotated/signed tag w/o tracking' '
	test_when_finished "rm -rf dst; git tag -d anno1" &&
	git tag -a -m "anno c1" anno1 c1 &&
	git init dst &&
	git rev-parse c1 >dst/expect &&
	(
		# c0 fast-forwards to c1 but because this repository
		# is not a "downstream" whose refs/tags follows along
		# tag from the "upstream", this pull defaults to --no-ff
		cd dst &&
		git pull .. c0 &&
		git pull .. anno1 &&
		git rev-parse HEAD^2 >actual &&
		test_cmp expect actual
	)
'

test_expect_success 'merge annotated/signed tag w/ tracking' '
	test_when_finished "rm -rf dst; git tag -d anno1" &&
	git tag -a -m "anno c1" anno1 c1 &&
	git init dst &&
	git rev-parse c1 >dst/expect &&
	(
		# c0 fast-forwards to c1 and because this repository
		# is a "downstream" whose refs/tags follows along
		# tag from the "upstream", this pull defaults to --ff
		cd dst &&
		git remote add origin .. &&
		git pull origin c0 &&
		git fetch origin &&
		git merge anno1 &&
		git rev-parse HEAD >actual &&
		test_cmp expect actual
	)
'

test_expect_success GPG 'merge --ff-only tag' '
	git reset --hard c0 &&
	git commit --allow-empty -m "A newer commit" &&
	git tag -s -m "A newer commit" signed &&
	git reset --hard c0 &&

	git merge --ff-only signed &&
	git rev-parse signed^0 >expect &&
	git rev-parse HEAD >actual &&
	test_cmp expect actual
'

test_expect_success GPG 'merge --no-edit tag should skip editor' '
	git reset --hard c0 &&
	git commit --allow-empty -m "A newer commit" &&
	git tag -f -s -m "A newer commit" signed &&
	git reset --hard c0 &&

	EDITOR=false git merge --no-edit --no-ff signed &&
	git rev-parse signed^0 >expect &&
	git rev-parse HEAD^2 >actual &&
	test_cmp expect actual
'

test_expect_success 'set up mod-256 conflict scenario' '
	# 256 near-identical stanzas...
	for i in $(test_seq 1 256); do
		for j in 1 2 3 4 5; do
			echo $i-$j
		done
	done >file &&
	git add file &&
	git commit -m base &&

	# one side changes the first line of each to "master"
	sed s/-1/-master/ file >tmp &&
	mv tmp file &&
	git commit -am master &&

	# and the other to "side"; merging the two will
	# yield 256 separate conflicts
	git checkout -b side HEAD^ &&
	sed s/-1/-side/ file >tmp &&
	mv tmp file &&
	git commit -am side
'

test_expect_success 'merge detects mod-256 conflicts (recursive)' '
	git reset --hard &&
	test_must_fail git merge -s recursive master
'

test_expect_success 'merge detects mod-256 conflicts (resolve)' '
	git reset --hard &&
	test_must_fail git merge -s resolve master
'

test_expect_success 'merge nothing into void' '
	git init void &&
	(
		cd void &&
		git remote add up .. &&
		git fetch up &&
		test_must_fail git merge FETCH_HEAD
	)
'

test_expect_success 'merge can be completed with --continue' '
	git reset --hard c0 &&
	git merge --no-ff --no-commit c1 &&
	git merge --continue &&
	verify_parents $c0 $c1
'

write_script .git/FAKE_EDITOR <<EOF
# kill -TERM command added below.
EOF

test_expect_success EXECKEEPSPID 'killed merge can be completed with --continue' '
	git reset --hard c0 &&
	! "$SHELL_PATH" -c '\''
	  echo kill -TERM $$ >>.git/FAKE_EDITOR
	  GIT_EDITOR=.git/FAKE_EDITOR
	  export GIT_EDITOR
	  exec git merge --no-ff --edit c1'\'' &&
	git merge --continue &&
	verify_parents $c0 $c1
'

<<<<<<< HEAD
test_expect_success 'merge --quit' '
	git init merge-quit &&
	(
		cd merge-quit &&
		test_commit base &&
		echo one >>base.t &&
		git commit -am one &&
		git branch one &&
		git checkout base &&
		echo two >>base.t &&
		git commit -am two &&
		test_must_fail git -c rerere.enabled=true merge one &&
		test_path_is_file .git/MERGE_HEAD &&
		test_path_is_file .git/MERGE_MODE &&
		test_path_is_file .git/MERGE_MSG &&
		git rerere status >rerere.before &&
		git merge --quit &&
		test_path_is_missing .git/MERGE_HEAD &&
		test_path_is_missing .git/MERGE_MODE &&
		test_path_is_missing .git/MERGE_MSG &&
		git rerere status >rerere.after &&
		test_must_be_empty rerere.after &&
		! test_cmp rerere.after rerere.before
	)
=======
test_expect_success 'merge suggests matching remote refname' '
	git commit --allow-empty -m not-local &&
	git update-ref refs/remotes/origin/not-local HEAD &&
	git reset --hard HEAD^ &&

	# This is white-box testing hackery; we happen to know
	# that reading packed refs is more picky about the memory
	# ownership of strings we pass to for_each_ref() callbacks.
	git pack-refs --all --prune &&

	test_must_fail git merge not-local 2>stderr &&
	grep origin/not-local stderr
'

test_expect_success 'suggested names are not ambiguous' '
	git update-ref refs/heads/origin/not-local HEAD &&
	test_must_fail git merge not-local 2>stderr &&
	grep remotes/origin/not-local stderr
>>>>>>> 2ed2e199
'

test_done<|MERGE_RESOLUTION|>--- conflicted
+++ resolved
@@ -867,7 +867,6 @@
 	verify_parents $c0 $c1
 '
 
-<<<<<<< HEAD
 test_expect_success 'merge --quit' '
 	git init merge-quit &&
 	(
@@ -892,7 +891,8 @@
 		test_must_be_empty rerere.after &&
 		! test_cmp rerere.after rerere.before
 	)
-=======
+'
+
 test_expect_success 'merge suggests matching remote refname' '
 	git commit --allow-empty -m not-local &&
 	git update-ref refs/remotes/origin/not-local HEAD &&
@@ -911,7 +911,6 @@
 	git update-ref refs/heads/origin/not-local HEAD &&
 	test_must_fail git merge not-local 2>stderr &&
 	grep remotes/origin/not-local stderr
->>>>>>> 2ed2e199
 '
 
 test_done