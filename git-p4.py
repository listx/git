--- conflicted
+++ resolved
@@ -994,8 +994,6 @@
             _gitConfig[key] = []
     return _gitConfig[key]
 
-<<<<<<< HEAD
-=======
 def fullP4Ref(incomingRef, importIntoRemotes=True):
     """Standardize a given provided p4 ref value to a full git ref:
          refs/foo/bar/branch -> use it exactly
@@ -1025,7 +1023,6 @@
     if incomingRef.startswith("p4/"):
         return incomingRef[3:]
     return incomingRef
->>>>>>> 17f273ff
 
 def p4BranchesInGit(branchesAreInRemotes=True):
     """Find all the branches whose names start with "p4/", looking
@@ -3954,15 +3951,11 @@
             if branch_arg_given:
                 short = shortP4Ref(self.branch, self.importIntoRemotes)
                 if short in branches:
-<<<<<<< HEAD
                     self.p4BranchesInGit = [short]
-=======
-                    self.p4BranchesInGit = [ short ]
                 elif self.branch.startswith('refs/') and \
                         branchExists(self.branch) and \
                         '[git-p4:' in extractLogMessageFromGitCommit(self.branch):
-                    self.p4BranchesInGit = [ self.branch ]
->>>>>>> 17f273ff
+                    self.p4BranchesInGit = [self.branch]
             else:
                 self.p4BranchesInGit = branches.keys()
 
@@ -3979,12 +3972,8 @@
 
             p4Change = 0
             for branch in self.p4BranchesInGit:
-<<<<<<< HEAD
-                logMsg = extractLogMessageFromGitCommit(self.refPrefix + branch)
-=======
                 logMsg = extractLogMessageFromGitCommit(fullP4Ref(branch,
                                                         self.importIntoRemotes))
->>>>>>> 17f273ff
 
                 settings = extractSettingsGitLog(logMsg)
 
