#include "git-compat-util.h"
<<<<<<< HEAD
#include "date.h"
#include "dir.h"
#include "hex.h"
#include "object-store-ll.h"
#include "path.h"
=======
#include "alloc.h"
#include "date.h"
#include "hex.h"
#include "object-store.h"
>>>>>>> 0f158320
#include "repository.h"
#include "object.h"
#include "attr.h"
#include "blob.h"
#include "tree.h"
#include "tree-walk.h"
#include "commit.h"
#include "tag.h"
#include "fsck.h"
#include "refs.h"
#include "url.h"
#include "utf8.h"
#include "decorate.h"
#include "oidset.h"
#include "packfile.h"
#include "submodule-config.h"
#include "config.h"
#include "credential.h"
#include "help.h"

#define STR(x) #x
#define MSG_ID(id, msg_type) { STR(id), NULL, NULL, FSCK_##msg_type },
static struct {
	const char *id_string;
	const char *downcased;
	const char *camelcased;
	enum fsck_msg_type msg_type;
} msg_id_info[FSCK_MSG_MAX + 1] = {
	FOREACH_FSCK_MSG_ID(MSG_ID)
	{ NULL, NULL, NULL, -1 }
};
#undef MSG_ID
#undef STR

static void prepare_msg_ids(void)
{
	int i;

	if (msg_id_info[0].downcased)
		return;

	/* convert id_string to lower case, without underscores. */
	for (i = 0; i < FSCK_MSG_MAX; i++) {
		const char *p = msg_id_info[i].id_string;
		int len = strlen(p);
		char *q = xmalloc(len);

		msg_id_info[i].downcased = q;
		while (*p)
			if (*p == '_')
				p++;
			else
				*(q)++ = tolower(*(p)++);
		*q = '\0';

		p = msg_id_info[i].id_string;
		q = xmalloc(len);
		msg_id_info[i].camelcased = q;
		while (*p) {
			if (*p == '_') {
				p++;
				if (*p)
					*q++ = *p++;
			} else {
				*q++ = tolower(*p++);
			}
		}
		*q = '\0';
	}
}

static int parse_msg_id(const char *text)
{
	int i;

	prepare_msg_ids();

	for (i = 0; i < FSCK_MSG_MAX; i++)
		if (!strcmp(text, msg_id_info[i].downcased))
			return i;

	return -1;
}

void list_config_fsck_msg_ids(struct string_list *list, const char *prefix)
{
	int i;

	prepare_msg_ids();

	for (i = 0; i < FSCK_MSG_MAX; i++)
		list_config_item(list, prefix, msg_id_info[i].camelcased);
}

static enum fsck_msg_type fsck_msg_type(enum fsck_msg_id msg_id,
	struct fsck_options *options)
{
	assert(msg_id >= 0 && msg_id < FSCK_MSG_MAX);

	if (!options->msg_type) {
		enum fsck_msg_type msg_type = msg_id_info[msg_id].msg_type;

		if (options->strict && msg_type == FSCK_WARN)
			msg_type = FSCK_ERROR;
		return msg_type;
	}

	return options->msg_type[msg_id];
}

static enum fsck_msg_type parse_msg_type(const char *str)
{
	if (!strcmp(str, "error"))
		return FSCK_ERROR;
	else if (!strcmp(str, "warn"))
		return FSCK_WARN;
	else if (!strcmp(str, "ignore"))
		return FSCK_IGNORE;
	else
		die("Unknown fsck message type: '%s'", str);
}

int is_valid_msg_type(const char *msg_id, const char *msg_type)
{
	if (parse_msg_id(msg_id) < 0)
		return 0;
	parse_msg_type(msg_type);
	return 1;
}

void fsck_set_msg_type_from_ids(struct fsck_options *options,
				enum fsck_msg_id msg_id,
				enum fsck_msg_type msg_type)
{
	if (!options->msg_type) {
		int i;
		enum fsck_msg_type *severity;
		ALLOC_ARRAY(severity, FSCK_MSG_MAX);
		for (i = 0; i < FSCK_MSG_MAX; i++)
			severity[i] = fsck_msg_type(i, options);
		options->msg_type = severity;
	}

	options->msg_type[msg_id] = msg_type;
}

void fsck_set_msg_type(struct fsck_options *options,
		       const char *msg_id_str, const char *msg_type_str)
{
	int msg_id = parse_msg_id(msg_id_str);
	enum fsck_msg_type msg_type = parse_msg_type(msg_type_str);

	if (msg_id < 0)
		die("Unhandled message id: %s", msg_id_str);

	if (msg_type != FSCK_ERROR && msg_id_info[msg_id].msg_type == FSCK_FATAL)
		die("Cannot demote %s to %s", msg_id_str, msg_type_str);

	fsck_set_msg_type_from_ids(options, msg_id, msg_type);
}

void fsck_set_msg_types(struct fsck_options *options, const char *values)
{
	char *buf = xstrdup(values), *to_free = buf;
	int done = 0;

	while (!done) {
		int len = strcspn(buf, " ,|"), equal;

		done = !buf[len];
		if (!len) {
			buf++;
			continue;
		}
		buf[len] = '\0';

		for (equal = 0;
		     equal < len && buf[equal] != '=' && buf[equal] != ':';
		     equal++)
			buf[equal] = tolower(buf[equal]);
		buf[equal] = '\0';

		if (!strcmp(buf, "skiplist")) {
			if (equal == len)
				die("skiplist requires a path");
			oidset_parse_file(&options->skiplist, buf + equal + 1);
			buf += len + 1;
			continue;
		}

		if (equal == len)
			die("Missing '=': '%s'", buf);

		fsck_set_msg_type(options, buf, buf + equal + 1);
		buf += len + 1;
	}
	free(to_free);
}

static int object_on_skiplist(struct fsck_options *opts,
			      const struct object_id *oid)
{
	return opts && oid && oidset_contains(&opts->skiplist, oid);
}

__attribute__((format (printf, 5, 6)))
static int report(struct fsck_options *options,
		  const struct object_id *oid, enum object_type object_type,
		  enum fsck_msg_id msg_id, const char *fmt, ...)
{
	va_list ap;
	struct strbuf sb = STRBUF_INIT;
	enum fsck_msg_type msg_type = fsck_msg_type(msg_id, options);
	int result;

	if (msg_type == FSCK_IGNORE)
		return 0;

	if (object_on_skiplist(options, oid))
		return 0;

	if (msg_type == FSCK_FATAL)
		msg_type = FSCK_ERROR;
	else if (msg_type == FSCK_INFO)
		msg_type = FSCK_WARN;

	prepare_msg_ids();
	strbuf_addf(&sb, "%s: ", msg_id_info[msg_id].camelcased);

	va_start(ap, fmt);
	strbuf_vaddf(&sb, fmt, ap);
	result = options->error_func(options, oid, object_type,
				     msg_type, msg_id, sb.buf);
	strbuf_release(&sb);
	va_end(ap);

	return result;
}

void fsck_enable_object_names(struct fsck_options *options)
{
	if (!options->object_names)
		options->object_names = kh_init_oid_map();
}

const char *fsck_get_object_name(struct fsck_options *options,
				 const struct object_id *oid)
{
	khiter_t pos;
	if (!options->object_names)
		return NULL;
	pos = kh_get_oid_map(options->object_names, *oid);
	if (pos >= kh_end(options->object_names))
		return NULL;
	return kh_value(options->object_names, pos);
}

void fsck_put_object_name(struct fsck_options *options,
			  const struct object_id *oid,
			  const char *fmt, ...)
{
	va_list ap;
	struct strbuf buf = STRBUF_INIT;
	khiter_t pos;
	int hashret;

	if (!options->object_names)
		return;

	pos = kh_put_oid_map(options->object_names, *oid, &hashret);
	if (!hashret)
		return;
	va_start(ap, fmt);
	strbuf_vaddf(&buf, fmt, ap);
	kh_value(options->object_names, pos) = strbuf_detach(&buf, NULL);
	va_end(ap);
}

const char *fsck_describe_object(struct fsck_options *options,
				 const struct object_id *oid)
{
	static struct strbuf bufs[] = {
		STRBUF_INIT, STRBUF_INIT, STRBUF_INIT, STRBUF_INIT
	};
	static int b = 0;
	struct strbuf *buf;
	const char *name = fsck_get_object_name(options, oid);

	buf = bufs + b;
	b = (b + 1) % ARRAY_SIZE(bufs);
	strbuf_reset(buf);
	strbuf_addstr(buf, oid_to_hex(oid));
	if (name)
		strbuf_addf(buf, " (%s)", name);

	return buf->buf;
}

static int fsck_walk_tree(struct tree *tree, void *data, struct fsck_options *options)
{
	struct tree_desc desc;
	struct name_entry entry;
	int res = 0;
	const char *name;

	if (parse_tree(tree))
		return -1;

	name = fsck_get_object_name(options, &tree->object.oid);
	if (init_tree_desc_gently(&desc, tree->buffer, tree->size, 0))
		return -1;
	while (tree_entry_gently(&desc, &entry)) {
		struct object *obj;
		int result;

		if (S_ISGITLINK(entry.mode))
			continue;

		if (S_ISDIR(entry.mode)) {
			obj = (struct object *)lookup_tree(the_repository, &entry.oid);
			if (name && obj)
				fsck_put_object_name(options, &entry.oid, "%s%s/",
						     name, entry.path);
			result = options->walk(obj, OBJ_TREE, data, options);
		}
		else if (S_ISREG(entry.mode) || S_ISLNK(entry.mode)) {
			obj = (struct object *)lookup_blob(the_repository, &entry.oid);
			if (name && obj)
				fsck_put_object_name(options, &entry.oid, "%s%s",
						     name, entry.path);
			result = options->walk(obj, OBJ_BLOB, data, options);
		}
		else {
			result = error("in tree %s: entry %s has bad mode %.6o",
				       fsck_describe_object(options, &tree->object.oid),
				       entry.path, entry.mode);
		}
		if (result < 0)
			return result;
		if (!res)
			res = result;
	}
	return res;
}

static int fsck_walk_commit(struct commit *commit, void *data, struct fsck_options *options)
{
	int counter = 0, generation = 0, name_prefix_len = 0;
	struct commit_list *parents;
	int res;
	int result;
	const char *name;

	if (repo_parse_commit(the_repository, commit))
		return -1;

	name = fsck_get_object_name(options, &commit->object.oid);
	if (name)
		fsck_put_object_name(options, get_commit_tree_oid(commit),
				     "%s:", name);

	result = options->walk((struct object *) repo_get_commit_tree(the_repository, commit),
			       OBJ_TREE, data, options);
	if (result < 0)
		return result;
	res = result;

	parents = commit->parents;
	if (name && parents) {
		int len = strlen(name), power;

		if (len && name[len - 1] == '^') {
			generation = 1;
			name_prefix_len = len - 1;
		}
		else { /* parse ~<generation> suffix */
			for (generation = 0, power = 1;
			     len && isdigit(name[len - 1]);
			     power *= 10)
				generation += power * (name[--len] - '0');
			if (power > 1 && len && name[len - 1] == '~')
				name_prefix_len = len - 1;
			else {
				/* Maybe a non-first parent, e.g. HEAD^2 */
				generation = 0;
				name_prefix_len = len;
			}
		}
	}

	while (parents) {
		if (name) {
			struct object_id *oid = &parents->item->object.oid;

			if (counter++)
				fsck_put_object_name(options, oid, "%s^%d",
						     name, counter);
			else if (generation > 0)
				fsck_put_object_name(options, oid, "%.*s~%d",
						     name_prefix_len, name,
						     generation + 1);
			else
				fsck_put_object_name(options, oid, "%s^", name);
		}
		result = options->walk((struct object *)parents->item, OBJ_COMMIT, data, options);
		if (result < 0)
			return result;
		if (!res)
			res = result;
		parents = parents->next;
	}
	return res;
}

static int fsck_walk_tag(struct tag *tag, void *data, struct fsck_options *options)
{
	const char *name = fsck_get_object_name(options, &tag->object.oid);

	if (parse_tag(tag))
		return -1;
	if (name)
		fsck_put_object_name(options, &tag->tagged->oid, "%s", name);
	return options->walk(tag->tagged, OBJ_ANY, data, options);
}

int fsck_walk(struct object *obj, void *data, struct fsck_options *options)
{
	if (!obj)
		return -1;

	if (obj->type == OBJ_NONE)
		parse_object(the_repository, &obj->oid);

	switch (obj->type) {
	case OBJ_BLOB:
		return 0;
	case OBJ_TREE:
		return fsck_walk_tree((struct tree *)obj, data, options);
	case OBJ_COMMIT:
		return fsck_walk_commit((struct commit *)obj, data, options);
	case OBJ_TAG:
		return fsck_walk_tag((struct tag *)obj, data, options);
	default:
		error("Unknown object type for %s",
		      fsck_describe_object(options, &obj->oid));
		return -1;
	}
}

struct name_stack {
	const char **names;
	size_t nr, alloc;
};

static void name_stack_push(struct name_stack *stack, const char *name)
{
	ALLOC_GROW(stack->names, stack->nr + 1, stack->alloc);
	stack->names[stack->nr++] = name;
}

static const char *name_stack_pop(struct name_stack *stack)
{
	return stack->nr ? stack->names[--stack->nr] : NULL;
}

static void name_stack_clear(struct name_stack *stack)
{
	FREE_AND_NULL(stack->names);
	stack->nr = stack->alloc = 0;
}

/*
 * The entries in a tree are ordered in the _path_ order,
 * which means that a directory entry is ordered by adding
 * a slash to the end of it.
 *
 * So a directory called "a" is ordered _after_ a file
 * called "a.c", because "a/" sorts after "a.c".
 */
#define TREE_UNORDERED (-1)
#define TREE_HAS_DUPS  (-2)

static int is_less_than_slash(unsigned char c)
{
	return '\0' < c && c < '/';
}

static int verify_ordered(unsigned mode1, const char *name1,
			  unsigned mode2, const char *name2,
			  struct name_stack *candidates)
{
	int len1 = strlen(name1);
	int len2 = strlen(name2);
	int len = len1 < len2 ? len1 : len2;
	unsigned char c1, c2;
	int cmp;

	cmp = memcmp(name1, name2, len);
	if (cmp < 0)
		return 0;
	if (cmp > 0)
		return TREE_UNORDERED;

	/*
	 * Ok, the first <len> characters are the same.
	 * Now we need to order the next one, but turn
	 * a '\0' into a '/' for a directory entry.
	 */
	c1 = name1[len];
	c2 = name2[len];
	if (!c1 && !c2)
		/*
		 * git-write-tree used to write out a nonsense tree that has
		 * entries with the same name, one blob and one tree.  Make
		 * sure we do not have duplicate entries.
		 */
		return TREE_HAS_DUPS;
	if (!c1 && S_ISDIR(mode1))
		c1 = '/';
	if (!c2 && S_ISDIR(mode2))
		c2 = '/';

	/*
	 * There can be non-consecutive duplicates due to the implicitly
	 * added slash, e.g.:
	 *
	 *   foo
	 *   foo.bar
	 *   foo.bar.baz
	 *   foo.bar/
	 *   foo/
	 *
	 * Record non-directory candidates (like "foo" and "foo.bar" in
	 * the example) on a stack and check directory candidates (like
	 * foo/" and "foo.bar/") against that stack.
	 */
	if (!c1 && is_less_than_slash(c2)) {
		name_stack_push(candidates, name1);
	} else if (c2 == '/' && is_less_than_slash(c1)) {
		for (;;) {
			const char *p;
			const char *f_name = name_stack_pop(candidates);

			if (!f_name)
				break;
			if (!skip_prefix(name2, f_name, &p))
				continue;
			if (!*p)
				return TREE_HAS_DUPS;
			if (is_less_than_slash(*p)) {
				name_stack_push(candidates, f_name);
				break;
			}
		}
	}

	return c1 < c2 ? 0 : TREE_UNORDERED;
}

static int fsck_tree(const struct object_id *tree_oid,
		     const char *buffer, unsigned long size,
		     struct fsck_options *options)
{
	int retval = 0;
	int has_null_sha1 = 0;
	int has_full_path = 0;
	int has_empty_name = 0;
	int has_dot = 0;
	int has_dotdot = 0;
	int has_dotgit = 0;
	int has_zero_pad = 0;
	int has_bad_modes = 0;
	int has_dup_entries = 0;
	int not_properly_sorted = 0;
	struct tree_desc desc;
	unsigned o_mode;
	const char *o_name;
	struct name_stack df_dup_candidates = { NULL };

	if (init_tree_desc_gently(&desc, buffer, size, TREE_DESC_RAW_MODES)) {
		retval += report(options, tree_oid, OBJ_TREE,
				 FSCK_MSG_BAD_TREE,
				 "cannot be parsed as a tree");
		return retval;
	}

	o_mode = 0;
	o_name = NULL;

	while (desc.size) {
		unsigned short mode;
		const char *name, *backslash;
		const struct object_id *entry_oid;

		entry_oid = tree_entry_extract(&desc, &name, &mode);

		has_null_sha1 |= is_null_oid(entry_oid);
		has_full_path |= !!strchr(name, '/');
		has_empty_name |= !*name;
		has_dot |= !strcmp(name, ".");
		has_dotdot |= !strcmp(name, "..");
		has_dotgit |= is_hfs_dotgit(name) || is_ntfs_dotgit(name);
		has_zero_pad |= *(char *)desc.buffer == '0';

		if (is_hfs_dotgitmodules(name) || is_ntfs_dotgitmodules(name)) {
			if (!S_ISLNK(mode))
				oidset_insert(&options->gitmodules_found,
					      entry_oid);
			else
				retval += report(options,
						 tree_oid, OBJ_TREE,
						 FSCK_MSG_GITMODULES_SYMLINK,
						 ".gitmodules is a symbolic link");
		}

		if (is_hfs_dotgitattributes(name) || is_ntfs_dotgitattributes(name)) {
			if (!S_ISLNK(mode))
				oidset_insert(&options->gitattributes_found,
					      entry_oid);
			else
				retval += report(options, tree_oid, OBJ_TREE,
						 FSCK_MSG_GITATTRIBUTES_SYMLINK,
						 ".gitattributes is a symlink");
		}

		if (S_ISLNK(mode)) {
			if (is_hfs_dotgitignore(name) ||
			    is_ntfs_dotgitignore(name))
				retval += report(options, tree_oid, OBJ_TREE,
						 FSCK_MSG_GITIGNORE_SYMLINK,
						 ".gitignore is a symlink");
			if (is_hfs_dotmailmap(name) ||
			    is_ntfs_dotmailmap(name))
				retval += report(options, tree_oid, OBJ_TREE,
						 FSCK_MSG_MAILMAP_SYMLINK,
						 ".mailmap is a symlink");
			oidset_insert(&options->symlink_targets_found,
				      entry_oid);
		}

		if ((backslash = strchr(name, '\\'))) {
			while (backslash) {
				backslash++;
				has_dotgit |= is_ntfs_dotgit(backslash);
				if (is_ntfs_dotgitmodules(backslash)) {
					if (!S_ISLNK(mode))
						oidset_insert(&options->gitmodules_found,
							      entry_oid);
					else
						retval += report(options, tree_oid, OBJ_TREE,
								 FSCK_MSG_GITMODULES_SYMLINK,
								 ".gitmodules is a symbolic link");
				}
				backslash = strchr(backslash, '\\');
			}
		}

		if (update_tree_entry_gently(&desc)) {
			retval += report(options, tree_oid, OBJ_TREE,
					 FSCK_MSG_BAD_TREE,
					 "cannot be parsed as a tree");
			break;
		}

		switch (mode) {
		/*
		 * Standard modes..
		 */
		case S_IFREG | 0755:
		case S_IFREG | 0644:
		case S_IFLNK:
		case S_IFDIR:
		case S_IFGITLINK:
			break;
		/*
		 * This is nonstandard, but we had a few of these
		 * early on when we honored the full set of mode
		 * bits..
		 */
		case S_IFREG | 0664:
			if (!options->strict)
				break;
			/* fallthrough */
		default:
			has_bad_modes = 1;
		}

		if (o_name) {
			switch (verify_ordered(o_mode, o_name, mode, name,
					       &df_dup_candidates)) {
			case TREE_UNORDERED:
				not_properly_sorted = 1;
				break;
			case TREE_HAS_DUPS:
				has_dup_entries = 1;
				break;
			default:
				break;
			}
		}

		o_mode = mode;
		o_name = name;
	}

	name_stack_clear(&df_dup_candidates);

	if (has_null_sha1)
		retval += report(options, tree_oid, OBJ_TREE,
				 FSCK_MSG_NULL_SHA1,
				 "contains entries pointing to null sha1");
	if (has_full_path)
		retval += report(options, tree_oid, OBJ_TREE,
				 FSCK_MSG_FULL_PATHNAME,
				 "contains full pathnames");
	if (has_empty_name)
		retval += report(options, tree_oid, OBJ_TREE,
				 FSCK_MSG_EMPTY_NAME,
				 "contains empty pathname");
	if (has_dot)
		retval += report(options, tree_oid, OBJ_TREE,
				 FSCK_MSG_HAS_DOT,
				 "contains '.'");
	if (has_dotdot)
		retval += report(options, tree_oid, OBJ_TREE,
				 FSCK_MSG_HAS_DOTDOT,
				 "contains '..'");
	if (has_dotgit)
		retval += report(options, tree_oid, OBJ_TREE,
				 FSCK_MSG_HAS_DOTGIT,
				 "contains '.git'");
	if (has_zero_pad)
		retval += report(options, tree_oid, OBJ_TREE,
				 FSCK_MSG_ZERO_PADDED_FILEMODE,
				 "contains zero-padded file modes");
	if (has_bad_modes)
		retval += report(options, tree_oid, OBJ_TREE,
				 FSCK_MSG_BAD_FILEMODE,
				 "contains bad file modes");
	if (has_dup_entries)
		retval += report(options, tree_oid, OBJ_TREE,
				 FSCK_MSG_DUPLICATE_ENTRIES,
				 "contains duplicate file entries");
	if (not_properly_sorted)
		retval += report(options, tree_oid, OBJ_TREE,
				 FSCK_MSG_TREE_NOT_SORTED,
				 "not properly sorted");
	return retval;
}

/*
 * Confirm that the headers of a commit or tag object end in a reasonable way,
 * either with the usual "\n\n" separator, or at least with a trailing newline
 * on the final header line.
 *
 * This property is important for the memory safety of our callers. It allows
 * them to scan the buffer linewise without constantly checking the remaining
 * size as long as:
 *
 *   - they check that there are bytes left in the buffer at the start of any
 *     line (i.e., that the last newline they saw was not the final one we
 *     found here)
 *
 *   - any intra-line scanning they do will stop at a newline, which will worst
 *     case hit the newline we found here as the end-of-header. This makes it
 *     OK for them to use helpers like parse_oid_hex(), or even skip_prefix().
 */
static int verify_headers(const void *data, unsigned long size,
			  const struct object_id *oid, enum object_type type,
			  struct fsck_options *options)
{
	const char *buffer = (const char *)data;
	unsigned long i;

	for (i = 0; i < size; i++) {
		switch (buffer[i]) {
		case '\0':
			return report(options, oid, type,
				FSCK_MSG_NUL_IN_HEADER,
				"unterminated header: NUL at offset %ld", i);
		case '\n':
			if (i + 1 < size && buffer[i + 1] == '\n')
				return 0;
		}
	}

	/*
	 * We did not find double-LF that separates the header
	 * and the body.  Not having a body is not a crime but
	 * we do want to see the terminating LF for the last header
	 * line.
	 */
	if (size && buffer[size - 1] == '\n')
		return 0;

	return report(options, oid, type,
		FSCK_MSG_UNTERMINATED_HEADER, "unterminated header");
}

static int fsck_ident(const char **ident,
		      const struct object_id *oid, enum object_type type,
		      struct fsck_options *options)
{
	const char *p = *ident;
	char *end;

	*ident = strchrnul(*ident, '\n');
	if (**ident == '\n')
		(*ident)++;

	if (*p == '<')
		return report(options, oid, type, FSCK_MSG_MISSING_NAME_BEFORE_EMAIL, "invalid author/committer line - missing space before email");
	p += strcspn(p, "<>\n");
	if (*p == '>')
		return report(options, oid, type, FSCK_MSG_BAD_NAME, "invalid author/committer line - bad name");
	if (*p != '<')
		return report(options, oid, type, FSCK_MSG_MISSING_EMAIL, "invalid author/committer line - missing email");
	if (p[-1] != ' ')
		return report(options, oid, type, FSCK_MSG_MISSING_SPACE_BEFORE_EMAIL, "invalid author/committer line - missing space before email");
	p++;
	p += strcspn(p, "<>\n");
	if (*p != '>')
		return report(options, oid, type, FSCK_MSG_BAD_EMAIL, "invalid author/committer line - bad email");
	p++;
	if (*p != ' ')
		return report(options, oid, type, FSCK_MSG_MISSING_SPACE_BEFORE_DATE, "invalid author/committer line - missing space before date");
	p++;
	/*
	 * Our timestamp parser is based on the C strto*() functions, which
	 * will happily eat whitespace, including the newline that is supposed
	 * to prevent us walking past the end of the buffer. So do our own
	 * scan, skipping linear whitespace but not newlines, and then
	 * confirming we found a digit. We _could_ be even more strict here,
	 * as we really expect only a single space, but since we have
	 * traditionally allowed extra whitespace, we'll continue to do so.
	 */
	while (*p == ' ' || *p == '\t')
		p++;
	if (!isdigit(*p))
		return report(options, oid, type, FSCK_MSG_BAD_DATE,
			      "invalid author/committer line - bad date");
	if (*p == '0' && p[1] != ' ')
		return report(options, oid, type, FSCK_MSG_ZERO_PADDED_DATE, "invalid author/committer line - zero-padded date");
	if (date_overflows(parse_timestamp(p, &end, 10)))
		return report(options, oid, type, FSCK_MSG_BAD_DATE_OVERFLOW, "invalid author/committer line - date causes integer overflow");
	if ((end == p || *end != ' '))
		return report(options, oid, type, FSCK_MSG_BAD_DATE, "invalid author/committer line - bad date");
	p = end + 1;
	if ((*p != '+' && *p != '-') ||
	    !isdigit(p[1]) ||
	    !isdigit(p[2]) ||
	    !isdigit(p[3]) ||
	    !isdigit(p[4]) ||
	    (p[5] != '\n'))
		return report(options, oid, type, FSCK_MSG_BAD_TIMEZONE, "invalid author/committer line - bad time zone");
	p += 6;
	return 0;
}

static int fsck_commit(const struct object_id *oid,
		       const char *buffer, unsigned long size,
		       struct fsck_options *options)
{
	struct object_id tree_oid, parent_oid;
	unsigned author_count;
	int err;
	const char *buffer_begin = buffer;
	const char *buffer_end = buffer + size;
	const char *p;

	/*
	 * We _must_ stop parsing immediately if this reports failure, as the
	 * memory safety of the rest of the function depends on it. See the
	 * comment above the definition of verify_headers() for more details.
	 */
	if (verify_headers(buffer, size, oid, OBJ_COMMIT, options))
		return -1;

	if (buffer >= buffer_end || !skip_prefix(buffer, "tree ", &buffer))
		return report(options, oid, OBJ_COMMIT, FSCK_MSG_MISSING_TREE, "invalid format - expected 'tree' line");
	if (parse_oid_hex(buffer, &tree_oid, &p) || *p != '\n') {
		err = report(options, oid, OBJ_COMMIT, FSCK_MSG_BAD_TREE_SHA1, "invalid 'tree' line format - bad sha1");
		if (err)
			return err;
	}
	buffer = p + 1;
	while (buffer < buffer_end && skip_prefix(buffer, "parent ", &buffer)) {
		if (parse_oid_hex(buffer, &parent_oid, &p) || *p != '\n') {
			err = report(options, oid, OBJ_COMMIT, FSCK_MSG_BAD_PARENT_SHA1, "invalid 'parent' line format - bad sha1");
			if (err)
				return err;
		}
		buffer = p + 1;
	}
	author_count = 0;
	while (buffer < buffer_end && skip_prefix(buffer, "author ", &buffer)) {
		author_count++;
		err = fsck_ident(&buffer, oid, OBJ_COMMIT, options);
		if (err)
			return err;
	}
	if (author_count < 1)
		err = report(options, oid, OBJ_COMMIT, FSCK_MSG_MISSING_AUTHOR, "invalid format - expected 'author' line");
	else if (author_count > 1)
		err = report(options, oid, OBJ_COMMIT, FSCK_MSG_MULTIPLE_AUTHORS, "invalid format - multiple 'author' lines");
	if (err)
		return err;
	if (buffer >= buffer_end || !skip_prefix(buffer, "committer ", &buffer))
		return report(options, oid, OBJ_COMMIT, FSCK_MSG_MISSING_COMMITTER, "invalid format - expected 'committer' line");
	err = fsck_ident(&buffer, oid, OBJ_COMMIT, options);
	if (err)
		return err;
	if (memchr(buffer_begin, '\0', size)) {
		err = report(options, oid, OBJ_COMMIT, FSCK_MSG_NUL_IN_COMMIT,
			     "NUL byte in the commit object body");
		if (err)
			return err;
	}
	return 0;
}

static int fsck_tag(const struct object_id *oid, const char *buffer,
		    unsigned long size, struct fsck_options *options)
{
	struct object_id tagged_oid;
	int tagged_type;
	return fsck_tag_standalone(oid, buffer, size, options, &tagged_oid,
				   &tagged_type);
}

int fsck_tag_standalone(const struct object_id *oid, const char *buffer,
			unsigned long size, struct fsck_options *options,
			struct object_id *tagged_oid,
			int *tagged_type)
{
	int ret = 0;
	char *eol;
	struct strbuf sb = STRBUF_INIT;
	const char *buffer_end = buffer + size;
	const char *p;

	/*
	 * We _must_ stop parsing immediately if this reports failure, as the
	 * memory safety of the rest of the function depends on it. See the
	 * comment above the definition of verify_headers() for more details.
	 */
	ret = verify_headers(buffer, size, oid, OBJ_TAG, options);
	if (ret)
		goto done;

	if (buffer >= buffer_end || !skip_prefix(buffer, "object ", &buffer)) {
		ret = report(options, oid, OBJ_TAG, FSCK_MSG_MISSING_OBJECT, "invalid format - expected 'object' line");
		goto done;
	}
	if (parse_oid_hex(buffer, tagged_oid, &p) || *p != '\n') {
		ret = report(options, oid, OBJ_TAG, FSCK_MSG_BAD_OBJECT_SHA1, "invalid 'object' line format - bad sha1");
		if (ret)
			goto done;
	}
	buffer = p + 1;

	if (buffer >= buffer_end || !skip_prefix(buffer, "type ", &buffer)) {
		ret = report(options, oid, OBJ_TAG, FSCK_MSG_MISSING_TYPE_ENTRY, "invalid format - expected 'type' line");
		goto done;
	}
	eol = memchr(buffer, '\n', buffer_end - buffer);
	if (!eol) {
		ret = report(options, oid, OBJ_TAG, FSCK_MSG_MISSING_TYPE, "invalid format - unexpected end after 'type' line");
		goto done;
	}
	*tagged_type = type_from_string_gently(buffer, eol - buffer, 1);
	if (*tagged_type < 0)
		ret = report(options, oid, OBJ_TAG, FSCK_MSG_BAD_TYPE, "invalid 'type' value");
	if (ret)
		goto done;
	buffer = eol + 1;

	if (buffer >= buffer_end || !skip_prefix(buffer, "tag ", &buffer)) {
		ret = report(options, oid, OBJ_TAG, FSCK_MSG_MISSING_TAG_ENTRY, "invalid format - expected 'tag' line");
		goto done;
	}
	eol = memchr(buffer, '\n', buffer_end - buffer);
	if (!eol) {
		ret = report(options, oid, OBJ_TAG, FSCK_MSG_MISSING_TAG, "invalid format - unexpected end after 'type' line");
		goto done;
	}
	strbuf_addf(&sb, "refs/tags/%.*s", (int)(eol - buffer), buffer);
	if (check_refname_format(sb.buf, 0)) {
		ret = report(options, oid, OBJ_TAG,
			     FSCK_MSG_BAD_TAG_NAME,
			     "invalid 'tag' name: %.*s",
			     (int)(eol - buffer), buffer);
		if (ret)
			goto done;
	}
	buffer = eol + 1;

	if (buffer >= buffer_end || !skip_prefix(buffer, "tagger ", &buffer)) {
		/* early tags do not contain 'tagger' lines; warn only */
		ret = report(options, oid, OBJ_TAG, FSCK_MSG_MISSING_TAGGER_ENTRY, "invalid format - expected 'tagger' line");
		if (ret)
			goto done;
	}
	else
		ret = fsck_ident(&buffer, oid, OBJ_TAG, options);

	if (buffer < buffer_end && !starts_with(buffer, "\n")) {
		/*
		 * The verify_headers() check will allow
		 * e.g. "[...]tagger <tagger>\nsome
		 * garbage\n\nmessage" to pass, thinking "some
		 * garbage" could be a custom header. E.g. "mktag"
		 * doesn't want any unknown headers.
		 */
		ret = report(options, oid, OBJ_TAG, FSCK_MSG_EXTRA_HEADER_ENTRY, "invalid format - extra header(s) after 'tagger'");
		if (ret)
			goto done;
	}

done:
	strbuf_release(&sb);
	return ret;
}

static int starts_with_dot_slash(const char *const path)
{
	return path_match_flags(path, PATH_MATCH_STARTS_WITH_DOT_SLASH |
				PATH_MATCH_XPLATFORM);
}

static int starts_with_dot_dot_slash(const char *const path)
{
	return path_match_flags(path, PATH_MATCH_STARTS_WITH_DOT_DOT_SLASH |
				PATH_MATCH_XPLATFORM);
}

static int submodule_url_is_relative(const char *url)
{
	return starts_with_dot_slash(url) || starts_with_dot_dot_slash(url);
}

/*
 * Count directory components that a relative submodule URL should chop
 * from the remote_url it is to be resolved against.
 *
 * In other words, this counts "../" components at the start of a
 * submodule URL.
 *
 * Returns the number of directory components to chop and writes a
 * pointer to the next character of url after all leading "./" and
 * "../" components to out.
 */
static int count_leading_dotdots(const char *url, const char **out)
{
	int result = 0;
	while (1) {
		if (starts_with_dot_dot_slash(url)) {
			result++;
			url += strlen("../");
			continue;
		}
		if (starts_with_dot_slash(url)) {
			url += strlen("./");
			continue;
		}
		*out = url;
		return result;
	}
}
/*
 * Check whether a transport is implemented by git-remote-curl.
 *
 * If it is, returns 1 and writes the URL that would be passed to
 * git-remote-curl to the "out" parameter.
 *
 * Otherwise, returns 0 and leaves "out" untouched.
 *
 * Examples:
 *   http::https://example.com/repo.git -> 1, https://example.com/repo.git
 *   https://example.com/repo.git -> 1, https://example.com/repo.git
 *   git://example.com/repo.git -> 0
 *
 * This is for use in checking for previously exploitable bugs that
 * required a submodule URL to be passed to git-remote-curl.
 */
static int url_to_curl_url(const char *url, const char **out)
{
	/*
	 * We don't need to check for case-aliases, "http.exe", and so
	 * on because in the default configuration, is_transport_allowed
	 * prevents URLs with those schemes from being cloned
	 * automatically.
	 */
	if (skip_prefix(url, "http::", out) ||
	    skip_prefix(url, "https::", out) ||
	    skip_prefix(url, "ftp::", out) ||
	    skip_prefix(url, "ftps::", out))
		return 1;
	if (starts_with(url, "http://") ||
	    starts_with(url, "https://") ||
	    starts_with(url, "ftp://") ||
	    starts_with(url, "ftps://")) {
		*out = url;
		return 1;
	}
	return 0;
}

static int check_submodule_url(const char *url)
{
	const char *curl_url;

	if (looks_like_command_line_option(url))
		return -1;

	if (submodule_url_is_relative(url) || starts_with(url, "git://")) {
		char *decoded;
		const char *next;
		int has_nl;

		/*
		 * This could be appended to an http URL and url-decoded;
		 * check for malicious characters.
		 */
		decoded = url_decode(url);
		has_nl = !!strchr(decoded, '\n');

		free(decoded);
		if (has_nl)
			return -1;

		/*
		 * URLs which escape their root via "../" can overwrite
		 * the host field and previous components, resolving to
		 * URLs like https::example.com/submodule.git and
		 * https:///example.com/submodule.git that were
		 * susceptible to CVE-2020-11008.
		 */
		if (count_leading_dotdots(url, &next) > 0 &&
		    (*next == ':' || *next == '/'))
			return -1;
	}

	else if (url_to_curl_url(url, &curl_url)) {
		struct credential c = CREDENTIAL_INIT;
		int ret = 0;
		if (credential_from_url_gently(&c, curl_url, 1) ||
		    !*c.host)
			ret = -1;
		credential_clear(&c);
		return ret;
	}

	return 0;
}

struct fsck_gitmodules_data {
	const struct object_id *oid;
	struct fsck_options *options;
	int ret;
};

static int fsck_gitmodules_fn(const char *var, const char *value,
			      const struct config_context *ctx UNUSED,
			      void *vdata)
{
	struct fsck_gitmodules_data *data = vdata;
	const char *subsection, *key;
	size_t subsection_len;
	char *name;

	if (parse_config_key(var, "submodule", &subsection, &subsection_len, &key) < 0 ||
	    !subsection)
		return 0;

	name = xmemdupz(subsection, subsection_len);
	if (check_submodule_name(name) < 0)
		data->ret |= report(data->options,
				    data->oid, OBJ_BLOB,
				    FSCK_MSG_GITMODULES_NAME,
				    "disallowed submodule name: %s",
				    name);
	if (!strcmp(key, "url") && value &&
	    check_submodule_url(value) < 0)
		data->ret |= report(data->options,
				    data->oid, OBJ_BLOB,
				    FSCK_MSG_GITMODULES_URL,
				    "disallowed submodule url: %s",
				    value);
	if (!strcmp(key, "path") && value &&
	    looks_like_command_line_option(value))
		data->ret |= report(data->options,
				    data->oid, OBJ_BLOB,
				    FSCK_MSG_GITMODULES_PATH,
				    "disallowed submodule path: %s",
				    value);
	if (!strcmp(key, "update") && value &&
	    parse_submodule_update_type(value) == SM_UPDATE_COMMAND)
		data->ret |= report(data->options, data->oid, OBJ_BLOB,
				    FSCK_MSG_GITMODULES_UPDATE,
				    "disallowed submodule update setting: %s",
				    value);
	free(name);

	return 0;
}

static int fsck_blob(const struct object_id *oid, const char *buf,
		     unsigned long size, struct fsck_options *options)
{
	int ret = 0;

	if (object_on_skiplist(options, oid))
		return 0;

	if (oidset_contains(&options->gitmodules_found, oid)) {
		struct config_options config_opts = { 0 };
		struct fsck_gitmodules_data data;

		oidset_insert(&options->gitmodules_done, oid);

		if (!buf) {
			/*
			 * A missing buffer here is a sign that the caller found the
			 * blob too gigantic to load into memory. Let's just consider
			 * that an error.
			 */
			return report(options, oid, OBJ_BLOB,
					FSCK_MSG_GITMODULES_LARGE,
					".gitmodules too large to parse");
		}

		data.oid = oid;
		data.options = options;
		data.ret = 0;
		config_opts.error_action = CONFIG_ERROR_SILENT;
		if (git_config_from_mem(fsck_gitmodules_fn, CONFIG_ORIGIN_BLOB,
<<<<<<< HEAD
					".gitmodules", buf, size, &data,
					CONFIG_SCOPE_UNKNOWN, &config_opts))
=======
					".gitmodules", buf, size, &data, &config_opts))
>>>>>>> 0f158320
			data.ret |= report(options, oid, OBJ_BLOB,
					FSCK_MSG_GITMODULES_PARSE,
					"could not parse gitmodules blob");
		ret |= data.ret;
	}

	if (oidset_contains(&options->gitattributes_found, oid)) {
		const char *ptr;

		oidset_insert(&options->gitattributes_done, oid);

		if (!buf || size > ATTR_MAX_FILE_SIZE) {
			/*
			 * A missing buffer here is a sign that the caller found the
			 * blob too gigantic to load into memory. Let's just consider
			 * that an error.
			 */
			return report(options, oid, OBJ_BLOB,
					FSCK_MSG_GITATTRIBUTES_LARGE,
					".gitattributes too large to parse");
		}

		for (ptr = buf; *ptr; ) {
			const char *eol = strchrnul(ptr, '\n');
			if (eol - ptr >= ATTR_MAX_LINE_LENGTH) {
				ret |= report(options, oid, OBJ_BLOB,
					      FSCK_MSG_GITATTRIBUTES_LINE_LENGTH,
					      ".gitattributes has too long lines to parse");
				break;
			}

			ptr = *eol ? eol + 1 : eol;
		}
	}

<<<<<<< HEAD
=======
	if (oidset_contains(&options->symlink_targets_found, oid)) {
		const char *ptr = buf;
		const struct object_id *reported = NULL;

		oidset_insert(&options->symlink_targets_done, oid);

		if (!buf || size > PATH_MAX) {
			/*
			 * A missing buffer here is a sign that the caller found the
			 * blob too gigantic to load into memory. Let's just consider
			 * that an error.
			 */
			return report(options, oid, OBJ_BLOB,
					FSCK_MSG_SYMLINK_TARGET_LENGTH,
					"symlink target too long");
		}

		while (!reported && ptr) {
			const char *p = ptr;
			char c, *slash = strchrnul(ptr, '/');
			char *backslash = memchr(ptr, '\\', slash - ptr);

			c = *slash;
			*slash = '\0';

			while (!reported && backslash) {
				*backslash = '\0';
				if (is_ntfs_dotgit(p))
					ret |= report(options, reported = oid, OBJ_BLOB,
						      FSCK_MSG_SYMLINK_POINTS_TO_GIT_DIR,
						      "symlink target points to git dir");
				*backslash = '\\';
				p = backslash + 1;
				backslash = memchr(p, '\\', slash - p);
			}
			if (!reported && is_ntfs_dotgit(p))
				ret |= report(options, reported = oid, OBJ_BLOB,
					      FSCK_MSG_SYMLINK_POINTS_TO_GIT_DIR,
					      "symlink target points to git dir");

			if (!reported && is_hfs_dotgit(ptr))
				ret |= report(options, reported = oid, OBJ_BLOB,
					      FSCK_MSG_SYMLINK_POINTS_TO_GIT_DIR,
					      "symlink target points to git dir");

			*slash = c;
			ptr = c ? slash + 1 : NULL;
		}
	}

>>>>>>> 0f158320
	return ret;
}

int fsck_object(struct object *obj, void *data, unsigned long size,
	struct fsck_options *options)
{
	if (!obj)
		return report(options, NULL, OBJ_NONE, FSCK_MSG_BAD_OBJECT_SHA1, "no valid object to fsck");

	return fsck_buffer(&obj->oid, obj->type, data, size, options);
}

int fsck_buffer(const struct object_id *oid, enum object_type type,
		void *data, unsigned long size,
		struct fsck_options *options)
{
	if (type == OBJ_BLOB)
		return fsck_blob(oid, data, size, options);
	if (type == OBJ_TREE)
		return fsck_tree(oid, data, size, options);
	if (type == OBJ_COMMIT)
		return fsck_commit(oid, data, size, options);
	if (type == OBJ_TAG)
		return fsck_tag(oid, data, size, options);

	return report(options, oid, type,
		      FSCK_MSG_UNKNOWN_TYPE,
		      "unknown type '%d' (internal fsck error)",
		      type);
}

int fsck_error_function(struct fsck_options *o,
			const struct object_id *oid,
			enum object_type object_type UNUSED,
			enum fsck_msg_type msg_type,
			enum fsck_msg_id msg_id UNUSED,
			const char *message)
{
	if (msg_type == FSCK_WARN) {
		warning("object %s: %s", fsck_describe_object(o, oid), message);
		return 0;
	}
	error("object %s: %s", fsck_describe_object(o, oid), message);
	return 1;
}

static int fsck_blobs(struct oidset *blobs_found, struct oidset *blobs_done,
		      enum fsck_msg_id msg_missing, enum fsck_msg_id msg_type,
		      struct fsck_options *options, const char *blob_type)
{
	int ret = 0;
	struct oidset_iter iter;
	const struct object_id *oid;

	oidset_iter_init(blobs_found, &iter);
	while ((oid = oidset_iter_next(&iter))) {
		enum object_type type;
		unsigned long size;
		char *buf;

		if (oidset_contains(blobs_done, oid))
			continue;

		buf = repo_read_object_file(the_repository, oid, &type, &size);
		if (!buf) {
			if (is_promisor_object(oid))
				continue;
			ret |= report(options,
				      oid, OBJ_BLOB, msg_missing,
				      "unable to read %s blob", blob_type);
			continue;
		}

		if (type == OBJ_BLOB)
			ret |= fsck_blob(oid, buf, size, options);
		else
			ret |= report(options, oid, type, msg_type,
				      "non-blob found at %s", blob_type);
		free(buf);
	}

	oidset_clear(blobs_found);
	oidset_clear(blobs_done);

	return ret;
}

int fsck_finish(struct fsck_options *options)
{
	int ret = 0;

	ret |= fsck_blobs(&options->gitmodules_found, &options->gitmodules_done,
			  FSCK_MSG_GITMODULES_MISSING, FSCK_MSG_GITMODULES_BLOB,
			  options, ".gitmodules");
	ret |= fsck_blobs(&options->gitattributes_found, &options->gitattributes_done,
			  FSCK_MSG_GITATTRIBUTES_MISSING, FSCK_MSG_GITATTRIBUTES_BLOB,
			  options, ".gitattributes");
<<<<<<< HEAD
=======

	ret |= fsck_blobs(&options->symlink_targets_found, &options->symlink_targets_done,
			  FSCK_MSG_SYMLINK_TARGET_MISSING, FSCK_MSG_SYMLINK_TARGET_BLOB,
			  options, "<symlink-target>");
>>>>>>> 0f158320

	return ret;
}

int git_fsck_config(const char *var, const char *value,
		    const struct config_context *ctx, void *cb)
{
	struct fsck_options *options = cb;
	if (strcmp(var, "fsck.skiplist") == 0) {
		const char *path;
		struct strbuf sb = STRBUF_INIT;

		if (git_config_pathname(&path, var, value))
			return 1;
		strbuf_addf(&sb, "skiplist=%s", path);
		free((char *)path);
		fsck_set_msg_types(options, sb.buf);
		strbuf_release(&sb);
		return 0;
	}

	if (skip_prefix(var, "fsck.", &var)) {
		fsck_set_msg_type(options, var, value);
		return 0;
	}

	return git_default_config(var, value, ctx, cb);
}

/*
 * Custom error callbacks that are used in more than one place.
 */

int fsck_error_cb_print_missing_gitmodules(struct fsck_options *o,
					   const struct object_id *oid,
					   enum object_type object_type,
					   enum fsck_msg_type msg_type,
					   enum fsck_msg_id msg_id,
					   const char *message)
{
	if (msg_id == FSCK_MSG_GITMODULES_MISSING) {
		puts(oid_to_hex(oid));
		return 0;
	}
	return fsck_error_function(o, oid, object_type, msg_type, msg_id, message);
}<|MERGE_RESOLUTION|>--- conflicted
+++ resolved
@@ -1,16 +1,9 @@
 #include "git-compat-util.h"
-<<<<<<< HEAD
 #include "date.h"
 #include "dir.h"
 #include "hex.h"
 #include "object-store-ll.h"
 #include "path.h"
-=======
-#include "alloc.h"
-#include "date.h"
-#include "hex.h"
-#include "object-store.h"
->>>>>>> 0f158320
 #include "repository.h"
 #include "object.h"
 #include "attr.h"
@@ -1248,12 +1241,8 @@
 		data.ret = 0;
 		config_opts.error_action = CONFIG_ERROR_SILENT;
 		if (git_config_from_mem(fsck_gitmodules_fn, CONFIG_ORIGIN_BLOB,
-<<<<<<< HEAD
 					".gitmodules", buf, size, &data,
 					CONFIG_SCOPE_UNKNOWN, &config_opts))
-=======
-					".gitmodules", buf, size, &data, &config_opts))
->>>>>>> 0f158320
 			data.ret |= report(options, oid, OBJ_BLOB,
 					FSCK_MSG_GITMODULES_PARSE,
 					"could not parse gitmodules blob");
@@ -1289,8 +1278,6 @@
 		}
 	}
 
-<<<<<<< HEAD
-=======
 	if (oidset_contains(&options->symlink_targets_found, oid)) {
 		const char *ptr = buf;
 		const struct object_id *reported = NULL;
@@ -1341,7 +1328,6 @@
 		}
 	}
 
->>>>>>> 0f158320
 	return ret;
 }
 
@@ -1439,13 +1425,10 @@
 	ret |= fsck_blobs(&options->gitattributes_found, &options->gitattributes_done,
 			  FSCK_MSG_GITATTRIBUTES_MISSING, FSCK_MSG_GITATTRIBUTES_BLOB,
 			  options, ".gitattributes");
-<<<<<<< HEAD
-=======
 
 	ret |= fsck_blobs(&options->symlink_targets_found, &options->symlink_targets_done,
 			  FSCK_MSG_SYMLINK_TARGET_MISSING, FSCK_MSG_SYMLINK_TARGET_BLOB,
 			  options, "<symlink-target>");
->>>>>>> 0f158320
 
 	return ret;
 }
