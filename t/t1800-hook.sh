#!/bin/sh

test_description='git-hook command'

TEST_PASSES_SANITIZE_LEAK=true
. ./test-lib.sh
. "$TEST_DIRECTORY"/lib-terminal.sh

test_expect_success 'git hook usage' '
	test_expect_code 129 git hook &&
	test_expect_code 129 git hook run &&
	test_expect_code 129 git hook run -h &&
	test_expect_code 129 git hook run --unknown 2>err &&
	grep "unknown option" err
'

test_expect_success 'git hook run: nonexistent hook' '
	cat >stderr.expect <<-\EOF &&
	error: cannot find a hook named test-hook
	EOF
	test_expect_code 1 git hook run test-hook 2>stderr.actual &&
	test_cmp stderr.expect stderr.actual
'

test_expect_success 'git hook run: nonexistent hook with --ignore-missing' '
	git hook run --ignore-missing does-not-exist 2>stderr.actual &&
	test_must_be_empty stderr.actual
'

test_expect_success 'git hook run: basic' '
	test_hook test-hook <<-EOF &&
	echo Test hook
	EOF

	cat >expect <<-\EOF &&
	Test hook
	EOF
	git hook run test-hook 2>actual &&
	test_cmp expect actual
'

test_expect_success 'git hook run: stdout and stderr both write to our stderr' '
	test_hook test-hook <<-EOF &&
	echo >&1 Will end up on stderr
	echo >&2 Will end up on stderr
	EOF

	cat >stderr.expect <<-\EOF &&
	Will end up on stderr
	Will end up on stderr
	EOF
	git hook run test-hook >stdout.actual 2>stderr.actual &&
	test_cmp stderr.expect stderr.actual &&
	test_must_be_empty stdout.actual
'

for code in 1 2 128 129
do
	test_expect_success "git hook run: exit code $code is passed along" '
		test_hook test-hook <<-EOF &&
		exit $code
		EOF

		test_expect_code $code git hook run test-hook
	'
done

test_expect_success 'git hook run arg u ments without -- is not allowed' '
	test_expect_code 129 git hook run test-hook arg u ments
'

test_expect_success 'git hook run -- pass arguments' '
	test_hook test-hook <<-\EOF &&
	echo $1
	echo $2
	EOF

	cat >expect <<-EOF &&
	arg
	u ments
	EOF

	git hook run test-hook -- arg "u ments" 2>actual &&
	test_cmp expect actual
'

test_expect_success 'git hook run -- out-of-repo runs excluded' '
	test_hook test-hook <<-EOF &&
	echo Test hook
	EOF

	nongit test_must_fail git hook run test-hook
'

test_expect_success 'git -c core.hooksPath=<PATH> hook run' '
	mkdir my-hooks &&
	write_script my-hooks/test-hook <<-\EOF &&
	echo Hook ran $1
	EOF

	cat >expect <<-\EOF &&
	Test hook
	Hook ran one
	Hook ran two
	Hook ran three
	Hook ran four
	EOF

	test_hook test-hook <<-EOF &&
	echo Test hook
	EOF

	# Test various ways of specifying the path. See also
	# t1350-config-hooks-path.sh
	>actual &&
	git hook run test-hook -- ignored 2>>actual &&
	git -c core.hooksPath=my-hooks hook run test-hook -- one 2>>actual &&
	git -c core.hooksPath=my-hooks/ hook run test-hook -- two 2>>actual &&
	git -c core.hooksPath="$PWD/my-hooks" hook run test-hook -- three 2>>actual &&
	git -c core.hooksPath="$PWD/my-hooks/" hook run test-hook -- four 2>>actual &&
	test_cmp expect actual
'

test_hook_tty () {
	cat >expect <<-\EOF
	STDOUT TTY
	STDERR TTY
	EOF

	test_when_finished "rm -rf repo" &&
	git init repo &&

	test_commit -C repo A &&
	test_commit -C repo B &&
	git -C repo reset --soft HEAD^ &&

	test_hook -C repo pre-commit <<-EOF &&
	test -t 1 && echo STDOUT TTY >>actual || echo STDOUT NO TTY >>actual &&
	test -t 2 && echo STDERR TTY >>actual || echo STDERR NO TTY >>actual
	EOF

	test_terminal git -C repo "$@" &&
	test_cmp expect repo/actual
}

test_expect_success TTY 'git hook run: stdout and stderr are connected to a TTY' '
	test_hook_tty hook run pre-commit
'

test_expect_success TTY 'git commit: stdout and stderr are connected to a TTY' '
	test_hook_tty commit -m"B.new"
'

test_expect_success 'git hook run a hook with a bad shebang' '
	test_when_finished "rm -rf bad-hooks" &&
	mkdir bad-hooks &&
	write_script bad-hooks/test-hook "/bad/path/no/spaces" </dev/null &&

	# TODO: We should emit the same (or at least a more similar)
	# error on MINGW (essentially Git for Windows) and all other
	# platforms.. See the OS-specific code in start_command()
	if test_have_prereq !MINGW
	then
		cat >expect <<-\EOF
		fatal: cannot run bad-hooks/test-hook: ...
		EOF
	else
		cat >expect <<-\EOF
		error: cannot spawn bad-hooks/test-hook: ...
		EOF
	fi &&
	test_expect_code 1 git \
		-c core.hooksPath=bad-hooks \
		hook run test-hook >out 2>err &&
	test_must_be_empty out &&
	sed -e "s/test-hook: .*/test-hook: .../" <err >actual &&
	test_cmp expect actual
'

<<<<<<< HEAD
test_expect_success 'stdin to hooks' '
	write_script .git/hooks/test-hook <<-\EOF &&
	echo BEGIN stdin
	cat
	echo END stdin
	EOF

	cat >expect <<-EOF &&
	BEGIN stdin
	hello
	END stdin
	EOF

	echo hello >input &&
	git hook run --to-stdin=input test-hook 2>actual &&
	test_cmp expect actual
=======
test_expect_success 'clone protections' '
	test_config core.hooksPath "$(pwd)/my-hooks" &&
	mkdir -p my-hooks &&
	write_script my-hooks/test-hook <<-\EOF &&
	echo Hook ran $1
	EOF

	git hook run test-hook 2>err &&
	grep "Hook ran" err &&
	test_must_fail env GIT_CLONE_PROTECTION_ACTIVE=true \
		git hook run test-hook 2>err &&
	grep "active .core.hooksPath" err &&
	! grep "Hook ran" err
>>>>>>> 47b6d90e
'

test_done<|MERGE_RESOLUTION|>--- conflicted
+++ resolved
@@ -177,7 +177,6 @@
 	test_cmp expect actual
 '
 
-<<<<<<< HEAD
 test_expect_success 'stdin to hooks' '
 	write_script .git/hooks/test-hook <<-\EOF &&
 	echo BEGIN stdin
@@ -194,7 +193,8 @@
 	echo hello >input &&
 	git hook run --to-stdin=input test-hook 2>actual &&
 	test_cmp expect actual
-=======
+'
+
 test_expect_success 'clone protections' '
 	test_config core.hooksPath "$(pwd)/my-hooks" &&
 	mkdir -p my-hooks &&
@@ -208,7 +208,6 @@
 		git hook run test-hook 2>err &&
 	grep "active .core.hooksPath" err &&
 	! grep "Hook ran" err
->>>>>>> 47b6d90e
 '
 
 test_done