# The default target of this Makefile is...
all::

# Define V=1 to have a more verbose compile.
#
# Define SHELL_PATH to a POSIX shell if your /bin/sh is broken.
#
# Define SANE_TOOL_PATH to a colon-separated list of paths to prepend
# to PATH if your tools in /usr/bin are broken.
#
# Define SOCKLEN_T to a suitable type (such as 'size_t') if your
# system headers do not define a socklen_t type.
#
# Define INLINE to a suitable substitute (such as '__inline' or '') if git
# fails to compile with errors about undefined inline functions or similar.
#
# Define SNPRINTF_RETURNS_BOGUS if you are on a system which snprintf()
# or vsnprintf() return -1 instead of number of characters which would
# have been written to the final string if enough space had been available.
#
# Define FREAD_READS_DIRECTORIES if you are on a system which succeeds
# when attempting to read from an fopen'ed directory (or even to fopen
# it at all).
#
# Define NO_OPENSSL environment variable if you do not have OpenSSL.
#
# Define USE_LIBPCRE if you have and want to use libpcre. Various
# commands such as log and grep offer runtime options to use
# Perl-compatible regular expressions instead of standard or extended
# POSIX regular expressions.
#
# USE_LIBPCRE is a synonym for USE_LIBPCRE2, define USE_LIBPCRE1
# instead if you'd like to use the legacy version 1 of the PCRE
# library. Support for version 1 will likely be removed in some future
# release of Git, as upstream has all but abandoned it.
#
# When using USE_LIBPCRE1, define NO_LIBPCRE1_JIT if the PCRE v1
# library is compiled without --enable-jit. We will auto-detect
# whether the version of the PCRE v1 library in use has JIT support at
# all, but we unfortunately can't auto-detect whether JIT support
# hasn't been compiled in in an otherwise JIT-supporting version. If
# you have link-time errors about a missing `pcre_jit_exec` define
# this, or recompile PCRE v1 with --enable-jit.
#
# Define LIBPCREDIR=/foo/bar if your PCRE header and library files are
# in /foo/bar/include and /foo/bar/lib directories. Which version of
# PCRE this points to determined by the USE_LIBPCRE1 and USE_LIBPCRE2
# variables.
#
# Define HAVE_ALLOCA_H if you have working alloca(3) defined in that header.
#
# Define NO_CURL if you do not have libcurl installed.  git-http-fetch and
# git-http-push are not built, and you cannot use http:// and https://
# transports (neither smart nor dumb).
#
# Define CURLDIR=/foo/bar if your curl header and library files are in
# /foo/bar/include and /foo/bar/lib directories.
#
# Define CURL_CONFIG to curl's configuration program that prints information
# about the library (e.g., its version number).  The default is 'curl-config'.
#
# Define NO_EXPAT if you do not have expat installed.  git-http-push is
# not built, and you cannot push using http:// and https:// transports (dumb).
#
# Define EXPATDIR=/foo/bar if your expat header and library files are in
# /foo/bar/include and /foo/bar/lib directories.
#
# Define EXPAT_NEEDS_XMLPARSE_H if you have an old version of expat (e.g.,
# 1.1 or 1.2) that provides xmlparse.h instead of expat.h.
#
# Define NO_GETTEXT if you don't want Git output to be translated.
# A translated Git requires GNU libintl or another gettext implementation,
# plus libintl-perl at runtime.
#
# Define USE_GETTEXT_SCHEME and set it to 'fallthrough', if you don't trust
# the installed gettext translation of the shell scripts output.
#
# Define HAVE_LIBCHARSET_H if you haven't set NO_GETTEXT and you can't
# trust the langinfo.h's nl_langinfo(CODESET) function to return the
# current character set. GNU and Solaris have a nl_langinfo(CODESET),
# FreeBSD can use either, but MinGW and some others need to use
# libcharset.h's locale_charset() instead.
#
# Define CHARSET_LIB to the library you need to link with in order to
# use locale_charset() function.  On some platforms this needs to set to
# -lcharset, on others to -liconv .
#
# Define LIBC_CONTAINS_LIBINTL if your gettext implementation doesn't
# need -lintl when linking.
#
# Define NO_MSGFMT_EXTENDED_OPTIONS if your implementation of msgfmt
# doesn't support GNU extensions like --check and --statistics
#
# Define HAVE_PATHS_H if you have paths.h and want to use the default PATH
# it specifies.
#
# Define NO_D_TYPE_IN_DIRENT if your platform defines DT_UNKNOWN but lacks
# d_type in struct dirent (Cygwin 1.5, fixed in Cygwin 1.7).
#
# Define HAVE_STRINGS_H if you have strings.h and need it for strcasecmp.
#
# Define NO_STRCASESTR if you don't have strcasestr.
#
# Define NO_MEMMEM if you don't have memmem.
#
# Define NO_GETPAGESIZE if you don't have getpagesize.
#
# Define NO_STRLCPY if you don't have strlcpy.
#
# Define NO_STRTOUMAX if you don't have both strtoimax and strtoumax in the
# C library. If your compiler also does not support long long or does not have
# strtoull, define NO_STRTOULL.
#
# Define NO_SETENV if you don't have setenv in the C library.
#
# Define NO_UNSETENV if you don't have unsetenv in the C library.
#
# Define NO_MKDTEMP if you don't have mkdtemp in the C library.
#
# Define MKDIR_WO_TRAILING_SLASH if your mkdir() can't deal with trailing slash.
#
# Define NO_GECOS_IN_PWENT if you don't have pw_gecos in struct passwd
# in the C library.
#
# Define NO_LIBGEN_H if you don't have libgen.h.
#
# Define NEEDS_LIBGEN if your libgen needs -lgen when linking
#
# Define NO_SYS_SELECT_H if you don't have sys/select.h.
#
# Define NO_SYMLINK_HEAD if you never want .git/HEAD to be a symbolic link.
# Enable it on Windows.  By default, symrefs are still used.
#
# Define NO_SVN_TESTS if you want to skip time-consuming SVN interoperability
# tests.  These tests take up a significant amount of the total test time
# but are not needed unless you plan to talk to SVN repos.
#
# Define NO_FINK if you are building on Darwin/Mac OS X, have Fink
# installed in /sw, but don't want GIT to link against any libraries
# installed there.  If defined you may specify your own (or Fink's)
# include directories and library directories by defining CFLAGS
# and LDFLAGS appropriately.
#
# Define NO_DARWIN_PORTS if you are building on Darwin/Mac OS X,
# have DarwinPorts installed in /opt/local, but don't want GIT to
# link against any libraries installed there.  If defined you may
# specify your own (or DarwinPort's) include directories and
# library directories by defining CFLAGS and LDFLAGS appropriately.
#
# Define NO_APPLE_COMMON_CRYPTO if you are building on Darwin/Mac OS X
# and do not want to use Apple's CommonCrypto library.  This allows you
# to provide your own OpenSSL library, for example from MacPorts.
#
# Define BLK_SHA1 environment variable to make use of the bundled
# optimized C SHA1 routine.
#
# Define PPC_SHA1 environment variable when running make to make use of
# a bundled SHA1 routine optimized for PowerPC.
#
# Define DC_SHA1 to unconditionally enable the collision-detecting sha1
# algorithm. This is slower, but may detect attempted collision attacks.
# Takes priority over other *_SHA1 knobs.
#
# Define DC_SHA1_EXTERNAL in addition to DC_SHA1 if you want to build / link
# git with the external SHA1 collision-detect library.
# Without this option, i.e. the default behavior is to build git with its
# own built-in code (or submodule).
#
# Define DC_SHA1_SUBMODULE in addition to DC_SHA1 to use the
# sha1collisiondetection shipped as a submodule instead of the
# non-submodule copy in sha1dc/. This is an experimental option used
# by the git project to migrate to using sha1collisiondetection as a
# submodule.
#
# Define OPENSSL_SHA1 environment variable when running make to link
# with the SHA1 routine from openssl library.
#
# Define SHA1_MAX_BLOCK_SIZE to limit the amount of data that will be hashed
# in one call to the platform's SHA1_Update(). e.g. APPLE_COMMON_CRYPTO
# wants 'SHA1_MAX_BLOCK_SIZE=1024L*1024L*1024L' defined.
#
# Define NEEDS_CRYPTO_WITH_SSL if you need -lcrypto when using -lssl (Darwin).
#
# Define NEEDS_SSL_WITH_CRYPTO if you need -lssl when using -lcrypto (Darwin).
#
# Define NEEDS_SSL_WITH_CURL if you need -lssl with -lcurl (Minix).
#
# Define NEEDS_IDN_WITH_CURL if you need -lidn when using -lcurl (Minix).
#
# Define NEEDS_LIBICONV if linking with libc is not enough (Darwin).
#
# Define NEEDS_LIBINTL_BEFORE_LIBICONV if you need libintl before libiconv.
#
# Define NO_INTPTR_T if you don't have intptr_t or uintptr_t.
#
# Define NO_UINTMAX_T if you don't have uintmax_t.
#
# Define NEEDS_SOCKET if linking with libc is not enough (SunOS,
# Patrick Mauritz).
#
# Define NEEDS_RESOLV if linking with -lnsl and/or -lsocket is not enough.
# Notably on Solaris hstrerror resides in libresolv and on Solaris 7
# inet_ntop and inet_pton additionally reside there.
#
# Define NO_MMAP if you want to avoid mmap.
#
# Define MMAP_PREVENTS_DELETE if a file that is currently mmapped cannot be
# deleted or cannot be replaced using rename().
#
# Define NO_SYS_POLL_H if you don't have sys/poll.h.
#
# Define NO_POLL if you do not have or don't want to use poll().
# This also implies NO_SYS_POLL_H.
#
# Define NEEDS_SYS_PARAM_H if you need to include sys/param.h to compile,
# *PLEASE* REPORT to git@vger.kernel.org if your platform needs this;
# we want to know more about the issue.
#
# Define NO_PTHREADS if you do not have or do not want to use Pthreads.
#
# Define NO_PREAD if you have a problem with pread() system call (e.g.
# cygwin1.dll before v1.5.22).
#
# Define NO_SETITIMER if you don't have setitimer()
#
# Define NO_STRUCT_ITIMERVAL if you don't have struct itimerval
# This also implies NO_SETITIMER
#
# Define NO_FAST_WORKING_DIRECTORY if accessing objects in pack files is
# generally faster on your platform than accessing the working directory.
#
# Define NO_TRUSTABLE_FILEMODE if your filesystem may claim to support
# the executable mode bit, but doesn't really do so.
#
# Define NEEDS_MODE_TRANSLATION if your OS strays from the typical file type
# bits in mode values (e.g. z/OS defines I_SFMT to 0xFF000000 as opposed to the
# usual 0xF000).
#
# Define NO_IPV6 if you lack IPv6 support and getaddrinfo().
#
# Define NO_UNIX_SOCKETS if your system does not offer unix sockets.
#
# Define NO_SOCKADDR_STORAGE if your platform does not have struct
# sockaddr_storage.
#
# Define NO_ICONV if your libc does not properly support iconv.
#
# Define OLD_ICONV if your library has an old iconv(), where the second
# (input buffer pointer) parameter is declared with type (const char **).
#
# Define NO_DEFLATE_BOUND if your zlib does not have deflateBound.
#
# Define NO_R_TO_GCC_LINKER if your gcc does not like "-R/path/lib"
# that tells runtime paths to dynamic libraries;
# "-Wl,-rpath=/path/lib" is used instead.
#
# Define NO_NORETURN if using buggy versions of gcc 4.6+ and profile feedback,
# as the compiler can crash (http://gcc.gnu.org/bugzilla/show_bug.cgi?id=49299)
#
# Define USE_NSEC below if you want git to care about sub-second file mtimes
# and ctimes. Note that you need recent glibc (at least 2.2.4) for this. On
# Linux, kernel 2.6.11 or newer is required for reliable sub-second file times
# on file systems with exactly 1 ns or 1 s resolution. If you intend to use Git
# on other file systems (e.g. CEPH, CIFS, NTFS, UDF), don't enable USE_NSEC. See
# Documentation/technical/racy-git.txt for details.
#
# Define USE_ST_TIMESPEC if your "struct stat" uses "st_ctimespec" instead of
# "st_ctim"
#
# Define NO_NSEC if your "struct stat" does not have "st_ctim.tv_nsec"
# available.  This automatically turns USE_NSEC off.
#
# Define USE_STDEV below if you want git to care about the underlying device
# change being considered an inode change from the update-index perspective.
#
# Define NO_ST_BLOCKS_IN_STRUCT_STAT if your platform does not have st_blocks
# field that counts the on-disk footprint in 512-byte blocks.
#
# Define DOCBOOK_XSL_172 if you want to format man pages with DocBook XSL v1.72
# (not v1.73 or v1.71).
#
# Define ASCIIDOC_ROFF if your DocBook XSL does not escape raw roff directives
# (versions 1.68.1 through v1.72).
#
# Define GNU_ROFF if your target system uses GNU groff.  This forces
# apostrophes to be ASCII so that cut&pasting examples to the shell
# will work.
#
# Define USE_ASCIIDOCTOR to use Asciidoctor instead of AsciiDoc to build the
# documentation.
#
# Define ASCIIDOCTOR_EXTENSIONS_LAB to point to the location of the Asciidoctor
# Extensions Lab if you have it available.
#
# Define PERL_PATH to the path of your Perl binary (usually /usr/bin/perl).
#
# Define NO_PERL if you do not want Perl scripts or libraries at all.
#
# Define NO_PERL_CPAN_FALLBACKS if you do not want to install bundled
# copies of CPAN modules that serve as a fallback in case the modules
# are not available on the system. This option is intended for
# distributions that want to use their packaged versions of Perl
# modules, instead of the fallbacks shipped with Git.
#
# Define PYTHON_PATH to the path of your Python binary (often /usr/bin/python
# but /usr/bin/python2.7 on some platforms).
#
# Define NO_PYTHON if you do not want Python scripts or libraries at all.
#
# Define NO_TCLTK if you do not want Tcl/Tk GUI.
#
# Define SANE_TEXT_GREP to "-a" if you use recent versions of GNU grep
# and egrep that are pickier when their input contains non-ASCII data.
#
# The TCL_PATH variable governs the location of the Tcl interpreter
# used to optimize git-gui for your system.  Only used if NO_TCLTK
# is not set.  Defaults to the bare 'tclsh'.
#
# The TCLTK_PATH variable governs the location of the Tcl/Tk interpreter.
# If not set it defaults to the bare 'wish'. If it is set to the empty
# string then NO_TCLTK will be forced (this is used by configure script).
#
# Define INTERNAL_QSORT to use Git's implementation of qsort(), which
# is a simplified version of the merge sort used in glibc. This is
# recommended if Git triggers O(n^2) behavior in your platform's qsort().
#
# Define HAVE_ISO_QSORT_S if your platform provides a qsort_s() that's
# compatible with the one described in C11 Annex K.
#
# Define UNRELIABLE_FSTAT if your system's fstat does not return the same
# information on a not yet closed file that lstat would return for the same
# file after it was closed.
#
# Define OBJECT_CREATION_USES_RENAMES if your operating systems has problems
# when hardlinking a file to another name and unlinking the original file right
# away (some NTFS drivers seem to zero the contents in that scenario).
#
# Define INSTALL_SYMLINKS if you prefer to have everything that can be
# symlinked between bin/ and libexec/ to use relative symlinks between
# the two. This option overrides NO_CROSS_DIRECTORY_HARDLINKS and
# NO_INSTALL_HARDLINKS which will also use symlinking by indirection
# within the same directory in some cases, INSTALL_SYMLINKS will
# always symlink to the final target directly.
#
# Define NO_CROSS_DIRECTORY_HARDLINKS if you plan to distribute the installed
# programs as a tar, where bin/ and libexec/ might be on different file systems.
#
# Define NO_INSTALL_HARDLINKS if you prefer to use either symbolic links or
# copies to install built-in git commands e.g. git-cat-file.
#
# Define USE_NED_ALLOCATOR if you want to replace the platforms default
# memory allocators with the nedmalloc allocator written by Niall Douglas.
#
# Define OVERRIDE_STRDUP to override the libc version of strdup(3).
# This is necessary when using a custom allocator in order to avoid
# crashes due to allocation and free working on different 'heaps'.
# It's defined automatically if USE_NED_ALLOCATOR is set.
#
# Define NO_REGEX if your C library lacks regex support with REG_STARTEND
# feature.
#
# Define HAVE_DEV_TTY if your system can open /dev/tty to interact with the
# user.
#
# Define GETTEXT_POISON if you are debugging the choice of strings marked
# for translation.  In a GETTEXT_POISON build, you can turn all strings marked
# for translation into gibberish by setting the GIT_GETTEXT_POISON variable
# (to any value) in your environment.
#
# Define JSMIN to point to JavaScript minifier that functions as
# a filter to have gitweb.js minified.
#
# Define CSSMIN to point to a CSS minifier in order to generate a minified
# version of gitweb.css
#
# Define DEFAULT_PAGER to a sensible pager command (defaults to "less") if
# you want to use something different.  The value will be interpreted by the
# shell at runtime when it is used.
#
# Define DEFAULT_EDITOR to a sensible editor command (defaults to "vi") if you
# want to use something different.  The value will be interpreted by the shell
# if necessary when it is used.  Examples:
#
#   DEFAULT_EDITOR='~/bin/vi',
#   DEFAULT_EDITOR='$GIT_FALLBACK_EDITOR',
#   DEFAULT_EDITOR='"C:\Program Files\Vim\gvim.exe" --nofork'
#
# Define COMPUTE_HEADER_DEPENDENCIES to "yes" if you want dependencies on
# header files to be automatically computed, to avoid rebuilding objects when
# an unrelated header file changes.  Define it to "no" to use the hard-coded
# dependency rules.  The default is "auto", which means to use computed header
# dependencies if your compiler is detected to support it.
#
# Define NATIVE_CRLF if your platform uses CRLF for line endings.
#
# Define GIT_USER_AGENT if you want to change how git identifies itself during
# network interactions.  The default is "git/$(GIT_VERSION)".
#
# Define DEFAULT_HELP_FORMAT to "man", "info" or "html"
# (defaults to "man") if you want to have a different default when
# "git help" is called without a parameter specifying the format.
#
# Define TEST_GIT_INDEX_VERSION to 2, 3 or 4 to run the test suite
# with a different indexfile format version.  If it isn't set the index
# file format used is index-v[23].
#
# Define GMTIME_UNRELIABLE_ERRORS if your gmtime() function does not
# return NULL when it receives a bogus time_t.
#
# Define HAVE_CLOCK_GETTIME if your platform has clock_gettime.
#
# Define HAVE_CLOCK_MONOTONIC if your platform has CLOCK_MONOTONIC.
#
# Define NEEDS_LIBRT if your platform requires linking with librt (glibc version
# before 2.17) for clock_gettime and CLOCK_MONOTONIC.
#
# Define USE_PARENS_AROUND_GETTEXT_N to "yes" if your compiler happily
# compiles the following initialization:
#
#   static const char s[] = ("FOO");
#
# and define it to "no" if you need to remove the parentheses () around the
# constant.  The default is "auto", which means to use parentheses if your
# compiler is detected to support it.
#
# Define HAVE_BSD_SYSCTL if your platform has a BSD-compatible sysctl function.
#
# Define HAVE_GETDELIM if your system has the getdelim() function.
#
# Define PAGER_ENV to a SP separated VAR=VAL pairs to define
# default environment variables to be passed when a pager is spawned, e.g.
#
#    PAGER_ENV = LESS=FRX LV=-c
#
# to say "export LESS=FRX (and LV=-c) if the environment variable
# LESS (and LV) is not set, respectively".
#
# Define TEST_SHELL_PATH if you want to use a shell besides SHELL_PATH for
# running the test scripts (e.g., bash has better support for "set -x"
# tracing).
#
# When cross-compiling, define HOST_CPU as the canonical name of the CPU on
# which the built Git will run (for instance "x86_64").
#
<<<<<<< HEAD
# Define RUNTIME_PREFIX to configure Git to resolve its ancillary tooling and
# support files relative to the location of the runtime binary, rather than
# hard-coding them into the binary. Git installations built with RUNTIME_PREFIX
# can be moved to arbitrary filesystem locations. RUNTIME_PREFIX also causes
# Perl scripts to use a modified entry point header allowing them to resolve
# support files at runtime.
#
# When using RUNTIME_PREFIX, define HAVE_BSD_KERN_PROC_SYSCTL if your platform
# supports the KERN_PROC BSD sysctl function.
#
# When using RUNTIME_PREFIX, define PROCFS_EXECUTABLE_PATH if your platform
# mounts a "procfs" filesystem capable of resolving the path of the current
# executable. If defined, this must be the canonical path for the "procfs"
# current executable path.
#
# When using RUNTIME_PREFIX, define HAVE_NS_GET_EXECUTABLE_PATH if your platform
# supports calling _NSGetExecutablePath to retrieve the path of the running
# executable.
#
# When using RUNTIME_PREFIX, define HAVE_WPGMPTR if your platform offers
# the global variable _wpgmptr containing the absolute path of the current
# executable (this is the case on Windows).
=======
# Define DEVELOPER to enable more compiler warnings. Compiler version
# and family are auto detected, but could be overridden by defining
# COMPILER_FEATURES (see config.mak.dev)
#
# When DEVELOPER is set, DEVOPTS can be used to control compiler
# options.  This variable contains keywords separated by
# whitespace. The following keywords are are recognized:
#
#    no-error:
#
#        suppresses the -Werror that implicitly comes with
#        DEVELOPER=1. Useful for getting the full set of errors
#        without immediately dying, or for logging them.
#
#    extra-all:
#
#        The DEVELOPER mode enables -Wextra with a few exceptions. By
#        setting this flag the exceptions are removed, and all of
#        -Wextra is used.
>>>>>>> 26d2e4fb

GIT-VERSION-FILE: FORCE
	@$(SHELL_PATH) ./GIT-VERSION-GEN
-include GIT-VERSION-FILE

# CFLAGS and LDFLAGS are for the users to override from the command line.

CFLAGS = -g -O2 -Wall
LDFLAGS =
ALL_CFLAGS = $(CPPFLAGS) $(CFLAGS)
ALL_LDFLAGS = $(LDFLAGS)
STRIP ?= strip

# Create as necessary, replace existing, make ranlib unneeded.
ARFLAGS = rcs

# Among the variables below, these:
#   gitexecdir
#   template_dir
#   sysconfdir
# can be specified as a relative path some/where/else;
# this is interpreted as relative to $(prefix) and "git" at
# runtime figures out where they are based on the path to the executable.
# Additionally, the following will be treated as relative by "git" if they
# begin with "$(prefix)/":
#   mandir
#   infodir
#   htmldir
#   localedir
#   perllibdir
# This can help installing the suite in a relocatable way.

prefix = $(HOME)
bindir = $(prefix)/bin
mandir = $(prefix)/share/man
infodir = $(prefix)/share/info
gitexecdir = libexec/git-core
mergetoolsdir = $(gitexecdir)/mergetools
sharedir = $(prefix)/share
gitwebdir = $(sharedir)/gitweb
perllibdir = $(sharedir)/perl5
localedir = $(sharedir)/locale
template_dir = share/git-core/templates
htmldir = $(prefix)/share/doc/git-doc
ETC_GITCONFIG = $(sysconfdir)/gitconfig
ETC_GITATTRIBUTES = $(sysconfdir)/gitattributes
lib = lib
# DESTDIR =
pathsep = :

bindir_relative = $(patsubst $(prefix)/%,%,$(bindir))
mandir_relative = $(patsubst $(prefix)/%,%,$(mandir))
infodir_relative = $(patsubst $(prefix)/%,%,$(infodir))
gitexecdir_relative = $(patsubst $(prefix)/%,%,$(gitexecdir))
localedir_relative = $(patsubst $(prefix)/%,%,$(localedir))
htmldir_relative = $(patsubst $(prefix)/%,%,$(htmldir))
perllibdir_relative = $(patsubst $(prefix)/%,%,$(perllibdir))

export prefix bindir sharedir sysconfdir gitwebdir perllibdir localedir

CC = cc
AR = ar
RM = rm -f
DIFF = diff
TAR = tar
FIND = find
INSTALL = install
TCL_PATH = tclsh
TCLTK_PATH = wish
XGETTEXT = xgettext
MSGFMT = msgfmt
CURL_CONFIG = curl-config
PTHREAD_LIBS = -lpthread
PTHREAD_CFLAGS =
GCOV = gcov
SPATCH = spatch

export TCL_PATH TCLTK_PATH

SPARSE_FLAGS =
SPATCH_FLAGS = --all-includes



### --- END CONFIGURATION SECTION ---

# Those must not be GNU-specific; they are shared with perl/ which may
# be built by a different compiler. (Note that this is an artifact now
# but it still might be nice to keep that distinction.)
BASIC_CFLAGS = -I.
BASIC_LDFLAGS =

# Guard against environment variables
BUILTIN_OBJS =
BUILT_INS =
COMPAT_CFLAGS =
COMPAT_OBJS =
XDIFF_OBJS =
VCSSVN_OBJS =
GENERATED_H =
EXTRA_CPPFLAGS =
LIB_OBJS =
PROGRAM_OBJS =
PROGRAMS =
SCRIPT_PERL =
SCRIPT_PYTHON =
SCRIPT_SH =
SCRIPT_LIB =
TEST_BUILTINS_OBJS =
TEST_PROGRAMS_NEED_X =

# Having this variable in your environment would break pipelines because
# you cause "cd" to echo its destination to stdout.  It can also take
# scripts to unexpected places.  If you like CDPATH, define it for your
# interactive shell sessions without exporting it.
unexport CDPATH

SCRIPT_SH += git-bisect.sh
SCRIPT_SH += git-difftool--helper.sh
SCRIPT_SH += git-filter-branch.sh
SCRIPT_SH += git-merge-octopus.sh
SCRIPT_SH += git-merge-one-file.sh
SCRIPT_SH += git-merge-resolve.sh
SCRIPT_SH += git-mergetool.sh
SCRIPT_SH += git-quiltimport.sh
SCRIPT_SH += git-rebase.sh
SCRIPT_SH += git-remote-testgit.sh
SCRIPT_SH += git-request-pull.sh
SCRIPT_SH += git-stash.sh
SCRIPT_SH += git-submodule.sh
SCRIPT_SH += git-web--browse.sh

SCRIPT_LIB += git-mergetool--lib
SCRIPT_LIB += git-parse-remote
SCRIPT_LIB += git-rebase--am
SCRIPT_LIB += git-rebase--interactive
SCRIPT_LIB += git-rebase--merge
SCRIPT_LIB += git-sh-setup
SCRIPT_LIB += git-sh-i18n

SCRIPT_PERL += git-add--interactive.perl
SCRIPT_PERL += git-archimport.perl
SCRIPT_PERL += git-cvsexportcommit.perl
SCRIPT_PERL += git-cvsimport.perl
SCRIPT_PERL += git-cvsserver.perl
SCRIPT_PERL += git-send-email.perl
SCRIPT_PERL += git-svn.perl

SCRIPT_PYTHON += git-p4.py

NO_INSTALL += git-remote-testgit

# Generated files for scripts
SCRIPT_SH_GEN = $(patsubst %.sh,%,$(SCRIPT_SH))
SCRIPT_PERL_GEN = $(patsubst %.perl,%,$(SCRIPT_PERL))
SCRIPT_PYTHON_GEN = $(patsubst %.py,%,$(SCRIPT_PYTHON))

SCRIPT_SH_INS = $(filter-out $(NO_INSTALL),$(SCRIPT_SH_GEN))
SCRIPT_PERL_INS = $(filter-out $(NO_INSTALL),$(SCRIPT_PERL_GEN))
SCRIPT_PYTHON_INS = $(filter-out $(NO_INSTALL),$(SCRIPT_PYTHON_GEN))

# Individual rules to allow e.g.
# "make -C ../.. SCRIPT_PERL=contrib/foo/bar.perl build-perl-script"
# from subdirectories like contrib/*/
.PHONY: build-perl-script build-sh-script build-python-script
build-perl-script: $(SCRIPT_PERL_GEN)
build-sh-script: $(SCRIPT_SH_GEN)
build-python-script: $(SCRIPT_PYTHON_GEN)

.PHONY: install-perl-script install-sh-script install-python-script
install-sh-script: $(SCRIPT_SH_INS)
	$(INSTALL) $^ '$(DESTDIR_SQ)$(gitexec_instdir_SQ)'
install-perl-script: $(SCRIPT_PERL_INS)
	$(INSTALL) $^ '$(DESTDIR_SQ)$(gitexec_instdir_SQ)'
install-python-script: $(SCRIPT_PYTHON_INS)
	$(INSTALL) $^ '$(DESTDIR_SQ)$(gitexec_instdir_SQ)'

.PHONY: clean-perl-script clean-sh-script clean-python-script
clean-sh-script:
	$(RM) $(SCRIPT_SH_GEN)
clean-perl-script:
	$(RM) $(SCRIPT_PERL_GEN)
clean-python-script:
	$(RM) $(SCRIPT_PYTHON_GEN)

SCRIPTS = $(SCRIPT_SH_INS) \
	  $(SCRIPT_PERL_INS) \
	  $(SCRIPT_PYTHON_INS) \
	  git-instaweb

ETAGS_TARGET = TAGS

# Empty...
EXTRA_PROGRAMS =

# ... and all the rest that could be moved out of bindir to gitexecdir
PROGRAMS += $(EXTRA_PROGRAMS)

PROGRAM_OBJS += credential-store.o
PROGRAM_OBJS += daemon.o
PROGRAM_OBJS += fast-import.o
PROGRAM_OBJS += http-backend.o
PROGRAM_OBJS += imap-send.o
PROGRAM_OBJS += sh-i18n--envsubst.o
PROGRAM_OBJS += shell.o
PROGRAM_OBJS += show-index.o
PROGRAM_OBJS += remote-testsvn.o

# Binary suffix, set to .exe for Windows builds
X =

PROGRAMS += $(patsubst %.o,git-%$X,$(PROGRAM_OBJS))

TEST_BUILTINS_OBJS += test-chmtime.o
TEST_BUILTINS_OBJS += test-config.o
TEST_BUILTINS_OBJS += test-ctype.o
TEST_BUILTINS_OBJS += test-date.o
TEST_BUILTINS_OBJS += test-delta.o
TEST_BUILTINS_OBJS += test-drop-caches.o
TEST_BUILTINS_OBJS += test-dump-cache-tree.o
TEST_BUILTINS_OBJS += test-dump-split-index.o
TEST_BUILTINS_OBJS += test-example-decorate.o
TEST_BUILTINS_OBJS += test-genrandom.o
TEST_BUILTINS_OBJS += test-hashmap.o
TEST_BUILTINS_OBJS += test-index-version.o
TEST_BUILTINS_OBJS += test-lazy-init-name-hash.o
TEST_BUILTINS_OBJS += test-match-trees.o
TEST_BUILTINS_OBJS += test-mergesort.o
TEST_BUILTINS_OBJS += test-mktemp.o
TEST_BUILTINS_OBJS += test-online-cpus.o
TEST_BUILTINS_OBJS += test-path-utils.o
TEST_BUILTINS_OBJS += test-prio-queue.o
TEST_BUILTINS_OBJS += test-read-cache.o
TEST_BUILTINS_OBJS += test-ref-store.o
TEST_BUILTINS_OBJS += test-regex.o
TEST_BUILTINS_OBJS += test-revision-walking.o
TEST_BUILTINS_OBJS += test-run-command.o
TEST_BUILTINS_OBJS += test-scrap-cache-tree.o
TEST_BUILTINS_OBJS += test-sha1-array.o
TEST_BUILTINS_OBJS += test-sha1.o
TEST_BUILTINS_OBJS += test-sigchain.o
TEST_BUILTINS_OBJS += test-strcmp-offset.o
TEST_BUILTINS_OBJS += test-string-list.o
TEST_BUILTINS_OBJS += test-submodule-config.o
TEST_BUILTINS_OBJS += test-subprocess.o
TEST_BUILTINS_OBJS += test-urlmatch-normalization.o
TEST_BUILTINS_OBJS += test-wildmatch.o
TEST_BUILTINS_OBJS += test-write-cache.o

TEST_PROGRAMS_NEED_X += test-dump-fsmonitor
TEST_PROGRAMS_NEED_X += test-dump-untracked-cache
TEST_PROGRAMS_NEED_X += test-fake-ssh
TEST_PROGRAMS_NEED_X += test-line-buffer
TEST_PROGRAMS_NEED_X += test-parse-options
TEST_PROGRAMS_NEED_X += test-pkt-line
TEST_PROGRAMS_NEED_X += test-svn-fe
TEST_PROGRAMS_NEED_X += test-tool

TEST_PROGRAMS = $(patsubst %,t/helper/%$X,$(TEST_PROGRAMS_NEED_X))

# List built-in command $C whose implementation cmd_$C() is not in
# builtin/$C.o but is linked in as part of some other command.
BUILT_INS += $(patsubst builtin/%.o,git-%$X,$(BUILTIN_OBJS))

BUILT_INS += git-cherry$X
BUILT_INS += git-cherry-pick$X
BUILT_INS += git-format-patch$X
BUILT_INS += git-fsck-objects$X
BUILT_INS += git-init$X
BUILT_INS += git-merge-subtree$X
BUILT_INS += git-show$X
BUILT_INS += git-stage$X
BUILT_INS += git-status$X
BUILT_INS += git-whatchanged$X

# what 'all' will build and 'install' will install in gitexecdir,
# excluding programs for built-in commands
ALL_PROGRAMS = $(PROGRAMS) $(SCRIPTS)

# what 'all' will build but not install in gitexecdir
OTHER_PROGRAMS = git$X

# what test wrappers are needed and 'install' will install, in bindir
BINDIR_PROGRAMS_NEED_X += git
BINDIR_PROGRAMS_NEED_X += git-upload-pack
BINDIR_PROGRAMS_NEED_X += git-receive-pack
BINDIR_PROGRAMS_NEED_X += git-upload-archive
BINDIR_PROGRAMS_NEED_X += git-shell

BINDIR_PROGRAMS_NO_X += git-cvsserver

# Set paths to tools early so that they can be used for version tests.
ifndef SHELL_PATH
	SHELL_PATH = /bin/sh
endif
ifndef PERL_PATH
	PERL_PATH = /usr/bin/perl
endif
ifndef PYTHON_PATH
	PYTHON_PATH = /usr/bin/python
endif

export PERL_PATH
export PYTHON_PATH

TEST_SHELL_PATH = $(SHELL_PATH)

LIB_FILE = libgit.a
XDIFF_LIB = xdiff/lib.a
VCSSVN_LIB = vcs-svn/lib.a

GENERATED_H += common-cmds.h

LIB_H = $(shell $(FIND) . \
	-name .git -prune -o \
	-name t -prune -o \
	-name Documentation -prune -o \
	-name '*.h' -print)

LIB_OBJS += abspath.o
LIB_OBJS += advice.o
LIB_OBJS += alias.o
LIB_OBJS += alloc.o
LIB_OBJS += apply.o
LIB_OBJS += archive.o
LIB_OBJS += archive-tar.o
LIB_OBJS += archive-zip.o
LIB_OBJS += argv-array.o
LIB_OBJS += attr.o
LIB_OBJS += base85.o
LIB_OBJS += bisect.o
LIB_OBJS += blame.o
LIB_OBJS += blob.o
LIB_OBJS += branch.o
LIB_OBJS += bulk-checkin.o
LIB_OBJS += bundle.o
LIB_OBJS += cache-tree.o
LIB_OBJS += chdir-notify.o
LIB_OBJS += checkout.o
LIB_OBJS += color.o
LIB_OBJS += column.o
LIB_OBJS += combine-diff.o
LIB_OBJS += commit.o
LIB_OBJS += commit-graph.o
LIB_OBJS += compat/obstack.o
LIB_OBJS += compat/terminal.o
LIB_OBJS += config.o
LIB_OBJS += connect.o
LIB_OBJS += connected.o
LIB_OBJS += convert.o
LIB_OBJS += copy.o
LIB_OBJS += credential.o
LIB_OBJS += csum-file.o
LIB_OBJS += ctype.o
LIB_OBJS += date.o
LIB_OBJS += decorate.o
LIB_OBJS += diffcore-break.o
LIB_OBJS += diffcore-delta.o
LIB_OBJS += diffcore-order.o
LIB_OBJS += diffcore-pickaxe.o
LIB_OBJS += diffcore-rename.o
LIB_OBJS += diff-delta.o
LIB_OBJS += diff-lib.o
LIB_OBJS += diff-no-index.o
LIB_OBJS += diff.o
LIB_OBJS += dir.o
LIB_OBJS += dir-iterator.o
LIB_OBJS += editor.o
LIB_OBJS += entry.o
LIB_OBJS += environment.o
LIB_OBJS += ewah/bitmap.o
LIB_OBJS += ewah/ewah_bitmap.o
LIB_OBJS += ewah/ewah_io.o
LIB_OBJS += ewah/ewah_rlw.o
LIB_OBJS += exec-cmd.o
LIB_OBJS += fetch-object.o
LIB_OBJS += fetch-pack.o
LIB_OBJS += fsck.o
LIB_OBJS += fsmonitor.o
LIB_OBJS += gettext.o
LIB_OBJS += gpg-interface.o
LIB_OBJS += graph.o
LIB_OBJS += grep.o
LIB_OBJS += hashmap.o
LIB_OBJS += help.o
LIB_OBJS += hex.o
LIB_OBJS += ident.o
LIB_OBJS += kwset.o
LIB_OBJS += levenshtein.o
LIB_OBJS += line-log.o
LIB_OBJS += line-range.o
LIB_OBJS += list-objects.o
LIB_OBJS += list-objects-filter.o
LIB_OBJS += list-objects-filter-options.o
LIB_OBJS += ll-merge.o
LIB_OBJS += lockfile.o
LIB_OBJS += log-tree.o
LIB_OBJS += ls-refs.o
LIB_OBJS += mailinfo.o
LIB_OBJS += mailmap.o
LIB_OBJS += match-trees.o
LIB_OBJS += mem-pool.o
LIB_OBJS += merge.o
LIB_OBJS += merge-blobs.o
LIB_OBJS += merge-recursive.o
LIB_OBJS += mergesort.o
LIB_OBJS += name-hash.o
LIB_OBJS += notes.o
LIB_OBJS += notes-cache.o
LIB_OBJS += notes-merge.o
LIB_OBJS += notes-utils.o
LIB_OBJS += object.o
LIB_OBJS += oidmap.o
LIB_OBJS += oidset.o
LIB_OBJS += packfile.o
LIB_OBJS += pack-bitmap.o
LIB_OBJS += pack-bitmap-write.o
LIB_OBJS += pack-check.o
LIB_OBJS += pack-objects.o
LIB_OBJS += pack-revindex.o
LIB_OBJS += pack-write.o
LIB_OBJS += pager.o
LIB_OBJS += parse-options.o
LIB_OBJS += parse-options-cb.o
LIB_OBJS += patch-delta.o
LIB_OBJS += patch-ids.o
LIB_OBJS += path.o
LIB_OBJS += pathspec.o
LIB_OBJS += pkt-line.o
LIB_OBJS += preload-index.o
LIB_OBJS += pretty.o
LIB_OBJS += prio-queue.o
LIB_OBJS += progress.o
LIB_OBJS += prompt.o
LIB_OBJS += protocol.o
LIB_OBJS += quote.o
LIB_OBJS += reachable.o
LIB_OBJS += read-cache.o
LIB_OBJS += reflog-walk.o
LIB_OBJS += refs.o
LIB_OBJS += refs/files-backend.o
LIB_OBJS += refs/iterator.o
LIB_OBJS += refs/packed-backend.o
LIB_OBJS += refs/ref-cache.o
LIB_OBJS += ref-filter.o
LIB_OBJS += remote.o
LIB_OBJS += replace-object.o
LIB_OBJS += repository.o
LIB_OBJS += rerere.o
LIB_OBJS += resolve-undo.o
LIB_OBJS += revision.o
LIB_OBJS += run-command.o
LIB_OBJS += send-pack.o
LIB_OBJS += sequencer.o
LIB_OBJS += serve.o
LIB_OBJS += server-info.o
LIB_OBJS += setup.o
LIB_OBJS += sha1-array.o
LIB_OBJS += sha1-lookup.o
LIB_OBJS += sha1-file.o
LIB_OBJS += sha1-name.o
LIB_OBJS += shallow.o
LIB_OBJS += sideband.o
LIB_OBJS += sigchain.o
LIB_OBJS += split-index.o
LIB_OBJS += strbuf.o
LIB_OBJS += streaming.o
LIB_OBJS += string-list.o
LIB_OBJS += submodule.o
LIB_OBJS += submodule-config.o
LIB_OBJS += sub-process.o
LIB_OBJS += symlinks.o
LIB_OBJS += tag.o
LIB_OBJS += tempfile.o
LIB_OBJS += tmp-objdir.o
LIB_OBJS += trace.o
LIB_OBJS += trailer.o
LIB_OBJS += transport.o
LIB_OBJS += transport-helper.o
LIB_OBJS += tree-diff.o
LIB_OBJS += tree.o
LIB_OBJS += tree-walk.o
LIB_OBJS += unpack-trees.o
LIB_OBJS += upload-pack.o
LIB_OBJS += url.o
LIB_OBJS += urlmatch.o
LIB_OBJS += usage.o
LIB_OBJS += userdiff.o
LIB_OBJS += utf8.o
LIB_OBJS += varint.o
LIB_OBJS += version.o
LIB_OBJS += versioncmp.o
LIB_OBJS += walker.o
LIB_OBJS += wildmatch.o
LIB_OBJS += worktree.o
LIB_OBJS += wrapper.o
LIB_OBJS += write-or-die.o
LIB_OBJS += ws.o
LIB_OBJS += wt-status.o
LIB_OBJS += xdiff-interface.o
LIB_OBJS += zlib.o

BUILTIN_OBJS += builtin/add.o
BUILTIN_OBJS += builtin/am.o
BUILTIN_OBJS += builtin/annotate.o
BUILTIN_OBJS += builtin/apply.o
BUILTIN_OBJS += builtin/archive.o
BUILTIN_OBJS += builtin/bisect--helper.o
BUILTIN_OBJS += builtin/blame.o
BUILTIN_OBJS += builtin/branch.o
BUILTIN_OBJS += builtin/bundle.o
BUILTIN_OBJS += builtin/cat-file.o
BUILTIN_OBJS += builtin/check-attr.o
BUILTIN_OBJS += builtin/check-ignore.o
BUILTIN_OBJS += builtin/check-mailmap.o
BUILTIN_OBJS += builtin/check-ref-format.o
BUILTIN_OBJS += builtin/checkout-index.o
BUILTIN_OBJS += builtin/checkout.o
BUILTIN_OBJS += builtin/clean.o
BUILTIN_OBJS += builtin/clone.o
BUILTIN_OBJS += builtin/column.o
BUILTIN_OBJS += builtin/commit-tree.o
BUILTIN_OBJS += builtin/commit.o
BUILTIN_OBJS += builtin/commit-graph.o
BUILTIN_OBJS += builtin/config.o
BUILTIN_OBJS += builtin/count-objects.o
BUILTIN_OBJS += builtin/credential.o
BUILTIN_OBJS += builtin/describe.o
BUILTIN_OBJS += builtin/diff-files.o
BUILTIN_OBJS += builtin/diff-index.o
BUILTIN_OBJS += builtin/diff-tree.o
BUILTIN_OBJS += builtin/diff.o
BUILTIN_OBJS += builtin/difftool.o
BUILTIN_OBJS += builtin/fast-export.o
BUILTIN_OBJS += builtin/fetch-pack.o
BUILTIN_OBJS += builtin/fetch.o
BUILTIN_OBJS += builtin/fmt-merge-msg.o
BUILTIN_OBJS += builtin/for-each-ref.o
BUILTIN_OBJS += builtin/fsck.o
BUILTIN_OBJS += builtin/gc.o
BUILTIN_OBJS += builtin/get-tar-commit-id.o
BUILTIN_OBJS += builtin/grep.o
BUILTIN_OBJS += builtin/hash-object.o
BUILTIN_OBJS += builtin/help.o
BUILTIN_OBJS += builtin/index-pack.o
BUILTIN_OBJS += builtin/init-db.o
BUILTIN_OBJS += builtin/interpret-trailers.o
BUILTIN_OBJS += builtin/log.o
BUILTIN_OBJS += builtin/ls-files.o
BUILTIN_OBJS += builtin/ls-remote.o
BUILTIN_OBJS += builtin/ls-tree.o
BUILTIN_OBJS += builtin/mailinfo.o
BUILTIN_OBJS += builtin/mailsplit.o
BUILTIN_OBJS += builtin/merge.o
BUILTIN_OBJS += builtin/merge-base.o
BUILTIN_OBJS += builtin/merge-file.o
BUILTIN_OBJS += builtin/merge-index.o
BUILTIN_OBJS += builtin/merge-ours.o
BUILTIN_OBJS += builtin/merge-recursive.o
BUILTIN_OBJS += builtin/merge-tree.o
BUILTIN_OBJS += builtin/mktag.o
BUILTIN_OBJS += builtin/mktree.o
BUILTIN_OBJS += builtin/mv.o
BUILTIN_OBJS += builtin/name-rev.o
BUILTIN_OBJS += builtin/notes.o
BUILTIN_OBJS += builtin/pack-objects.o
BUILTIN_OBJS += builtin/pack-redundant.o
BUILTIN_OBJS += builtin/pack-refs.o
BUILTIN_OBJS += builtin/patch-id.o
BUILTIN_OBJS += builtin/prune-packed.o
BUILTIN_OBJS += builtin/prune.o
BUILTIN_OBJS += builtin/pull.o
BUILTIN_OBJS += builtin/push.o
BUILTIN_OBJS += builtin/read-tree.o
BUILTIN_OBJS += builtin/rebase--helper.o
BUILTIN_OBJS += builtin/receive-pack.o
BUILTIN_OBJS += builtin/reflog.o
BUILTIN_OBJS += builtin/remote.o
BUILTIN_OBJS += builtin/remote-ext.o
BUILTIN_OBJS += builtin/remote-fd.o
BUILTIN_OBJS += builtin/repack.o
BUILTIN_OBJS += builtin/replace.o
BUILTIN_OBJS += builtin/rerere.o
BUILTIN_OBJS += builtin/reset.o
BUILTIN_OBJS += builtin/rev-list.o
BUILTIN_OBJS += builtin/rev-parse.o
BUILTIN_OBJS += builtin/revert.o
BUILTIN_OBJS += builtin/rm.o
BUILTIN_OBJS += builtin/send-pack.o
BUILTIN_OBJS += builtin/serve.o
BUILTIN_OBJS += builtin/shortlog.o
BUILTIN_OBJS += builtin/show-branch.o
BUILTIN_OBJS += builtin/show-ref.o
BUILTIN_OBJS += builtin/stripspace.o
BUILTIN_OBJS += builtin/submodule--helper.o
BUILTIN_OBJS += builtin/symbolic-ref.o
BUILTIN_OBJS += builtin/tag.o
BUILTIN_OBJS += builtin/unpack-file.o
BUILTIN_OBJS += builtin/unpack-objects.o
BUILTIN_OBJS += builtin/update-index.o
BUILTIN_OBJS += builtin/update-ref.o
BUILTIN_OBJS += builtin/update-server-info.o
BUILTIN_OBJS += builtin/upload-archive.o
BUILTIN_OBJS += builtin/upload-pack.o
BUILTIN_OBJS += builtin/var.o
BUILTIN_OBJS += builtin/verify-commit.o
BUILTIN_OBJS += builtin/verify-pack.o
BUILTIN_OBJS += builtin/verify-tag.o
BUILTIN_OBJS += builtin/worktree.o
BUILTIN_OBJS += builtin/write-tree.o

GITLIBS = common-main.o $(LIB_FILE) $(XDIFF_LIB)
EXTLIBS =

GIT_USER_AGENT = git/$(GIT_VERSION)

ifeq ($(wildcard sha1collisiondetection/lib/sha1.h),sha1collisiondetection/lib/sha1.h)
DC_SHA1_SUBMODULE = auto
endif

include config.mak.uname
-include config.mak.autogen
-include config.mak

ifdef DEVELOPER
include config.mak.dev
endif

comma := ,
empty :=
space := $(empty) $(empty)

ifdef SANITIZE
SANITIZERS := $(foreach flag,$(subst $(comma),$(space),$(SANITIZE)),$(flag))
BASIC_CFLAGS += -fsanitize=$(SANITIZE) -fno-sanitize-recover=$(SANITIZE)
BASIC_CFLAGS += -fno-omit-frame-pointer
ifneq ($(filter undefined,$(SANITIZERS)),)
BASIC_CFLAGS += -DNO_UNALIGNED_LOADS
endif
ifneq ($(filter leak,$(SANITIZERS)),)
BASIC_CFLAGS += -DSUPPRESS_ANNOTATED_LEAKS
endif
endif

ifndef sysconfdir
ifeq ($(prefix),/usr)
sysconfdir = /etc
else
sysconfdir = etc
endif
endif

ifndef COMPUTE_HEADER_DEPENDENCIES
COMPUTE_HEADER_DEPENDENCIES = auto
endif

ifeq ($(COMPUTE_HEADER_DEPENDENCIES),auto)
dep_check = $(shell $(CC) $(ALL_CFLAGS) \
	-c -MF /dev/null -MQ /dev/null -MMD -MP \
	-x c /dev/null -o /dev/null 2>&1; \
	echo $$?)
ifeq ($(dep_check),0)
override COMPUTE_HEADER_DEPENDENCIES = yes
else
override COMPUTE_HEADER_DEPENDENCIES = no
endif
endif

ifeq ($(COMPUTE_HEADER_DEPENDENCIES),yes)
USE_COMPUTED_HEADER_DEPENDENCIES = YesPlease
else
ifneq ($(COMPUTE_HEADER_DEPENDENCIES),no)
$(error please set COMPUTE_HEADER_DEPENDENCIES to yes, no, or auto \
(not "$(COMPUTE_HEADER_DEPENDENCIES)"))
endif
endif

ifdef SANE_TOOL_PATH
SANE_TOOL_PATH_SQ = $(subst ','\'',$(SANE_TOOL_PATH))
BROKEN_PATH_FIX = 's|^\# @@BROKEN_PATH_FIX@@$$|git_broken_path_fix $(SANE_TOOL_PATH_SQ)|'
PATH := $(SANE_TOOL_PATH):${PATH}
else
BROKEN_PATH_FIX = '/^\# @@BROKEN_PATH_FIX@@$$/d'
endif

ifeq (,$(HOST_CPU))
	BASIC_CFLAGS += -DGIT_HOST_CPU="\"$(firstword $(subst -, ,$(uname_M)))\""
else
	BASIC_CFLAGS += -DGIT_HOST_CPU="\"$(HOST_CPU)\""
endif

ifneq (,$(INLINE))
	BASIC_CFLAGS += -Dinline=$(INLINE)
endif

ifneq (,$(SOCKLEN_T))
	BASIC_CFLAGS += -Dsocklen_t=$(SOCKLEN_T)
endif

ifeq (yes,$(USE_PARENS_AROUND_GETTEXT_N))
	BASIC_CFLAGS += -DUSE_PARENS_AROUND_GETTEXT_N=1
else
ifeq (no,$(USE_PARENS_AROUND_GETTEXT_N))
	BASIC_CFLAGS += -DUSE_PARENS_AROUND_GETTEXT_N=0
endif
endif

ifeq ($(uname_S),Darwin)
	ifndef NO_FINK
		ifeq ($(shell test -d /sw/lib && echo y),y)
			BASIC_CFLAGS += -I/sw/include
			BASIC_LDFLAGS += -L/sw/lib
		endif
	endif
	ifndef NO_DARWIN_PORTS
		ifeq ($(shell test -d /opt/local/lib && echo y),y)
			BASIC_CFLAGS += -I/opt/local/include
			BASIC_LDFLAGS += -L/opt/local/lib
		endif
	endif
	ifndef NO_APPLE_COMMON_CRYPTO
		NO_OPENSSL = YesPlease
		APPLE_COMMON_CRYPTO = YesPlease
		COMPAT_CFLAGS += -DAPPLE_COMMON_CRYPTO
	endif
	NO_REGEX = YesPlease
	PTHREAD_LIBS =
endif

ifndef CC_LD_DYNPATH
	ifdef NO_R_TO_GCC_LINKER
		# Some gcc does not accept and pass -R to the linker to specify
		# the runtime dynamic library path.
		CC_LD_DYNPATH = -Wl,-rpath,
	else
		CC_LD_DYNPATH = -R
	endif
endif

ifdef NO_LIBGEN_H
	COMPAT_CFLAGS += -DNO_LIBGEN_H
	COMPAT_OBJS += compat/basename.o
endif

USE_LIBPCRE2 ?= $(USE_LIBPCRE)

ifneq (,$(USE_LIBPCRE2))
	ifdef USE_LIBPCRE1
$(error Only set USE_LIBPCRE2 (or its alias USE_LIBPCRE) or USE_LIBPCRE1, not both!)
	endif

	BASIC_CFLAGS += -DUSE_LIBPCRE2
	EXTLIBS += -lpcre2-8
endif

ifdef USE_LIBPCRE1
	BASIC_CFLAGS += -DUSE_LIBPCRE1
	EXTLIBS += -lpcre

ifdef NO_LIBPCRE1_JIT
	BASIC_CFLAGS += -DNO_LIBPCRE1_JIT
endif
endif

ifdef LIBPCREDIR
	BASIC_CFLAGS += -I$(LIBPCREDIR)/include
	EXTLIBS += -L$(LIBPCREDIR)/$(lib) $(CC_LD_DYNPATH)$(LIBPCREDIR)/$(lib)
endif

ifdef HAVE_ALLOCA_H
	BASIC_CFLAGS += -DHAVE_ALLOCA_H
endif

IMAP_SEND_BUILDDEPS =
IMAP_SEND_LDFLAGS =

ifdef NO_CURL
	BASIC_CFLAGS += -DNO_CURL
	REMOTE_CURL_PRIMARY =
	REMOTE_CURL_ALIASES =
	REMOTE_CURL_NAMES =
else
	ifdef CURLDIR
		# Try "-Wl,-rpath=$(CURLDIR)/$(lib)" in such a case.
		BASIC_CFLAGS += -I$(CURLDIR)/include
		CURL_LIBCURL = -L$(CURLDIR)/$(lib) $(CC_LD_DYNPATH)$(CURLDIR)/$(lib) -lcurl
	else
		CURL_LIBCURL = -lcurl
	endif
	ifdef NEEDS_SSL_WITH_CURL
		CURL_LIBCURL += -lssl
		ifdef NEEDS_CRYPTO_WITH_SSL
			CURL_LIBCURL += -lcrypto
		endif
	endif
	ifdef NEEDS_IDN_WITH_CURL
		CURL_LIBCURL += -lidn
	endif

	REMOTE_CURL_PRIMARY = git-remote-http$X
	REMOTE_CURL_ALIASES = git-remote-https$X git-remote-ftp$X git-remote-ftps$X
	REMOTE_CURL_NAMES = $(REMOTE_CURL_PRIMARY) $(REMOTE_CURL_ALIASES)
	PROGRAM_OBJS += http-fetch.o
	PROGRAMS += $(REMOTE_CURL_NAMES)
	curl_check := $(shell (echo 070908; $(CURL_CONFIG) --vernum | sed -e '/^70[BC]/s/^/0/') 2>/dev/null | sort -r | sed -ne 2p)
	ifeq "$(curl_check)" "070908"
		ifndef NO_EXPAT
			PROGRAM_OBJS += http-push.o
		endif
	endif
	curl_check := $(shell (echo 072200; $(CURL_CONFIG) --vernum | sed -e '/^70[BC]/s/^/0/') 2>/dev/null | sort -r | sed -ne 2p)
	ifeq "$(curl_check)" "072200"
		USE_CURL_FOR_IMAP_SEND = YesPlease
	endif
	ifdef USE_CURL_FOR_IMAP_SEND
		BASIC_CFLAGS += -DUSE_CURL_FOR_IMAP_SEND
		IMAP_SEND_BUILDDEPS = http.o
		IMAP_SEND_LDFLAGS += $(CURL_LIBCURL)
	endif
	ifndef NO_EXPAT
		ifdef EXPATDIR
			BASIC_CFLAGS += -I$(EXPATDIR)/include
			EXPAT_LIBEXPAT = -L$(EXPATDIR)/$(lib) $(CC_LD_DYNPATH)$(EXPATDIR)/$(lib) -lexpat
		else
			EXPAT_LIBEXPAT = -lexpat
		endif
		ifdef EXPAT_NEEDS_XMLPARSE_H
			BASIC_CFLAGS += -DEXPAT_NEEDS_XMLPARSE_H
		endif
	endif
endif
IMAP_SEND_LDFLAGS += $(OPENSSL_LINK) $(OPENSSL_LIBSSL) $(LIB_4_CRYPTO)

ifdef ZLIB_PATH
	BASIC_CFLAGS += -I$(ZLIB_PATH)/include
	EXTLIBS += -L$(ZLIB_PATH)/$(lib) $(CC_LD_DYNPATH)$(ZLIB_PATH)/$(lib)
endif
EXTLIBS += -lz

ifndef NO_OPENSSL
	OPENSSL_LIBSSL = -lssl
	ifdef OPENSSLDIR
		BASIC_CFLAGS += -I$(OPENSSLDIR)/include
		OPENSSL_LINK = -L$(OPENSSLDIR)/$(lib) $(CC_LD_DYNPATH)$(OPENSSLDIR)/$(lib)
	else
		OPENSSL_LINK =
	endif
	ifdef NEEDS_CRYPTO_WITH_SSL
		OPENSSL_LIBSSL += -lcrypto
	endif
else
	BASIC_CFLAGS += -DNO_OPENSSL
	OPENSSL_LIBSSL =
endif
ifdef NO_OPENSSL
	LIB_4_CRYPTO =
else
ifdef NEEDS_SSL_WITH_CRYPTO
	LIB_4_CRYPTO = $(OPENSSL_LINK) -lcrypto -lssl
else
	LIB_4_CRYPTO = $(OPENSSL_LINK) -lcrypto
endif
ifdef APPLE_COMMON_CRYPTO
	LIB_4_CRYPTO += -framework Security -framework CoreFoundation
endif
endif
ifdef NEEDS_LIBICONV
	ifdef ICONVDIR
		BASIC_CFLAGS += -I$(ICONVDIR)/include
		ICONV_LINK = -L$(ICONVDIR)/$(lib) $(CC_LD_DYNPATH)$(ICONVDIR)/$(lib)
	else
		ICONV_LINK =
	endif
	ifdef NEEDS_LIBINTL_BEFORE_LIBICONV
		ICONV_LINK += -lintl
	endif
	EXTLIBS += $(ICONV_LINK) -liconv
endif
ifdef NEEDS_LIBGEN
	EXTLIBS += -lgen
endif
ifndef NO_GETTEXT
ifndef LIBC_CONTAINS_LIBINTL
	EXTLIBS += -lintl
endif
endif
ifdef NEEDS_SOCKET
	EXTLIBS += -lsocket
endif
ifdef NEEDS_NSL
	EXTLIBS += -lnsl
endif
ifdef NEEDS_RESOLV
	EXTLIBS += -lresolv
endif
ifdef NO_D_TYPE_IN_DIRENT
	BASIC_CFLAGS += -DNO_D_TYPE_IN_DIRENT
endif
ifdef NO_GECOS_IN_PWENT
	BASIC_CFLAGS += -DNO_GECOS_IN_PWENT
endif
ifdef NO_ST_BLOCKS_IN_STRUCT_STAT
	BASIC_CFLAGS += -DNO_ST_BLOCKS_IN_STRUCT_STAT
endif
ifdef USE_NSEC
	BASIC_CFLAGS += -DUSE_NSEC
endif
ifdef USE_ST_TIMESPEC
	BASIC_CFLAGS += -DUSE_ST_TIMESPEC
endif
ifdef NO_NORETURN
	BASIC_CFLAGS += -DNO_NORETURN
endif
ifdef NO_NSEC
	BASIC_CFLAGS += -DNO_NSEC
endif
ifdef SNPRINTF_RETURNS_BOGUS
	COMPAT_CFLAGS += -DSNPRINTF_RETURNS_BOGUS
	COMPAT_OBJS += compat/snprintf.o
endif
ifdef FREAD_READS_DIRECTORIES
	COMPAT_CFLAGS += -DFREAD_READS_DIRECTORIES
	COMPAT_OBJS += compat/fopen.o
endif
ifdef NO_SYMLINK_HEAD
	BASIC_CFLAGS += -DNO_SYMLINK_HEAD
endif
ifdef GETTEXT_POISON
	BASIC_CFLAGS += -DGETTEXT_POISON
endif
ifdef NO_GETTEXT
	BASIC_CFLAGS += -DNO_GETTEXT
	USE_GETTEXT_SCHEME ?= fallthrough
endif
ifdef NO_POLL
	NO_SYS_POLL_H = YesPlease
	COMPAT_CFLAGS += -DNO_POLL -Icompat/poll
	COMPAT_OBJS += compat/poll/poll.o
endif
ifdef NO_STRCASESTR
	COMPAT_CFLAGS += -DNO_STRCASESTR
	COMPAT_OBJS += compat/strcasestr.o
endif
ifdef NO_STRLCPY
	COMPAT_CFLAGS += -DNO_STRLCPY
	COMPAT_OBJS += compat/strlcpy.o
endif
ifdef NO_STRTOUMAX
	COMPAT_CFLAGS += -DNO_STRTOUMAX
	COMPAT_OBJS += compat/strtoumax.o compat/strtoimax.o
endif
ifdef NO_STRTOULL
	COMPAT_CFLAGS += -DNO_STRTOULL
endif
ifdef NO_SETENV
	COMPAT_CFLAGS += -DNO_SETENV
	COMPAT_OBJS += compat/setenv.o
endif
ifdef NO_MKDTEMP
	COMPAT_CFLAGS += -DNO_MKDTEMP
	COMPAT_OBJS += compat/mkdtemp.o
endif
ifdef MKDIR_WO_TRAILING_SLASH
	COMPAT_CFLAGS += -DMKDIR_WO_TRAILING_SLASH
	COMPAT_OBJS += compat/mkdir.o
endif
ifdef NO_UNSETENV
	COMPAT_CFLAGS += -DNO_UNSETENV
	COMPAT_OBJS += compat/unsetenv.o
endif
ifdef NO_SYS_SELECT_H
	BASIC_CFLAGS += -DNO_SYS_SELECT_H
endif
ifdef NO_SYS_POLL_H
	BASIC_CFLAGS += -DNO_SYS_POLL_H
endif
ifdef NEEDS_SYS_PARAM_H
	BASIC_CFLAGS += -DNEEDS_SYS_PARAM_H
endif
ifdef NO_INTTYPES_H
	BASIC_CFLAGS += -DNO_INTTYPES_H
endif
ifdef NO_INITGROUPS
	BASIC_CFLAGS += -DNO_INITGROUPS
endif
ifdef NO_MMAP
	COMPAT_CFLAGS += -DNO_MMAP
	COMPAT_OBJS += compat/mmap.o
else
	ifdef USE_WIN32_MMAP
		COMPAT_CFLAGS += -DUSE_WIN32_MMAP
		COMPAT_OBJS += compat/win32mmap.o
	endif
endif
ifdef MMAP_PREVENTS_DELETE
	BASIC_CFLAGS += -DMMAP_PREVENTS_DELETE
endif
ifdef OBJECT_CREATION_USES_RENAMES
	COMPAT_CFLAGS += -DOBJECT_CREATION_MODE=1
endif
ifdef NO_STRUCT_ITIMERVAL
	COMPAT_CFLAGS += -DNO_STRUCT_ITIMERVAL
	NO_SETITIMER = YesPlease
endif
ifdef NO_SETITIMER
	COMPAT_CFLAGS += -DNO_SETITIMER
endif
ifdef NO_PREAD
	COMPAT_CFLAGS += -DNO_PREAD
	COMPAT_OBJS += compat/pread.o
endif
ifdef NO_FAST_WORKING_DIRECTORY
	BASIC_CFLAGS += -DNO_FAST_WORKING_DIRECTORY
endif
ifdef NO_TRUSTABLE_FILEMODE
	BASIC_CFLAGS += -DNO_TRUSTABLE_FILEMODE
endif
ifdef NEEDS_MODE_TRANSLATION
	COMPAT_CFLAGS += -DNEEDS_MODE_TRANSLATION
	COMPAT_OBJS += compat/stat.o
endif
ifdef NO_IPV6
	BASIC_CFLAGS += -DNO_IPV6
endif
ifdef NO_INTPTR_T
	COMPAT_CFLAGS += -DNO_INTPTR_T
endif
ifdef NO_UINTMAX_T
	BASIC_CFLAGS += -Duintmax_t=uint32_t
endif
ifdef NO_SOCKADDR_STORAGE
ifdef NO_IPV6
	BASIC_CFLAGS += -Dsockaddr_storage=sockaddr_in
else
	BASIC_CFLAGS += -Dsockaddr_storage=sockaddr_in6
endif
endif
ifdef NO_INET_NTOP
	LIB_OBJS += compat/inet_ntop.o
	BASIC_CFLAGS += -DNO_INET_NTOP
endif
ifdef NO_INET_PTON
	LIB_OBJS += compat/inet_pton.o
	BASIC_CFLAGS += -DNO_INET_PTON
endif
ifndef NO_UNIX_SOCKETS
	LIB_OBJS += unix-socket.o
	PROGRAM_OBJS += credential-cache.o
	PROGRAM_OBJS += credential-cache--daemon.o
endif

ifdef NO_ICONV
	BASIC_CFLAGS += -DNO_ICONV
endif

ifdef OLD_ICONV
	BASIC_CFLAGS += -DOLD_ICONV
endif

ifdef NO_DEFLATE_BOUND
	BASIC_CFLAGS += -DNO_DEFLATE_BOUND
endif

ifdef NO_POSIX_GOODIES
	BASIC_CFLAGS += -DNO_POSIX_GOODIES
endif

ifdef APPLE_COMMON_CRYPTO
	# Apple CommonCrypto requires chunking
	SHA1_MAX_BLOCK_SIZE = 1024L*1024L*1024L
endif

ifdef OPENSSL_SHA1
	EXTLIBS += $(LIB_4_CRYPTO)
	BASIC_CFLAGS += -DSHA1_OPENSSL
else
ifdef BLK_SHA1
	LIB_OBJS += block-sha1/sha1.o
	BASIC_CFLAGS += -DSHA1_BLK
else
ifdef PPC_SHA1
	LIB_OBJS += ppc/sha1.o ppc/sha1ppc.o
	BASIC_CFLAGS += -DSHA1_PPC
else
ifdef APPLE_COMMON_CRYPTO
	COMPAT_CFLAGS += -DCOMMON_DIGEST_FOR_OPENSSL
	BASIC_CFLAGS += -DSHA1_APPLE
else
	DC_SHA1 := YesPlease
	BASIC_CFLAGS += -DSHA1_DC
	LIB_OBJS += sha1dc_git.o
ifdef DC_SHA1_EXTERNAL
	ifdef DC_SHA1_SUBMODULE
		ifneq ($(DC_SHA1_SUBMODULE),auto)
$(error Only set DC_SHA1_EXTERNAL or DC_SHA1_SUBMODULE, not both)
		endif
	endif
	BASIC_CFLAGS += -DDC_SHA1_EXTERNAL
	EXTLIBS += -lsha1detectcoll
else
ifdef DC_SHA1_SUBMODULE
	LIB_OBJS += sha1collisiondetection/lib/sha1.o
	LIB_OBJS += sha1collisiondetection/lib/ubc_check.o
	BASIC_CFLAGS += -DDC_SHA1_SUBMODULE
else
	LIB_OBJS += sha1dc/sha1.o
	LIB_OBJS += sha1dc/ubc_check.o
endif
	BASIC_CFLAGS += \
		-DSHA1DC_NO_STANDARD_INCLUDES \
		-DSHA1DC_INIT_SAFE_HASH_DEFAULT=0 \
		-DSHA1DC_CUSTOM_INCLUDE_SHA1_C="\"cache.h\"" \
		-DSHA1DC_CUSTOM_INCLUDE_UBC_CHECK_C="\"git-compat-util.h\""
endif
endif
endif
endif
endif

ifdef SHA1_MAX_BLOCK_SIZE
	LIB_OBJS += compat/sha1-chunked.o
	BASIC_CFLAGS += -DSHA1_MAX_BLOCK_SIZE="$(SHA1_MAX_BLOCK_SIZE)"
endif
ifdef NO_HSTRERROR
	COMPAT_CFLAGS += -DNO_HSTRERROR
	COMPAT_OBJS += compat/hstrerror.o
endif
ifdef NO_MEMMEM
	COMPAT_CFLAGS += -DNO_MEMMEM
	COMPAT_OBJS += compat/memmem.o
endif
ifdef NO_GETPAGESIZE
	COMPAT_CFLAGS += -DNO_GETPAGESIZE
endif
ifdef INTERNAL_QSORT
	COMPAT_CFLAGS += -DINTERNAL_QSORT
	COMPAT_OBJS += compat/qsort.o
endif
ifdef HAVE_ISO_QSORT_S
	COMPAT_CFLAGS += -DHAVE_ISO_QSORT_S
else
	COMPAT_OBJS += compat/qsort_s.o
endif
ifdef RUNTIME_PREFIX
	COMPAT_CFLAGS += -DRUNTIME_PREFIX
endif

ifdef NO_PTHREADS
	BASIC_CFLAGS += -DNO_PTHREADS
else
	BASIC_CFLAGS += $(PTHREAD_CFLAGS)
	EXTLIBS += $(PTHREAD_LIBS)
	LIB_OBJS += thread-utils.o
endif

ifdef HAVE_PATHS_H
	BASIC_CFLAGS += -DHAVE_PATHS_H
endif

ifdef HAVE_LIBCHARSET_H
	BASIC_CFLAGS += -DHAVE_LIBCHARSET_H
	EXTLIBS += $(CHARSET_LIB)
endif

ifdef HAVE_STRINGS_H
	BASIC_CFLAGS += -DHAVE_STRINGS_H
endif

ifdef HAVE_DEV_TTY
	BASIC_CFLAGS += -DHAVE_DEV_TTY
endif

ifdef DIR_HAS_BSD_GROUP_SEMANTICS
	COMPAT_CFLAGS += -DDIR_HAS_BSD_GROUP_SEMANTICS
endif
ifdef UNRELIABLE_FSTAT
	BASIC_CFLAGS += -DUNRELIABLE_FSTAT
endif
ifdef NO_REGEX
	COMPAT_CFLAGS += -Icompat/regex
	COMPAT_OBJS += compat/regex/regex.o
endif
ifdef NATIVE_CRLF
	BASIC_CFLAGS += -DNATIVE_CRLF
endif

ifdef USE_NED_ALLOCATOR
	COMPAT_CFLAGS += -Icompat/nedmalloc
	COMPAT_OBJS += compat/nedmalloc/nedmalloc.o
	OVERRIDE_STRDUP = YesPlease
endif

ifdef OVERRIDE_STRDUP
	COMPAT_CFLAGS += -DOVERRIDE_STRDUP
	COMPAT_OBJS += compat/strdup.o
endif

ifdef GIT_TEST_CMP_USE_COPIED_CONTEXT
	export GIT_TEST_CMP_USE_COPIED_CONTEXT
endif

ifndef NO_MSGFMT_EXTENDED_OPTIONS
	MSGFMT += --check --statistics
endif

ifdef GMTIME_UNRELIABLE_ERRORS
	COMPAT_OBJS += compat/gmtime.o
	BASIC_CFLAGS += -DGMTIME_UNRELIABLE_ERRORS
endif

ifdef HAVE_CLOCK_GETTIME
	BASIC_CFLAGS += -DHAVE_CLOCK_GETTIME
endif

ifdef HAVE_CLOCK_MONOTONIC
	BASIC_CFLAGS += -DHAVE_CLOCK_MONOTONIC
endif

ifdef NEEDS_LIBRT
	EXTLIBS += -lrt
endif

ifdef HAVE_BSD_SYSCTL
	BASIC_CFLAGS += -DHAVE_BSD_SYSCTL
endif

ifdef HAVE_BSD_KERN_PROC_SYSCTL
	BASIC_CFLAGS += -DHAVE_BSD_KERN_PROC_SYSCTL
endif

ifdef HAVE_GETDELIM
	BASIC_CFLAGS += -DHAVE_GETDELIM
endif

ifneq ($(PROCFS_EXECUTABLE_PATH),)
	procfs_executable_path_SQ = $(subst ','\'',$(PROCFS_EXECUTABLE_PATH))
	BASIC_CFLAGS += '-DPROCFS_EXECUTABLE_PATH="$(procfs_executable_path_SQ)"'
endif

ifdef HAVE_NS_GET_EXECUTABLE_PATH
	BASIC_CFLAGS += -DHAVE_NS_GET_EXECUTABLE_PATH
endif

ifdef HAVE_WPGMPTR
	BASIC_CFLAGS += -DHAVE_WPGMPTR
endif

ifeq ($(TCLTK_PATH),)
NO_TCLTK = NoThanks
endif

ifeq ($(PERL_PATH),)
NO_PERL = NoThanks
endif

ifeq ($(PYTHON_PATH),)
NO_PYTHON = NoThanks
endif

ifndef PAGER_ENV
PAGER_ENV = LESS=FRX LV=-c
endif

QUIET_SUBDIR0  = +$(MAKE) -C # space to separate -C and subdir
QUIET_SUBDIR1  =

ifneq ($(findstring w,$(MAKEFLAGS)),w)
PRINT_DIR = --no-print-directory
else # "make -w"
NO_SUBDIR = :
endif

ifneq ($(findstring s,$(MAKEFLAGS)),s)
ifndef V
	QUIET_CC       = @echo '   ' CC $@;
	QUIET_AR       = @echo '   ' AR $@;
	QUIET_LINK     = @echo '   ' LINK $@;
	QUIET_BUILT_IN = @echo '   ' BUILTIN $@;
	QUIET_GEN      = @echo '   ' GEN $@;
	QUIET_LNCP     = @echo '   ' LN/CP $@;
	QUIET_XGETTEXT = @echo '   ' XGETTEXT $@;
	QUIET_MSGFMT   = @echo '   ' MSGFMT $@;
	QUIET_GCOV     = @echo '   ' GCOV $@;
	QUIET_SP       = @echo '   ' SP $<;
	QUIET_RC       = @echo '   ' RC $@;
	QUIET_SUBDIR0  = +@subdir=
	QUIET_SUBDIR1  = ;$(NO_SUBDIR) echo '   ' SUBDIR $$subdir; \
			 $(MAKE) $(PRINT_DIR) -C $$subdir
	export V
	export QUIET_GEN
	export QUIET_BUILT_IN
endif
endif

ifdef NO_INSTALL_HARDLINKS
	export NO_INSTALL_HARDLINKS
endif

### profile feedback build
#

# Can adjust this to be a global directory if you want to do extended
# data gathering
PROFILE_DIR := $(CURDIR)

ifeq ("$(PROFILE)","GEN")
	BASIC_CFLAGS += -fprofile-generate=$(PROFILE_DIR) -DNO_NORETURN=1
	EXTLIBS += -lgcov
	export CCACHE_DISABLE = t
	V = 1
else
ifneq ("$(PROFILE)","")
	BASIC_CFLAGS += -fprofile-use=$(PROFILE_DIR) -fprofile-correction -DNO_NORETURN=1
	export CCACHE_DISABLE = t
	V = 1
endif
endif

# Shell quote (do not use $(call) to accommodate ancient setups);

ETC_GITCONFIG_SQ = $(subst ','\'',$(ETC_GITCONFIG))
ETC_GITATTRIBUTES_SQ = $(subst ','\'',$(ETC_GITATTRIBUTES))

DESTDIR_SQ = $(subst ','\'',$(DESTDIR))
bindir_SQ = $(subst ','\'',$(bindir))
bindir_relative_SQ = $(subst ','\'',$(bindir_relative))
mandir_SQ = $(subst ','\'',$(mandir))
mandir_relative_SQ = $(subst ','\'',$(mandir_relative))
infodir_relative_SQ = $(subst ','\'',$(infodir_relative))
perllibdir_SQ = $(subst ','\'',$(perllibdir))
localedir_SQ = $(subst ','\'',$(localedir))
localedir_relative_SQ = $(subst ','\'',$(localedir_relative))
gitexecdir_SQ = $(subst ','\'',$(gitexecdir))
gitexecdir_relative_SQ = $(subst ','\'',$(gitexecdir_relative))
template_dir_SQ = $(subst ','\'',$(template_dir))
htmldir_relative_SQ = $(subst ','\'',$(htmldir_relative))
prefix_SQ = $(subst ','\'',$(prefix))
perllibdir_relative_SQ = $(subst ','\'',$(perllibdir_relative))
gitwebdir_SQ = $(subst ','\'',$(gitwebdir))

SHELL_PATH_SQ = $(subst ','\'',$(SHELL_PATH))
TEST_SHELL_PATH_SQ = $(subst ','\'',$(TEST_SHELL_PATH))
PERL_PATH_SQ = $(subst ','\'',$(PERL_PATH))
PYTHON_PATH_SQ = $(subst ','\'',$(PYTHON_PATH))
TCLTK_PATH_SQ = $(subst ','\'',$(TCLTK_PATH))
DIFF_SQ = $(subst ','\'',$(DIFF))
PERLLIB_EXTRA_SQ = $(subst ','\'',$(PERLLIB_EXTRA))

# RUNTIME_PREFIX's resolution logic requires resource paths to be expressed
# relative to each other and share an installation path.
#
# This is a dependency in:
# - Git's binary RUNTIME_PREFIX logic in (see "exec_cmd.c").
# - The runtime prefix Perl header (see
#   "perl/header_templates/runtime_prefix.template.pl").
ifdef RUNTIME_PREFIX

ifneq ($(filter /%,$(firstword $(gitexecdir_relative))),)
$(error RUNTIME_PREFIX requires a relative gitexecdir, not: $(gitexecdir))
endif

ifneq ($(filter /%,$(firstword $(localedir_relative))),)
$(error RUNTIME_PREFIX requires a relative localedir, not: $(localedir))
endif

ifndef NO_PERL
ifneq ($(filter /%,$(firstword $(perllibdir_relative))),)
$(error RUNTIME_PREFIX requires a relative perllibdir, not: $(perllibdir))
endif
endif

endif

# We must filter out any object files from $(GITLIBS),
# as it is typically used like:
#
#   foo: foo.o $(GITLIBS)
#	$(CC) $(filter %.o,$^) $(LIBS)
#
# where we use it as a dependency. Since we also pull object files
# from the dependency list, that would make each entry appear twice.
LIBS = $(filter-out %.o, $(GITLIBS)) $(EXTLIBS)

BASIC_CFLAGS += $(COMPAT_CFLAGS)
LIB_OBJS += $(COMPAT_OBJS)

# Quote for C

ifdef DEFAULT_EDITOR
DEFAULT_EDITOR_CQ = "$(subst ",\",$(subst \,\\,$(DEFAULT_EDITOR)))"
DEFAULT_EDITOR_CQ_SQ = $(subst ','\'',$(DEFAULT_EDITOR_CQ))

BASIC_CFLAGS += -DDEFAULT_EDITOR='$(DEFAULT_EDITOR_CQ_SQ)'
endif

ifdef DEFAULT_PAGER
DEFAULT_PAGER_CQ = "$(subst ",\",$(subst \,\\,$(DEFAULT_PAGER)))"
DEFAULT_PAGER_CQ_SQ = $(subst ','\'',$(DEFAULT_PAGER_CQ))

BASIC_CFLAGS += -DDEFAULT_PAGER='$(DEFAULT_PAGER_CQ_SQ)'
endif

ifdef SHELL_PATH
SHELL_PATH_CQ = "$(subst ",\",$(subst \,\\,$(SHELL_PATH)))"
SHELL_PATH_CQ_SQ = $(subst ','\'',$(SHELL_PATH_CQ))

BASIC_CFLAGS += -DSHELL_PATH='$(SHELL_PATH_CQ_SQ)'
endif

GIT_USER_AGENT_SQ = $(subst ','\'',$(GIT_USER_AGENT))
GIT_USER_AGENT_CQ = "$(subst ",\",$(subst \,\\,$(GIT_USER_AGENT)))"
GIT_USER_AGENT_CQ_SQ = $(subst ','\'',$(GIT_USER_AGENT_CQ))
GIT-USER-AGENT: FORCE
	@if test x'$(GIT_USER_AGENT_SQ)' != x"`cat GIT-USER-AGENT 2>/dev/null`"; then \
		echo '$(GIT_USER_AGENT_SQ)' >GIT-USER-AGENT; \
	fi

ifdef DEFAULT_HELP_FORMAT
BASIC_CFLAGS += -DDEFAULT_HELP_FORMAT='"$(DEFAULT_HELP_FORMAT)"'
endif

PAGER_ENV_SQ = $(subst ','\'',$(PAGER_ENV))
PAGER_ENV_CQ = "$(subst ",\",$(subst \,\\,$(PAGER_ENV)))"
PAGER_ENV_CQ_SQ = $(subst ','\'',$(PAGER_ENV_CQ))
BASIC_CFLAGS += -DPAGER_ENV='$(PAGER_ENV_CQ_SQ)'

ALL_CFLAGS += $(BASIC_CFLAGS)
ALL_LDFLAGS += $(BASIC_LDFLAGS)

export DIFF TAR INSTALL DESTDIR SHELL_PATH


### Build rules

SHELL = $(SHELL_PATH)

all:: shell_compatibility_test

ifeq "$(PROFILE)" "BUILD"
all:: profile
endif

profile:: profile-clean
	$(MAKE) PROFILE=GEN all
	$(MAKE) PROFILE=GEN -j1 test
	@if test -n "$$GIT_PERF_REPO" || test -d .git; then \
		$(MAKE) PROFILE=GEN -j1 perf; \
	else \
		echo "Skipping profile of perf tests..."; \
	fi
	$(MAKE) PROFILE=USE all

profile-fast: profile-clean
	$(MAKE) PROFILE=GEN all
	$(MAKE) PROFILE=GEN -j1 perf
	$(MAKE) PROFILE=USE all


all:: $(ALL_PROGRAMS) $(SCRIPT_LIB) $(BUILT_INS) $(OTHER_PROGRAMS) GIT-BUILD-OPTIONS
ifneq (,$X)
	$(QUIET_BUILT_IN)$(foreach p,$(patsubst %$X,%,$(filter %$X,$(ALL_PROGRAMS) $(BUILT_INS) git$X)), test -d '$p' -o '$p' -ef '$p$X' || $(RM) '$p';)
endif

all::
ifndef NO_TCLTK
	$(QUIET_SUBDIR0)git-gui $(QUIET_SUBDIR1) gitexecdir='$(gitexec_instdir_SQ)' all
	$(QUIET_SUBDIR0)gitk-git $(QUIET_SUBDIR1) all
endif
	$(QUIET_SUBDIR0)templates $(QUIET_SUBDIR1) SHELL_PATH='$(SHELL_PATH_SQ)' PERL_PATH='$(PERL_PATH_SQ)'

please_set_SHELL_PATH_to_a_more_modern_shell:
	@$$(:)

shell_compatibility_test: please_set_SHELL_PATH_to_a_more_modern_shell

strip: $(PROGRAMS) git$X
	$(STRIP) $(STRIP_OPTS) $^

### Target-specific flags and dependencies

# The generic compilation pattern rule and automatically
# computed header dependencies (falling back to a dependency on
# LIB_H) are enough to describe how most targets should be built,
# but some targets are special enough to need something a little
# different.
#
# - When a source file "foo.c" #includes a generated header file,
#   we need to list that dependency for the "foo.o" target.
#
#   We also list it from other targets that are built from foo.c
#   like "foo.sp" and "foo.s", even though that is easy to forget
#   to do because the generated header is already present around
#   after a regular build attempt.
#
# - Some code depends on configuration kept in makefile
#   variables. The target-specific variable EXTRA_CPPFLAGS can
#   be used to convey that information to the C preprocessor
#   using -D options.
#
#   The "foo.o" target should have a corresponding dependency on
#   a file that changes when the value of the makefile variable
#   changes.  For example, targets making use of the
#   $(GIT_VERSION) variable depend on GIT-VERSION-FILE.
#
#   Technically the ".sp" and ".s" targets do not need this
#   dependency because they are force-built, but they get the
#   same dependency for consistency. This way, you do not have to
#   know how each target is implemented. And it means the
#   dependencies here will not need to change if the force-build
#   details change some day.

git.sp git.s git.o: GIT-PREFIX
git.sp git.s git.o: EXTRA_CPPFLAGS = \
	'-DGIT_HTML_PATH="$(htmldir_relative_SQ)"' \
	'-DGIT_MAN_PATH="$(mandir_relative_SQ)"' \
	'-DGIT_INFO_PATH="$(infodir_relative_SQ)"'

git$X: git.o GIT-LDFLAGS $(BUILTIN_OBJS) $(GITLIBS)
	$(QUIET_LINK)$(CC) $(ALL_CFLAGS) -o $@ $(ALL_LDFLAGS) \
		$(filter %.o,$^) $(LIBS)

help.sp help.s help.o: common-cmds.h

builtin/help.sp builtin/help.s builtin/help.o: common-cmds.h GIT-PREFIX
builtin/help.sp builtin/help.s builtin/help.o: EXTRA_CPPFLAGS = \
	'-DGIT_HTML_PATH="$(htmldir_relative_SQ)"' \
	'-DGIT_MAN_PATH="$(mandir_relative_SQ)"' \
	'-DGIT_INFO_PATH="$(infodir_relative_SQ)"'

version.sp version.s version.o: GIT-VERSION-FILE GIT-USER-AGENT
version.sp version.s version.o: EXTRA_CPPFLAGS = \
	'-DGIT_VERSION="$(GIT_VERSION)"' \
	'-DGIT_USER_AGENT=$(GIT_USER_AGENT_CQ_SQ)' \
	'-DGIT_BUILT_FROM_COMMIT="$(shell GIT_CEILING_DIRECTORIES=\"$(CURDIR)/..\" \
		git rev-parse -q --verify HEAD || :)"'

$(BUILT_INS): git$X
	$(QUIET_BUILT_IN)$(RM) $@ && \
	ln $< $@ 2>/dev/null || \
	ln -s $< $@ 2>/dev/null || \
	cp $< $@

common-cmds.h: generate-cmdlist.sh command-list.txt

common-cmds.h: $(wildcard Documentation/git-*.txt)
	$(QUIET_GEN)$(SHELL_PATH) ./generate-cmdlist.sh command-list.txt >$@+ && mv $@+ $@

SCRIPT_DEFINES = $(SHELL_PATH_SQ):$(DIFF_SQ):$(GIT_VERSION):\
	$(localedir_SQ):$(NO_CURL):$(USE_GETTEXT_SCHEME):$(SANE_TOOL_PATH_SQ):\
	$(gitwebdir_SQ):$(PERL_PATH_SQ):$(SANE_TEXT_GREP):$(PAGER_ENV):\
	$(perllibdir_SQ)
define cmd_munge_script
$(RM) $@ $@+ && \
sed -e '1s|#!.*/sh|#!$(SHELL_PATH_SQ)|' \
    -e 's|@SHELL_PATH@|$(SHELL_PATH_SQ)|' \
    -e 's|@@DIFF@@|$(DIFF_SQ)|' \
    -e 's|@@LOCALEDIR@@|$(localedir_SQ)|g' \
    -e 's/@@NO_CURL@@/$(NO_CURL)/g' \
    -e 's/@@USE_GETTEXT_SCHEME@@/$(USE_GETTEXT_SCHEME)/g' \
    -e $(BROKEN_PATH_FIX) \
    -e 's|@@GITWEBDIR@@|$(gitwebdir_SQ)|g' \
    -e 's|@@PERL@@|$(PERL_PATH_SQ)|g' \
    -e 's|@@SANE_TEXT_GREP@@|$(SANE_TEXT_GREP)|g' \
    -e 's|@@PAGER_ENV@@|$(PAGER_ENV_SQ)|g' \
    $@.sh >$@+
endef

GIT-SCRIPT-DEFINES: FORCE
	@FLAGS='$(SCRIPT_DEFINES)'; \
	    if test x"$$FLAGS" != x"`cat $@ 2>/dev/null`" ; then \
		echo >&2 "    * new script parameters"; \
		echo "$$FLAGS" >$@; \
            fi


$(SCRIPT_SH_GEN) : % : %.sh GIT-SCRIPT-DEFINES
	$(QUIET_GEN)$(cmd_munge_script) && \
	chmod +x $@+ && \
	mv $@+ $@

$(SCRIPT_LIB) : % : %.sh GIT-SCRIPT-DEFINES
	$(QUIET_GEN)$(cmd_munge_script) && \
	mv $@+ $@

git.res: git.rc GIT-VERSION-FILE
	$(QUIET_RC)$(RC) \
	  $(join -DMAJOR= -DMINOR= -DMICRO= -DPATCHLEVEL=, $(wordlist 1, 4, \
	    $(shell echo $(GIT_VERSION) 0 0 0 0 | tr '.a-zA-Z-' ' '))) \
	  -DGIT_VERSION="\\\"$(GIT_VERSION)\\\"" -i $< -o $@

# This makes sure we depend on the NO_PERL setting itself.
$(SCRIPT_PERL_GEN): GIT-BUILD-OPTIONS

# Used for substitution in Perl modules. Disabled when using RUNTIME_PREFIX
# since the locale directory is injected.
perl_localedir_SQ = $(localedir_SQ)

ifndef NO_PERL
PERL_HEADER_TEMPLATE = perl/header_templates/fixed_prefix.template.pl
PERL_DEFINES = $(PERL_PATH_SQ):$(PERLLIB_EXTRA_SQ):$(perllibdir_SQ)

PERL_DEFINES := $(PERL_PATH_SQ) $(PERLLIB_EXTRA_SQ) $(perllibdir_SQ)
PERL_DEFINES += $(RUNTIME_PREFIX)

# Support Perl runtime prefix. In this mode, a different header is installed
# into Perl scripts.
ifdef RUNTIME_PREFIX

PERL_HEADER_TEMPLATE = perl/header_templates/runtime_prefix.template.pl

# Don't export a fixed $(localedir) path; it will be resolved by the Perl header
# at runtime.
perl_localedir_SQ =

endif

PERL_DEFINES += $(gitexecdir) $(perllibdir) $(localedir)

$(SCRIPT_PERL_GEN): % : %.perl GIT-PERL-DEFINES GIT-PERL-HEADER GIT-VERSION-FILE
	$(QUIET_GEN)$(RM) $@ $@+ && \
	sed -e '1{' \
	    -e '	s|#!.*perl|#!$(PERL_PATH_SQ)|' \
	    -e '	rGIT-PERL-HEADER' \
	    -e '	G' \
	    -e '}' \
	    -e 's/@@GIT_VERSION@@/$(GIT_VERSION)/g' \
	    $< >$@+ && \
	chmod +x $@+ && \
	mv $@+ $@

PERL_DEFINES := $(subst $(space),:,$(PERL_DEFINES))
GIT-PERL-DEFINES: FORCE
	@FLAGS='$(PERL_DEFINES)'; \
	    if test x"$$FLAGS" != x"`cat $@ 2>/dev/null`" ; then \
		echo >&2 "    * new perl-specific parameters"; \
		echo "$$FLAGS" >$@; \
	    fi

GIT-PERL-HEADER: $(PERL_HEADER_TEMPLATE) GIT-PERL-DEFINES Makefile
	$(QUIET_GEN)$(RM) $@ && \
	INSTLIBDIR='$(perllibdir_SQ)' && \
	INSTLIBDIR_EXTRA='$(PERLLIB_EXTRA_SQ)' && \
	INSTLIBDIR="$$INSTLIBDIR$${INSTLIBDIR_EXTRA:+:$$INSTLIBDIR_EXTRA}" && \
	sed -e 's=@@PATHSEP@@=$(pathsep)=g' \
	    -e "s=@@INSTLIBDIR@@=$$INSTLIBDIR=g" \
	    -e 's=@@PERLLIBDIR_REL@@=$(perllibdir_relative_SQ)=g' \
	    -e 's=@@GITEXECDIR_REL@@=$(gitexecdir_relative_SQ)=g' \
	    -e 's=@@LOCALEDIR_REL@@=$(localedir_relative_SQ)=g' \
	    $< >$@+ && \
	mv $@+ $@

.PHONY: perllibdir
perllibdir:
	@echo '$(perllibdir_SQ)'

.PHONY: gitweb
gitweb:
	$(QUIET_SUBDIR0)gitweb $(QUIET_SUBDIR1) all

git-instaweb: git-instaweb.sh GIT-SCRIPT-DEFINES
	$(QUIET_GEN)$(cmd_munge_script) && \
	chmod +x $@+ && \
	mv $@+ $@
else # NO_PERL
$(SCRIPT_PERL_GEN) git-instaweb: % : unimplemented.sh
	$(QUIET_GEN)$(RM) $@ $@+ && \
	sed -e '1s|#!.*/sh|#!$(SHELL_PATH_SQ)|' \
	    -e 's|@@REASON@@|NO_PERL=$(NO_PERL)|g' \
	    unimplemented.sh >$@+ && \
	chmod +x $@+ && \
	mv $@+ $@
endif # NO_PERL

# This makes sure we depend on the NO_PYTHON setting itself.
$(SCRIPT_PYTHON_GEN): GIT-BUILD-OPTIONS

ifndef NO_PYTHON
$(SCRIPT_PYTHON_GEN): GIT-CFLAGS GIT-PREFIX GIT-PYTHON-VARS
$(SCRIPT_PYTHON_GEN): % : %.py
	$(QUIET_GEN)$(RM) $@ $@+ && \
	sed -e '1s|#!.*python|#!$(PYTHON_PATH_SQ)|' \
	    $< >$@+ && \
	chmod +x $@+ && \
	mv $@+ $@
else # NO_PYTHON
$(SCRIPT_PYTHON_GEN): % : unimplemented.sh
	$(QUIET_GEN)$(RM) $@ $@+ && \
	sed -e '1s|#!.*/sh|#!$(SHELL_PATH_SQ)|' \
	    -e 's|@@REASON@@|NO_PYTHON=$(NO_PYTHON)|g' \
	    unimplemented.sh >$@+ && \
	chmod +x $@+ && \
	mv $@+ $@
endif # NO_PYTHON

CONFIGURE_RECIPE = $(RM) configure configure.ac+ && \
		   sed -e 's/@@GIT_VERSION@@/$(GIT_VERSION)/g' \
			configure.ac >configure.ac+ && \
		   autoconf -o configure configure.ac+ && \
		   $(RM) configure.ac+

configure: configure.ac GIT-VERSION-FILE
	$(QUIET_GEN)$(CONFIGURE_RECIPE)

ifdef AUTOCONFIGURED
# We avoid depending on 'configure' here, because it gets rebuilt
# every time GIT-VERSION-FILE is modified, only to update the embedded
# version number string, which config.status does not care about.  We
# do want to recheck when the platform/environment detection logic
# changes, hence this depends on configure.ac.
config.status: configure.ac
	$(QUIET_GEN)$(CONFIGURE_RECIPE) && \
	if test -f config.status; then \
	  ./config.status --recheck; \
	else \
	  ./configure; \
	fi
reconfigure config.mak.autogen: config.status
	$(QUIET_GEN)./config.status
.PHONY: reconfigure # This is a convenience target.
endif

XDIFF_OBJS += xdiff/xdiffi.o
XDIFF_OBJS += xdiff/xprepare.o
XDIFF_OBJS += xdiff/xutils.o
XDIFF_OBJS += xdiff/xemit.o
XDIFF_OBJS += xdiff/xmerge.o
XDIFF_OBJS += xdiff/xpatience.o
XDIFF_OBJS += xdiff/xhistogram.o

VCSSVN_OBJS += vcs-svn/line_buffer.o
VCSSVN_OBJS += vcs-svn/sliding_window.o
VCSSVN_OBJS += vcs-svn/fast_export.o
VCSSVN_OBJS += vcs-svn/svndiff.o
VCSSVN_OBJS += vcs-svn/svndump.o

TEST_OBJS := $(patsubst %$X,%.o,$(TEST_PROGRAMS)) $(patsubst %,t/helper/%,$(TEST_BUILTINS_OBJS))
OBJECTS := $(LIB_OBJS) $(BUILTIN_OBJS) $(PROGRAM_OBJS) $(TEST_OBJS) \
	$(XDIFF_OBJS) \
	$(VCSSVN_OBJS) \
	common-main.o \
	git.o
ifndef NO_CURL
	OBJECTS += http.o http-walker.o remote-curl.o
endif

dep_files := $(foreach f,$(OBJECTS),$(dir $f).depend/$(notdir $f).d)
dep_dirs := $(addsuffix .depend,$(sort $(dir $(OBJECTS))))

ifeq ($(COMPUTE_HEADER_DEPENDENCIES),yes)
$(dep_dirs):
	@mkdir -p $@

missing_dep_dirs := $(filter-out $(wildcard $(dep_dirs)),$(dep_dirs))
dep_file = $(dir $@).depend/$(notdir $@).d
dep_args = -MF $(dep_file) -MQ $@ -MMD -MP
endif

ifneq ($(COMPUTE_HEADER_DEPENDENCIES),yes)
dep_dirs =
missing_dep_dirs =
dep_args =
endif

ASM_SRC := $(wildcard $(OBJECTS:o=S))
ASM_OBJ := $(ASM_SRC:S=o)
C_OBJ := $(filter-out $(ASM_OBJ),$(OBJECTS))

.SUFFIXES:

$(C_OBJ): %.o: %.c GIT-CFLAGS $(missing_dep_dirs)
	$(QUIET_CC)$(CC) -o $*.o -c $(dep_args) $(ALL_CFLAGS) $(EXTRA_CPPFLAGS) $<
$(ASM_OBJ): %.o: %.S GIT-CFLAGS $(missing_dep_dirs)
	$(QUIET_CC)$(CC) -o $*.o -c $(dep_args) $(ALL_CFLAGS) $(EXTRA_CPPFLAGS) $<

%.s: %.c GIT-CFLAGS FORCE
	$(QUIET_CC)$(CC) -o $@ -S $(ALL_CFLAGS) $(EXTRA_CPPFLAGS) $<

ifdef USE_COMPUTED_HEADER_DEPENDENCIES
# Take advantage of gcc's on-the-fly dependency generation
# See <http://gcc.gnu.org/gcc-3.0/features.html>.
dep_files_present := $(wildcard $(dep_files))
ifneq ($(dep_files_present),)
include $(dep_files_present)
endif
else
# Dependencies on header files, for platforms that do not support
# the gcc -MMD option.
#
# Dependencies on automatically generated headers such as common-cmds.h
# should _not_ be included here, since they are necessary even when
# building an object for the first time.

$(OBJECTS): $(LIB_H)
endif

exec-cmd.sp exec-cmd.s exec-cmd.o: GIT-PREFIX
exec-cmd.sp exec-cmd.s exec-cmd.o: EXTRA_CPPFLAGS = \
	'-DGIT_EXEC_PATH="$(gitexecdir_SQ)"' \
	'-DGIT_LOCALE_PATH="$(localedir_relative_SQ)"' \
	'-DBINDIR="$(bindir_relative_SQ)"' \
	'-DPREFIX="$(prefix_SQ)"'

builtin/init-db.sp builtin/init-db.s builtin/init-db.o: GIT-PREFIX
builtin/init-db.sp builtin/init-db.s builtin/init-db.o: EXTRA_CPPFLAGS = \
	-DDEFAULT_GIT_TEMPLATE_DIR='"$(template_dir_SQ)"'

config.sp config.s config.o: GIT-PREFIX
config.sp config.s config.o: EXTRA_CPPFLAGS = \
	-DETC_GITCONFIG='"$(ETC_GITCONFIG_SQ)"'

attr.sp attr.s attr.o: GIT-PREFIX
attr.sp attr.s attr.o: EXTRA_CPPFLAGS = \
	-DETC_GITATTRIBUTES='"$(ETC_GITATTRIBUTES_SQ)"'

gettext.sp gettext.s gettext.o: GIT-PREFIX
gettext.sp gettext.s gettext.o: EXTRA_CPPFLAGS = \
	-DGIT_LOCALE_PATH='"$(localedir_relative_SQ)"'

http-push.sp http.sp http-walker.sp remote-curl.sp imap-send.sp: SPARSE_FLAGS += \
	-DCURL_DISABLE_TYPECHECK

pack-revindex.sp: SPARSE_FLAGS += -Wno-memcpy-max-count

ifdef NO_EXPAT
http-walker.sp http-walker.s http-walker.o: EXTRA_CPPFLAGS = -DNO_EXPAT
endif

ifdef NO_REGEX
compat/regex/regex.sp compat/regex/regex.o: EXTRA_CPPFLAGS = \
	-DGAWK -DNO_MBSUPPORT
endif

ifdef USE_NED_ALLOCATOR
compat/nedmalloc/nedmalloc.sp compat/nedmalloc/nedmalloc.o: EXTRA_CPPFLAGS = \
	-DNDEBUG -DREPLACE_SYSTEM_ALLOCATOR
compat/nedmalloc/nedmalloc.sp: SPARSE_FLAGS += -Wno-non-pointer-null
endif

git-%$X: %.o GIT-LDFLAGS $(GITLIBS)
	$(QUIET_LINK)$(CC) $(ALL_CFLAGS) -o $@ $(ALL_LDFLAGS) $(filter %.o,$^) $(LIBS)

git-imap-send$X: imap-send.o $(IMAP_SEND_BUILDDEPS) GIT-LDFLAGS $(GITLIBS)
	$(QUIET_LINK)$(CC) $(ALL_CFLAGS) -o $@ $(ALL_LDFLAGS) $(filter %.o,$^) \
		$(IMAP_SEND_LDFLAGS) $(LIBS)

git-http-fetch$X: http.o http-walker.o http-fetch.o GIT-LDFLAGS $(GITLIBS)
	$(QUIET_LINK)$(CC) $(ALL_CFLAGS) -o $@ $(ALL_LDFLAGS) $(filter %.o,$^) \
		$(CURL_LIBCURL) $(LIBS)
git-http-push$X: http.o http-push.o GIT-LDFLAGS $(GITLIBS)
	$(QUIET_LINK)$(CC) $(ALL_CFLAGS) -o $@ $(ALL_LDFLAGS) $(filter %.o,$^) \
		$(CURL_LIBCURL) $(EXPAT_LIBEXPAT) $(LIBS)

git-remote-testsvn$X: remote-testsvn.o GIT-LDFLAGS $(GITLIBS) $(VCSSVN_LIB)
	$(QUIET_LINK)$(CC) $(ALL_CFLAGS) -o $@ $(ALL_LDFLAGS) $(filter %.o,$^) $(LIBS) \
	$(VCSSVN_LIB)

$(REMOTE_CURL_ALIASES): $(REMOTE_CURL_PRIMARY)
	$(QUIET_LNCP)$(RM) $@ && \
	ln $< $@ 2>/dev/null || \
	ln -s $< $@ 2>/dev/null || \
	cp $< $@

$(REMOTE_CURL_PRIMARY): remote-curl.o http.o http-walker.o GIT-LDFLAGS $(GITLIBS)
	$(QUIET_LINK)$(CC) $(ALL_CFLAGS) -o $@ $(ALL_LDFLAGS) $(filter %.o,$^) \
		$(CURL_LIBCURL) $(EXPAT_LIBEXPAT) $(LIBS)

$(LIB_FILE): $(LIB_OBJS)
	$(QUIET_AR)$(RM) $@ && $(AR) $(ARFLAGS) $@ $^

$(XDIFF_LIB): $(XDIFF_OBJS)
	$(QUIET_AR)$(RM) $@ && $(AR) $(ARFLAGS) $@ $^

$(VCSSVN_LIB): $(VCSSVN_OBJS)
	$(QUIET_AR)$(RM) $@ && $(AR) $(ARFLAGS) $@ $^

export DEFAULT_EDITOR DEFAULT_PAGER

.PHONY: doc man man-perl html info pdf
doc: man-perl
	$(MAKE) -C Documentation all

man: man-perl
	$(MAKE) -C Documentation man

man-perl: perl/build/man/man3/Git.3pm

html:
	$(MAKE) -C Documentation html

info:
	$(MAKE) -C Documentation info

pdf:
	$(MAKE) -C Documentation pdf

XGETTEXT_FLAGS = \
	--force-po \
	--add-comments=TRANSLATORS: \
	--msgid-bugs-address="Git Mailing List <git@vger.kernel.org>" \
	--from-code=UTF-8
XGETTEXT_FLAGS_C = $(XGETTEXT_FLAGS) --language=C \
	--keyword=_ --keyword=N_ --keyword="Q_:1,2"
XGETTEXT_FLAGS_SH = $(XGETTEXT_FLAGS) --language=Shell \
	--keyword=gettextln --keyword=eval_gettextln
XGETTEXT_FLAGS_PERL = $(XGETTEXT_FLAGS) --language=Perl \
	--keyword=__ --keyword=N__ --keyword="__n:1,2"
LOCALIZED_C = $(C_OBJ:o=c) $(LIB_H) $(GENERATED_H)
LOCALIZED_SH = $(SCRIPT_SH)
LOCALIZED_SH += git-parse-remote.sh
LOCALIZED_SH += git-rebase--interactive.sh
LOCALIZED_SH += git-sh-setup.sh
LOCALIZED_PERL = $(SCRIPT_PERL)

ifdef XGETTEXT_INCLUDE_TESTS
LOCALIZED_C += t/t0200/test.c
LOCALIZED_SH += t/t0200/test.sh
LOCALIZED_PERL += t/t0200/test.perl
endif

## Note that this is meant to be run only by the localization coordinator
## under a very controlled condition, i.e. (1) it is to be run in a
## Git repository (not a tarball extract), (2) any local modifications
## will be lost.
## Gettext tools cannot work with our own custom PRItime type, so
## we replace PRItime with PRIuMAX.  We need to update this to
## PRIdMAX if we switch to a signed type later.

po/git.pot: $(GENERATED_H) FORCE
	# All modifications will be reverted at the end, so we do not
	# want to have any local change.
	git diff --quiet HEAD && git diff --quiet --cached

	@for s in $(LOCALIZED_C) $(LOCALIZED_SH) $(LOCALIZED_PERL); \
	do \
		sed -e 's|PRItime|PRIuMAX|g' <"$$s" >"$$s+" && \
		cat "$$s+" >"$$s" && rm "$$s+"; \
	done

	$(QUIET_XGETTEXT)$(XGETTEXT) -o$@+ $(XGETTEXT_FLAGS_C) $(LOCALIZED_C)
	$(QUIET_XGETTEXT)$(XGETTEXT) -o$@+ --join-existing $(XGETTEXT_FLAGS_SH) \
		$(LOCALIZED_SH)
	$(QUIET_XGETTEXT)$(XGETTEXT) -o$@+ --join-existing $(XGETTEXT_FLAGS_PERL) \
		$(LOCALIZED_PERL)

	# Reverting the munged source, leaving only the updated $@
	git reset --hard
	mv $@+ $@

.PHONY: pot
pot: po/git.pot

POFILES := $(wildcard po/*.po)
MOFILES := $(patsubst po/%.po,po/build/locale/%/LC_MESSAGES/git.mo,$(POFILES))

ifndef NO_GETTEXT
all:: $(MOFILES)
endif

po/build/locale/%/LC_MESSAGES/git.mo: po/%.po
	$(QUIET_MSGFMT)mkdir -p $(dir $@) && $(MSGFMT) -o $@ $<

LIB_PERL := $(wildcard perl/Git.pm perl/Git/*.pm perl/Git/*/*.pm perl/Git/*/*/*.pm)
LIB_PERL_GEN := $(patsubst perl/%.pm,perl/build/lib/%.pm,$(LIB_PERL))
LIB_CPAN := $(wildcard perl/FromCPAN/*.pm perl/FromCPAN/*/*.pm)
LIB_CPAN_GEN := $(patsubst perl/%.pm,perl/build/lib/%.pm,$(LIB_CPAN))

ifndef NO_PERL
all:: $(LIB_PERL_GEN)
ifndef NO_PERL_CPAN_FALLBACKS
all:: $(LIB_CPAN_GEN)
endif
NO_PERL_CPAN_FALLBACKS_SQ = $(subst ','\'',$(NO_PERL_CPAN_FALLBACKS))
endif

perl/build/lib/%.pm: perl/%.pm
	$(QUIET_GEN)mkdir -p $(dir $@) && \
	sed -e 's|@@LOCALEDIR@@|$(perl_localedir_SQ)|g' \
	    -e 's|@@NO_PERL_CPAN_FALLBACKS@@|$(NO_PERL_CPAN_FALLBACKS_SQ)|g' \
	< $< > $@

perl/build/man/man3/Git.3pm: perl/Git.pm
	$(QUIET_GEN)mkdir -p $(dir $@) && \
	pod2man $< $@

FIND_SOURCE_FILES = ( \
	git ls-files \
		'*.[hcS]' \
		'*.sh' \
		':!*[tp][0-9][0-9][0-9][0-9]*' \
		':!contrib' \
		2>/dev/null || \
	$(FIND) . \
		\( -name .git -type d -prune \) \
		-o \( -name '[tp][0-9][0-9][0-9][0-9]*' -prune \) \
		-o \( -name contrib -type d -prune \) \
		-o \( -name build -type d -prune \) \
		-o \( -name 'trash*' -type d -prune \) \
		-o \( -name '*.[hcS]' -type f -print \) \
		-o \( -name '*.sh' -type f -print \) \
	)

$(ETAGS_TARGET): FORCE
	$(RM) $(ETAGS_TARGET)
	$(FIND_SOURCE_FILES) | xargs etags -a -o $(ETAGS_TARGET)

tags: FORCE
	$(RM) tags
	$(FIND_SOURCE_FILES) | xargs ctags -a

cscope:
	$(RM) cscope*
	$(FIND_SOURCE_FILES) | xargs cscope -b

### Detect prefix changes
TRACK_PREFIX = $(bindir_SQ):$(gitexecdir_SQ):$(template_dir_SQ):$(prefix_SQ):\
		$(localedir_SQ)

GIT-PREFIX: FORCE
	@FLAGS='$(TRACK_PREFIX)'; \
	if test x"$$FLAGS" != x"`cat GIT-PREFIX 2>/dev/null`" ; then \
		echo >&2 "    * new prefix flags"; \
		echo "$$FLAGS" >GIT-PREFIX; \
	fi

TRACK_CFLAGS = $(CC):$(subst ','\'',$(ALL_CFLAGS)):$(USE_GETTEXT_SCHEME)

GIT-CFLAGS: FORCE
	@FLAGS='$(TRACK_CFLAGS)'; \
	    if test x"$$FLAGS" != x"`cat GIT-CFLAGS 2>/dev/null`" ; then \
		echo >&2 "    * new build flags"; \
		echo "$$FLAGS" >GIT-CFLAGS; \
            fi

TRACK_LDFLAGS = $(subst ','\'',$(ALL_LDFLAGS))

GIT-LDFLAGS: FORCE
	@FLAGS='$(TRACK_LDFLAGS)'; \
	    if test x"$$FLAGS" != x"`cat GIT-LDFLAGS 2>/dev/null`" ; then \
		echo >&2 "    * new link flags"; \
		echo "$$FLAGS" >GIT-LDFLAGS; \
            fi

# We need to apply sq twice, once to protect from the shell
# that runs GIT-BUILD-OPTIONS, and then again to protect it
# and the first level quoting from the shell that runs "echo".
GIT-BUILD-OPTIONS: FORCE
	@echo SHELL_PATH=\''$(subst ','\'',$(SHELL_PATH_SQ))'\' >$@+
	@echo TEST_SHELL_PATH=\''$(subst ','\'',$(TEST_SHELL_PATH_SQ))'\' >>$@+
	@echo PERL_PATH=\''$(subst ','\'',$(PERL_PATH_SQ))'\' >>$@+
	@echo DIFF=\''$(subst ','\'',$(subst ','\'',$(DIFF)))'\' >>$@+
	@echo PYTHON_PATH=\''$(subst ','\'',$(PYTHON_PATH_SQ))'\' >>$@+
	@echo TAR=\''$(subst ','\'',$(subst ','\'',$(TAR)))'\' >>$@+
	@echo NO_CURL=\''$(subst ','\'',$(subst ','\'',$(NO_CURL)))'\' >>$@+
	@echo NO_EXPAT=\''$(subst ','\'',$(subst ','\'',$(NO_EXPAT)))'\' >>$@+
	@echo USE_LIBPCRE1=\''$(subst ','\'',$(subst ','\'',$(USE_LIBPCRE1)))'\' >>$@+
	@echo USE_LIBPCRE2=\''$(subst ','\'',$(subst ','\'',$(USE_LIBPCRE2)))'\' >>$@+
	@echo NO_LIBPCRE1_JIT=\''$(subst ','\'',$(subst ','\'',$(NO_LIBPCRE1_JIT)))'\' >>$@+
	@echo NO_PERL=\''$(subst ','\'',$(subst ','\'',$(NO_PERL)))'\' >>$@+
	@echo NO_PTHREADS=\''$(subst ','\'',$(subst ','\'',$(NO_PTHREADS)))'\' >>$@+
	@echo NO_PYTHON=\''$(subst ','\'',$(subst ','\'',$(NO_PYTHON)))'\' >>$@+
	@echo NO_UNIX_SOCKETS=\''$(subst ','\'',$(subst ','\'',$(NO_UNIX_SOCKETS)))'\' >>$@+
	@echo PAGER_ENV=\''$(subst ','\'',$(subst ','\'',$(PAGER_ENV)))'\' >>$@+
	@echo DC_SHA1=\''$(subst ','\'',$(subst ','\'',$(DC_SHA1)))'\' >>$@+
ifdef TEST_OUTPUT_DIRECTORY
	@echo TEST_OUTPUT_DIRECTORY=\''$(subst ','\'',$(subst ','\'',$(TEST_OUTPUT_DIRECTORY)))'\' >>$@+
endif
ifdef GIT_TEST_OPTS
	@echo GIT_TEST_OPTS=\''$(subst ','\'',$(subst ','\'',$(GIT_TEST_OPTS)))'\' >>$@+
endif
ifdef GIT_TEST_CMP
	@echo GIT_TEST_CMP=\''$(subst ','\'',$(subst ','\'',$(GIT_TEST_CMP)))'\' >>$@+
endif
ifdef GIT_TEST_CMP_USE_COPIED_CONTEXT
	@echo GIT_TEST_CMP_USE_COPIED_CONTEXT=YesPlease >>$@+
endif
	@echo NO_GETTEXT=\''$(subst ','\'',$(subst ','\'',$(NO_GETTEXT)))'\' >>$@+
	@echo GETTEXT_POISON=\''$(subst ','\'',$(subst ','\'',$(GETTEXT_POISON)))'\' >>$@+
ifdef GIT_PERF_REPEAT_COUNT
	@echo GIT_PERF_REPEAT_COUNT=\''$(subst ','\'',$(subst ','\'',$(GIT_PERF_REPEAT_COUNT)))'\' >>$@+
endif
ifdef GIT_PERF_REPO
	@echo GIT_PERF_REPO=\''$(subst ','\'',$(subst ','\'',$(GIT_PERF_REPO)))'\' >>$@+
endif
ifdef GIT_PERF_LARGE_REPO
	@echo GIT_PERF_LARGE_REPO=\''$(subst ','\'',$(subst ','\'',$(GIT_PERF_LARGE_REPO)))'\' >>$@+
endif
ifdef GIT_PERF_MAKE_OPTS
	@echo GIT_PERF_MAKE_OPTS=\''$(subst ','\'',$(subst ','\'',$(GIT_PERF_MAKE_OPTS)))'\' >>$@+
endif
ifdef GIT_PERF_MAKE_COMMAND
	@echo GIT_PERF_MAKE_COMMAND=\''$(subst ','\'',$(subst ','\'',$(GIT_PERF_MAKE_COMMAND)))'\' >>$@+
endif
ifdef GIT_INTEROP_MAKE_OPTS
	@echo GIT_INTEROP_MAKE_OPTS=\''$(subst ','\'',$(subst ','\'',$(GIT_INTEROP_MAKE_OPTS)))'\' >>$@+
endif
ifdef TEST_GIT_INDEX_VERSION
	@echo TEST_GIT_INDEX_VERSION=\''$(subst ','\'',$(subst ','\'',$(TEST_GIT_INDEX_VERSION)))'\' >>$@+
endif
	@if cmp $@+ $@ >/dev/null 2>&1; then $(RM) $@+; else mv $@+ $@; fi

### Detect Python interpreter path changes
ifndef NO_PYTHON
TRACK_PYTHON = $(subst ','\'',-DPYTHON_PATH='$(PYTHON_PATH_SQ)')

GIT-PYTHON-VARS: FORCE
	@VARS='$(TRACK_PYTHON)'; \
	    if test x"$$VARS" != x"`cat $@ 2>/dev/null`" ; then \
		echo >&2 "    * new Python interpreter location"; \
		echo "$$VARS" >$@; \
            fi
endif

test_bindir_programs := $(patsubst %,bin-wrappers/%,$(BINDIR_PROGRAMS_NEED_X) $(BINDIR_PROGRAMS_NO_X) $(TEST_PROGRAMS_NEED_X))

all:: $(TEST_PROGRAMS) $(test_bindir_programs)
all:: $(NO_INSTALL)

bin-wrappers/%: wrap-for-bin.sh
	@mkdir -p bin-wrappers
	$(QUIET_GEN)sed -e '1s|#!.*/sh|#!$(SHELL_PATH_SQ)|' \
	     -e 's|@@BUILD_DIR@@|$(shell pwd)|' \
	     -e 's|@@PROG@@|$(patsubst test-%,t/helper/test-%,$(@F))|' < $< > $@ && \
	chmod +x $@

# GNU make supports exporting all variables by "export" without parameters.
# However, the environment gets quite big, and some programs have problems
# with that.

export NO_SVN_TESTS
export TEST_NO_MALLOC_CHECK

### Testing rules

test: all
	$(MAKE) -C t/ all

perf: all
	$(MAKE) -C t/perf/ all

.PHONY: test perf

t/helper/test-line-buffer$X: $(VCSSVN_LIB)

t/helper/test-svn-fe$X: $(VCSSVN_LIB)

.PRECIOUS: $(TEST_OBJS)

t/helper/test-tool$X: $(patsubst %,t/helper/%,$(TEST_BUILTINS_OBJS))

t/helper/test-%$X: t/helper/test-%.o GIT-LDFLAGS $(GITLIBS)
	$(QUIET_LINK)$(CC) $(ALL_CFLAGS) -o $@ $(ALL_LDFLAGS) $(filter %.o,$^) $(filter %.a,$^) $(LIBS)

check-sha1:: t/helper/test-tool$X
	t/helper/test-sha1.sh

SP_OBJ = $(patsubst %.o,%.sp,$(C_OBJ))

$(SP_OBJ): %.sp: %.c GIT-CFLAGS FORCE
	$(QUIET_SP)cgcc -no-compile $(ALL_CFLAGS) $(EXTRA_CPPFLAGS) \
		$(SPARSE_FLAGS) $<

.PHONY: sparse $(SP_OBJ)
sparse: $(SP_OBJ)

.PHONY: style
style:
	git clang-format --style file --diff --extensions c,h

check: common-cmds.h
	@if sparse; \
	then \
		echo >&2 "Use 'make sparse' instead"; \
		$(MAKE) --no-print-directory sparse; \
	else \
		echo >&2 "Did you mean 'make test'?"; \
		exit 1; \
	fi

C_SOURCES = $(patsubst %.o,%.c,$(C_OBJ))
%.cocci.patch: %.cocci $(C_SOURCES)
	@echo '    ' SPATCH $<; \
	ret=0; \
	for f in $(C_SOURCES); do \
		$(SPATCH) --sp-file $< $$f $(SPATCH_FLAGS) || \
			{ ret=$$?; break; }; \
	done >$@+ 2>$@.log; \
	if test $$ret != 0; \
	then \
		cat $@.log; \
		exit 1; \
	fi; \
	mv $@+ $@; \
	if test -s $@; \
	then \
		echo '    ' SPATCH result: $@; \
	fi
coccicheck: $(patsubst %.cocci,%.cocci.patch,$(wildcard contrib/coccinelle/*.cocci))

### Installation rules

ifneq ($(filter /%,$(firstword $(template_dir))),)
template_instdir = $(template_dir)
else
template_instdir = $(prefix)/$(template_dir)
endif
export template_instdir

ifneq ($(filter /%,$(firstword $(gitexecdir))),)
gitexec_instdir = $(gitexecdir)
else
gitexec_instdir = $(prefix)/$(gitexecdir)
endif
gitexec_instdir_SQ = $(subst ','\'',$(gitexec_instdir))
export gitexec_instdir

ifneq ($(filter /%,$(firstword $(mergetoolsdir))),)
mergetools_instdir = $(mergetoolsdir)
else
mergetools_instdir = $(prefix)/$(mergetoolsdir)
endif
mergetools_instdir_SQ = $(subst ','\'',$(mergetools_instdir))

install_bindir_programs := $(patsubst %,%$X,$(BINDIR_PROGRAMS_NEED_X)) $(BINDIR_PROGRAMS_NO_X)

.PHONY: profile-install profile-fast-install
profile-install: profile
	$(MAKE) install

profile-fast-install: profile-fast
	$(MAKE) install

install: all
	$(INSTALL) -d -m 755 '$(DESTDIR_SQ)$(bindir_SQ)'
	$(INSTALL) -d -m 755 '$(DESTDIR_SQ)$(gitexec_instdir_SQ)'
	$(INSTALL) $(ALL_PROGRAMS) '$(DESTDIR_SQ)$(gitexec_instdir_SQ)'
	$(INSTALL) -m 644 $(SCRIPT_LIB) '$(DESTDIR_SQ)$(gitexec_instdir_SQ)'
	$(INSTALL) $(install_bindir_programs) '$(DESTDIR_SQ)$(bindir_SQ)'
	$(MAKE) -C templates DESTDIR='$(DESTDIR_SQ)' install
	$(INSTALL) -d -m 755 '$(DESTDIR_SQ)$(mergetools_instdir_SQ)'
	$(INSTALL) -m 644 mergetools/* '$(DESTDIR_SQ)$(mergetools_instdir_SQ)'
ifndef NO_GETTEXT
	$(INSTALL) -d -m 755 '$(DESTDIR_SQ)$(localedir_SQ)'
	(cd po/build/locale && $(TAR) cf - .) | \
	(cd '$(DESTDIR_SQ)$(localedir_SQ)' && umask 022 && $(TAR) xof -)
endif
ifndef NO_PERL
	$(INSTALL) -d -m 755 '$(DESTDIR_SQ)$(perllibdir_SQ)'
	(cd perl/build/lib && $(TAR) cf - .) | \
	(cd '$(DESTDIR_SQ)$(perllibdir_SQ)' && umask 022 && $(TAR) xof -)
	$(MAKE) -C gitweb install
endif
ifndef NO_TCLTK
	$(MAKE) -C gitk-git install
	$(MAKE) -C git-gui gitexecdir='$(gitexec_instdir_SQ)' install
endif
ifneq (,$X)
	$(foreach p,$(patsubst %$X,%,$(filter %$X,$(ALL_PROGRAMS) $(BUILT_INS) git$X)), test '$(DESTDIR_SQ)$(gitexec_instdir_SQ)/$p' -ef '$(DESTDIR_SQ)$(gitexec_instdir_SQ)/$p$X' || $(RM) '$(DESTDIR_SQ)$(gitexec_instdir_SQ)/$p';)
endif

	bindir=$$(cd '$(DESTDIR_SQ)$(bindir_SQ)' && pwd) && \
	execdir=$$(cd '$(DESTDIR_SQ)$(gitexec_instdir_SQ)' && pwd) && \
	destdir_from_execdir_SQ=$$(echo '$(gitexecdir_relative_SQ)' | sed -e 's|[^/][^/]*|..|g') && \
	{ test "$$bindir/" = "$$execdir/" || \
	  for p in git$X $(filter $(install_bindir_programs),$(ALL_PROGRAMS)); do \
		$(RM) "$$execdir/$$p" && \
		test -n "$(INSTALL_SYMLINKS)" && \
		ln -s "$$destdir_from_execdir_SQ/$(bindir_relative_SQ)/$$p" "$$execdir/$$p" || \
		{ test -z "$(NO_INSTALL_HARDLINKS)$(NO_CROSS_DIRECTORY_HARDLINKS)" && \
		  ln "$$bindir/$$p" "$$execdir/$$p" 2>/dev/null || \
		  cp "$$bindir/$$p" "$$execdir/$$p" || exit; } \
	  done; \
	} && \
	for p in $(filter $(install_bindir_programs),$(BUILT_INS)); do \
		$(RM) "$$bindir/$$p" && \
		test -n "$(INSTALL_SYMLINKS)" && \
		ln -s "git$X" "$$bindir/$$p" || \
		{ test -z "$(NO_INSTALL_HARDLINKS)" && \
		  ln "$$bindir/git$X" "$$bindir/$$p" 2>/dev/null || \
		  ln -s "git$X" "$$bindir/$$p" 2>/dev/null || \
		  cp "$$bindir/git$X" "$$bindir/$$p" || exit; } \
	done && \
	for p in $(BUILT_INS); do \
		$(RM) "$$execdir/$$p" && \
		test -n "$(INSTALL_SYMLINKS)" && \
		ln -s "$$destdir_from_execdir_SQ/$(bindir_relative_SQ)/git$X" "$$execdir/$$p" || \
		{ test -z "$(NO_INSTALL_HARDLINKS)" && \
		  ln "$$execdir/git$X" "$$execdir/$$p" 2>/dev/null || \
		  ln -s "git$X" "$$execdir/$$p" 2>/dev/null || \
		  cp "$$execdir/git$X" "$$execdir/$$p" || exit; } \
	done && \
	remote_curl_aliases="$(REMOTE_CURL_ALIASES)" && \
	for p in $$remote_curl_aliases; do \
		$(RM) "$$execdir/$$p" && \
		test -n "$(INSTALL_SYMLINKS)" && \
		ln -s "git-remote-http$X" "$$execdir/$$p" || \
		{ test -z "$(NO_INSTALL_HARDLINKS)" && \
		  ln "$$execdir/git-remote-http$X" "$$execdir/$$p" 2>/dev/null || \
		  ln -s "git-remote-http$X" "$$execdir/$$p" 2>/dev/null || \
		  cp "$$execdir/git-remote-http$X" "$$execdir/$$p" || exit; } \
	done && \
	./check_bindir "z$$bindir" "z$$execdir" "$$bindir/git-add$X"

.PHONY: install-gitweb install-doc install-man install-man-perl install-html install-info install-pdf
.PHONY: quick-install-doc quick-install-man quick-install-html
install-gitweb:
	$(MAKE) -C gitweb install

install-doc: install-man-perl
	$(MAKE) -C Documentation install

install-man: install-man-perl
	$(MAKE) -C Documentation install-man

install-man-perl: man-perl
	$(INSTALL) -d -m 755 '$(DESTDIR_SQ)$(mandir_SQ)/man3'
	(cd perl/build/man/man3 && $(TAR) cf - .) | \
	(cd '$(DESTDIR_SQ)$(mandir_SQ)/man3' && umask 022 && $(TAR) xof -)

install-html:
	$(MAKE) -C Documentation install-html

install-info:
	$(MAKE) -C Documentation install-info

install-pdf:
	$(MAKE) -C Documentation install-pdf

quick-install-doc:
	$(MAKE) -C Documentation quick-install

quick-install-man:
	$(MAKE) -C Documentation quick-install-man

quick-install-html:
	$(MAKE) -C Documentation quick-install-html



### Maintainer's dist rules

GIT_TARNAME = git-$(GIT_VERSION)
dist: git-archive$(X) configure
	./git-archive --format=tar \
		--prefix=$(GIT_TARNAME)/ HEAD^{tree} > $(GIT_TARNAME).tar
	@mkdir -p $(GIT_TARNAME)
	@cp configure $(GIT_TARNAME)
	@echo $(GIT_VERSION) > $(GIT_TARNAME)/version
	@$(MAKE) -C git-gui TARDIR=../$(GIT_TARNAME)/git-gui dist-version
	$(TAR) rf $(GIT_TARNAME).tar \
		$(GIT_TARNAME)/configure \
		$(GIT_TARNAME)/version \
		$(GIT_TARNAME)/git-gui/version
ifdef DC_SHA1_SUBMODULE
	@mkdir -p $(GIT_TARNAME)/sha1collisiondetection/lib
	@cp sha1collisiondetection/LICENSE.txt \
		$(GIT_TARNAME)/sha1collisiondetection/
	@cp sha1collisiondetection/LICENSE.txt \
		$(GIT_TARNAME)/sha1collisiondetection/
	@cp sha1collisiondetection/lib/sha1.[ch] \
		$(GIT_TARNAME)/sha1collisiondetection/lib/
	@cp sha1collisiondetection/lib/ubc_check.[ch] \
		$(GIT_TARNAME)/sha1collisiondetection/lib/
	$(TAR) rf $(GIT_TARNAME).tar \
		$(GIT_TARNAME)/sha1collisiondetection/LICENSE.txt \
		$(GIT_TARNAME)/sha1collisiondetection/lib/sha1.[ch] \
		$(GIT_TARNAME)/sha1collisiondetection/lib/ubc_check.[ch]
endif
	@$(RM) -r $(GIT_TARNAME)
	gzip -f -9 $(GIT_TARNAME).tar

rpm::
	@echo >&2 "Use distro packaged sources to run rpmbuild"
	@false
.PHONY: rpm

htmldocs = git-htmldocs-$(GIT_VERSION)
manpages = git-manpages-$(GIT_VERSION)
.PHONY: dist-doc distclean
dist-doc:
	$(RM) -r .doc-tmp-dir
	mkdir .doc-tmp-dir
	$(MAKE) -C Documentation WEBDOC_DEST=../.doc-tmp-dir install-webdoc
	cd .doc-tmp-dir && $(TAR) cf ../$(htmldocs).tar .
	gzip -n -9 -f $(htmldocs).tar
	:
	$(RM) -r .doc-tmp-dir
	mkdir -p .doc-tmp-dir/man1 .doc-tmp-dir/man5 .doc-tmp-dir/man7
	$(MAKE) -C Documentation DESTDIR=./ \
		man1dir=../.doc-tmp-dir/man1 \
		man5dir=../.doc-tmp-dir/man5 \
		man7dir=../.doc-tmp-dir/man7 \
		install
	cd .doc-tmp-dir && $(TAR) cf ../$(manpages).tar .
	gzip -n -9 -f $(manpages).tar
	$(RM) -r .doc-tmp-dir

### Cleaning rules

distclean: clean
	$(RM) configure
	$(RM) config.log config.status config.cache
	$(RM) config.mak.autogen config.mak.append
	$(RM) -r autom4te.cache

profile-clean:
	$(RM) $(addsuffix *.gcda,$(addprefix $(PROFILE_DIR)/, $(object_dirs)))
	$(RM) $(addsuffix *.gcno,$(addprefix $(PROFILE_DIR)/, $(object_dirs)))

clean: profile-clean coverage-clean
	$(RM) *.res
	$(RM) $(OBJECTS)
	$(RM) $(LIB_FILE) $(XDIFF_LIB) $(VCSSVN_LIB)
	$(RM) $(ALL_PROGRAMS) $(SCRIPT_LIB) $(BUILT_INS) git$X
	$(RM) $(TEST_PROGRAMS) $(NO_INSTALL)
	$(RM) -r bin-wrappers $(dep_dirs)
	$(RM) -r po/build/
	$(RM) *.pyc *.pyo */*.pyc */*.pyo common-cmds.h $(ETAGS_TARGET) tags cscope*
	$(RM) -r $(GIT_TARNAME) .doc-tmp-dir
	$(RM) $(GIT_TARNAME).tar.gz git-core_$(GIT_VERSION)-*.tar.gz
	$(RM) $(htmldocs).tar.gz $(manpages).tar.gz
	$(RM) contrib/coccinelle/*.cocci.patch*
	$(MAKE) -C Documentation/ clean
ifndef NO_PERL
	$(MAKE) -C gitweb clean
	$(RM) -r perl/build/
endif
	$(MAKE) -C templates/ clean
	$(MAKE) -C t/ clean
ifndef NO_TCLTK
	$(MAKE) -C gitk-git clean
	$(MAKE) -C git-gui clean
endif
	$(RM) GIT-VERSION-FILE GIT-CFLAGS GIT-LDFLAGS GIT-BUILD-OPTIONS
	$(RM) GIT-USER-AGENT GIT-PREFIX
	$(RM) GIT-SCRIPT-DEFINES GIT-PERL-DEFINES GIT-PERL-HEADER GIT-PYTHON-VARS

.PHONY: all install profile-clean clean strip
.PHONY: shell_compatibility_test please_set_SHELL_PATH_to_a_more_modern_shell
.PHONY: FORCE cscope

### Check documentation
#
ALL_COMMANDS = $(ALL_PROGRAMS) $(SCRIPT_LIB) $(BUILT_INS)
ALL_COMMANDS += git
ALL_COMMANDS += gitk
ALL_COMMANDS += gitweb
ALL_COMMANDS += git-gui git-citool

.PHONY: check-docs
check-docs::
	$(MAKE) -C Documentation lint-docs
	@(for v in $(ALL_COMMANDS); \
	do \
		case "$$v" in \
		git-merge-octopus | git-merge-ours | git-merge-recursive | \
		git-merge-resolve | git-merge-subtree | \
		git-fsck-objects | git-init-db | \
		git-remote-* | git-stage | \
		git-?*--?* ) continue ;; \
		esac ; \
		test -f "Documentation/$$v.txt" || \
		echo "no doc: $$v"; \
		sed -e '1,/^### command list/d' -e '/^#/d' command-list.txt | \
		grep -q "^$$v[ 	]" || \
		case "$$v" in \
		git) ;; \
		*) echo "no link: $$v";; \
		esac ; \
	done; \
	( \
		sed -e '1,/^### command list/d' \
		    -e '/^#/d' \
		    -e 's/[ 	].*//' \
		    -e 's/^/listed /' command-list.txt; \
		$(MAKE) -C Documentation print-man1 | \
		grep '\.txt$$' | \
		sed -e 's|Documentation/|documented |' \
		    -e 's/\.txt//'; \
	) | while read how cmd; \
	do \
		case " $(ALL_COMMANDS) " in \
		*" $$cmd "*)	;; \
		*) echo "removed but $$how: $$cmd" ;; \
		esac; \
	done ) | sort

### Make sure built-ins do not have dups and listed in git.c
#
check-builtins::
	./check-builtins.sh

### Test suite coverage testing
#
.PHONY: coverage coverage-clean coverage-compile coverage-test coverage-report
.PHONY: coverage-untested-functions cover_db cover_db_html
.PHONY: coverage-clean-results

coverage:
	$(MAKE) coverage-test
	$(MAKE) coverage-untested-functions

object_dirs := $(sort $(dir $(OBJECTS)))
coverage-clean-results:
	$(RM) $(addsuffix *.gcov,$(object_dirs))
	$(RM) $(addsuffix *.gcda,$(object_dirs))
	$(RM) coverage-untested-functions
	$(RM) -r cover_db/
	$(RM) -r cover_db_html/

coverage-clean: coverage-clean-results
	$(RM) $(addsuffix *.gcno,$(object_dirs))

COVERAGE_CFLAGS = $(CFLAGS) -O0 -ftest-coverage -fprofile-arcs
COVERAGE_LDFLAGS = $(CFLAGS)  -O0 -lgcov
GCOVFLAGS = --preserve-paths --branch-probabilities --all-blocks

coverage-compile:
	$(MAKE) CFLAGS="$(COVERAGE_CFLAGS)" LDFLAGS="$(COVERAGE_LDFLAGS)" all

coverage-test: coverage-clean-results coverage-compile
	$(MAKE) CFLAGS="$(COVERAGE_CFLAGS)" LDFLAGS="$(COVERAGE_LDFLAGS)" \
		DEFAULT_TEST_TARGET=test -j1 test

coverage-report:
	$(QUIET_GCOV)for dir in $(object_dirs); do \
		$(GCOV) $(GCOVFLAGS) --object-directory=$$dir $$dir*.c || exit; \
	done

coverage-untested-functions: coverage-report
	grep '^function.*called 0 ' *.c.gcov \
		| sed -e 's/\([^:]*\)\.gcov: *function \([^ ]*\) called.*/\1: \2/' \
		> coverage-untested-functions

cover_db: coverage-report
	gcov2perl -db cover_db *.gcov

cover_db_html: cover_db
	cover -report html -outputdir cover_db_html cover_db
<|MERGE_RESOLUTION|>--- conflicted
+++ resolved
@@ -442,7 +442,6 @@
 # When cross-compiling, define HOST_CPU as the canonical name of the CPU on
 # which the built Git will run (for instance "x86_64").
 #
-<<<<<<< HEAD
 # Define RUNTIME_PREFIX to configure Git to resolve its ancillary tooling and
 # support files relative to the location of the runtime binary, rather than
 # hard-coding them into the binary. Git installations built with RUNTIME_PREFIX
@@ -465,7 +464,7 @@
 # When using RUNTIME_PREFIX, define HAVE_WPGMPTR if your platform offers
 # the global variable _wpgmptr containing the absolute path of the current
 # executable (this is the case on Windows).
-=======
+#
 # Define DEVELOPER to enable more compiler warnings. Compiler version
 # and family are auto detected, but could be overridden by defining
 # COMPILER_FEATURES (see config.mak.dev)
@@ -485,7 +484,6 @@
 #        The DEVELOPER mode enables -Wextra with a few exceptions. By
 #        setting this flag the exceptions are removed, and all of
 #        -Wextra is used.
->>>>>>> 26d2e4fb
 
 GIT-VERSION-FILE: FORCE
 	@$(SHELL_PATH) ./GIT-VERSION-GEN
