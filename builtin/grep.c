--- conflicted
+++ resolved
@@ -571,13 +571,9 @@
 
 			data = repo_read_object_file(the_repository, &ce->oid,
 						     &type, &size);
-<<<<<<< HEAD
 			if (!data)
 				die(_("unable to read tree %s"), oid_to_hex(&ce->oid));
-			init_tree_desc(&tree, data, size);
-=======
 			init_tree_desc(&tree, &ce->oid, data, size);
->>>>>>> 7673ecd2
 
 			hit |= grep_tree(opt, pathspec, &tree, &name, 0, 0);
 			strbuf_setlen(&name, name_base_len);
