#!/bin/sh

test_description='check that the most basic functions work


Verify wrappers and compatibility functions.
'

. ./test-lib.sh

test_expect_success 'character classes (isspace, isalpha etc.)' '
	test-tool ctype
'

test_expect_success 'mktemp to nonexistent directory prints filename' '
	test_must_fail test-tool mktemp doesnotexist/testXXXXXX 2>err &&
	grep "doesnotexist/test" err
'

test_expect_success POSIXPERM,SANITY 'mktemp to unwritable directory prints filename' '
	mkdir cannotwrite &&
	test_when_finished "chmod +w cannotwrite" &&
<<<<<<< HEAD
	test_must_fail test-tool mktemp cannotwrite/testXXXXXX 2>err &&
=======
	chmod -w cannotwrite &&
	test_must_fail test-mktemp cannotwrite/testXXXXXX 2>err &&
>>>>>>> 03771425
	grep "cannotwrite/test" err
'

test_expect_success 'git_mkstemps_mode does not fail if fd 0 is not open' '
	git commit --allow-empty -m message <&-
'

test_expect_success 'check for a bug in the regex routines' '
	# if this test fails, re-build git with NO_REGEX=1
	test-tool regex --bug
'

test_done<|MERGE_RESOLUTION|>--- conflicted
+++ resolved
@@ -20,12 +20,8 @@
 test_expect_success POSIXPERM,SANITY 'mktemp to unwritable directory prints filename' '
 	mkdir cannotwrite &&
 	test_when_finished "chmod +w cannotwrite" &&
-<<<<<<< HEAD
+	chmod -w cannotwrite &&
 	test_must_fail test-tool mktemp cannotwrite/testXXXXXX 2>err &&
-=======
-	chmod -w cannotwrite &&
-	test_must_fail test-mktemp cannotwrite/testXXXXXX 2>err &&
->>>>>>> 03771425
 	grep "cannotwrite/test" err
 '
 
