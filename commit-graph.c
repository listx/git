--- conflicted
+++ resolved
@@ -295,14 +295,10 @@
 		last_chunk_offset = chunk_offset;
 	}
 
-<<<<<<< HEAD
+	hashcpy(graph->oid.hash, graph->data + graph->data_len - graph->hash_len);
+
 	if (verify_commit_graph_lite(graph)) {
 		free(graph);
-=======
-	hashcpy(graph->oid.hash, graph->data + graph->data_len - graph->hash_len);
-
-	if (verify_commit_graph_lite(graph))
->>>>>>> 5b15eb39
 		return NULL;
 	}
 
