#!/bin/sh

GVF=GIT-VERSION-FILE
<<<<<<< HEAD
DEF_VER=v2.43.4
=======
DEF_VER=v2.42.3
>>>>>>> 239bd35b

LF='
'

# First see if there is a version file (included in release tarballs),
# then try git-describe, then default.
if test -f version
then
	VN=$(cat version) || VN="$DEF_VER"
elif test -d ${GIT_DIR:-.git} -o -f .git &&
	VN=$(git describe --match "v[0-9]*" HEAD 2>/dev/null) &&
	case "$VN" in
	*$LF*) (exit 1) ;;
	v[0-9]*)
		git update-index -q --refresh
		test -z "$(git diff-index --name-only HEAD --)" ||
		VN="$VN-dirty" ;;
	esac
then
	VN=$(echo "$VN" | sed -e 's/-/./g');
else
	VN="$DEF_VER"
fi

VN=$(expr "$VN" : v*'\(.*\)')

if test -r $GVF
then
	VC=$(sed -e 's/^GIT_VERSION = //' <$GVF)
else
	VC=unset
fi
test "$VN" = "$VC" || {
	echo >&2 "GIT_VERSION = $VN"
	echo "GIT_VERSION = $VN" >$GVF
}<|MERGE_RESOLUTION|>--- conflicted
+++ resolved
@@ -1,11 +1,7 @@
 #!/bin/sh
 
 GVF=GIT-VERSION-FILE
-<<<<<<< HEAD
-DEF_VER=v2.43.4
-=======
-DEF_VER=v2.42.3
->>>>>>> 239bd35b
+DEF_VER=v2.43.5
 
 LF='
 '
